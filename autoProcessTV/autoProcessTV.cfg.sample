--- conflicted
+++ resolved
@@ -1,37 +1,31 @@
-# Sick Beard autoProcessTV configuration file
-# Used in combination with scripts like sabToSickBeard that call autoProcessTV
-#
-# Rename (or copy) autoProcessTV.cfg.sample to autoProcessTV.cfg
-# Change the host, port, username, and password values
-# to the appropriate settings for your Sick Beard server.
-#
-# Example:  Sick Beard can be accessed on http://localhost:8081
-#           without username/password
-#
-# host=localhost    # Sick Beard host (localhost or IP address)
-# port=8081         # Sick Beard port
-# username=         # Credentials for logging into Sick Beard
-# password=         # Credentials for logging into Sick Beard (don't use special characters)
-# web_root=         # Sick Beard web_root
-# ssl=0             # http (ssl=0) (for https use ssl=1)
-
-[SickBeard]
-host=localhost
-port=8081
-username=
-password=
-<<<<<<< HEAD
-web_root=
-ssl=0
-
-[Transmission]
-host=localhost
-port=9091
-username=
-password=
-output=/
-=======
-web_root=/
-ssl=0
-
->>>>>>> 31ceaf1b
+# Sick Beard autoProcessTV configuration file
+# Used in combination with scripts like sabToSickBeard that call autoProcessTV
+#
+# Rename (or copy) autoProcessTV.cfg.sample to autoProcessTV.cfg
+# Change the host, port, username, and password values
+# to the appropriate settings for your Sick Beard server.
+#
+# Example:  Sick Beard can be accessed on http://localhost:8081
+#           without username/password
+#
+# host=localhost    # Sick Beard host (localhost or IP address)
+# port=8081         # Sick Beard port
+# username=         # Credentials for logging into Sick Beard
+# password=         # Credentials for logging into Sick Beard (don't use special characters)
+# web_root=         # Sick Beard web_root
+# ssl=0             # http (ssl=0) (for https use ssl=1)
+
+[SickBeard]
+host=localhost
+port=8081
+username=
+password=
+web_root=/
+ssl=0
+
+[Transmission]
+host=localhost
+port=9091
+username=
+password=
+output=/