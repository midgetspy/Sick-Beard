--- conflicted
+++ resolved
@@ -39,25 +39,12 @@
 except ImportError:
     gzip = None
 
-
-# Use local version for sickbeard, system version elsewhere
-<<<<<<< HEAD
+import httplib2
+    
 try:
-    import lib.httplib2 as httplib2
+    import socks
 except ImportError:
-    import httplib2 as httplib2
-    
-# Try using local version, followed by system, and none if neither are found
-try:
-    import lib.socks as socks
-except ImportError:
-    try:
-        import socks as socks
-    except ImportError:
-        socks = None
-=======
-import httplib2
->>>>>>> d7a7c31f
+    socks = None
 
 from tvdb_ui import BaseUI, ConsoleUI
 from tvdb_exceptions import (tvdb_error, tvdb_userabort, tvdb_shownotfound,
