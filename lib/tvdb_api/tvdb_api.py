#!/usr/bin/env python
#encoding:utf-8
#author:dbr/Ben
#project:tvdb_api
#repository:http://github.com/dbr/tvdb_api
#license:Creative Commons GNU GPL v2
# (http://creativecommons.org/licenses/GPL/2.0/)

"""Simple-to-use Python interface to The TVDB's API (www.thetvdb.com)

Example usage:

>>> from tvdb_api import Tvdb
>>> t = Tvdb()
>>> t['Lost'][4][11]['episodename']
u'Cabin Fever'
"""
__author__ = "dbr/Ben"
__version__ = "1.5"

import os
import sys
import urllib
import urllib2
import StringIO
import tempfile
import warnings
import logging
import datetime
import time

try:
    import xml.etree.cElementTree as ElementTree
except ImportError:
    import xml.etree.ElementTree as ElementTree

try:
    import gzip
except ImportError:
    gzip = None

# Use local version for sickbeard, system version elsewhere
try:
    import lib.httplib2 as httplib2
except ImportError:
    import httplib2
    
# Try using local version, followed by system, and none if neither are found
try:
    import lib.socks as socks
except ImportError:
    try:
        import socks as socks
    except ImportError:
        socks = None

from tvdb_ui import BaseUI, ConsoleUI
from tvdb_exceptions import (tvdb_error, tvdb_userabort, tvdb_shownotfound,
    tvdb_seasonnotfound, tvdb_episodenotfound, tvdb_attributenotfound)

lastTimeout = None

def log():
    return logging.getLogger("tvdb_api")

def clean_cache(cachedir):
    '''
    Clean any files in the cache older than 24 hrs
    '''

    # Does our cachedir exists
    if not os.path.isdir(cachedir):
	log().debug("Told to clean cache dir %s but it does not exist" %
		cachedir)
	return
    now = time.time()
    day = 86400

    # Get all our cache files
    files = os.listdir(cachedir)

    for file in files:
	ffile = os.path.join(cachedir,file)
	# If modified time is > 24 hrs ago, die!
	# log().debug("Comparing %s mtime" % ffile)
	if now - os.stat(ffile).st_mtime > day:
	    try:
		os.remove(ffile)
	    except:
		raise tvdb_error("Couldn't remove %s" % ffile)

class ShowContainer(dict):
    """Simple dict that holds a series of Show instances
    """
    pass


class Show(dict):
    """Holds a dict of seasons, and show data.
    """
    def __init__(self):
        dict.__init__(self)
        self.data = {}

    def __repr__(self):
        return "<Show %s (containing %s seasons)>" % (
            self.data.get(u'seriesname', 'instance'),
            len(self)
        )

    def __getitem__(self, key):
        if key in self:
            # Key is an episode, return it
            return dict.__getitem__(self, key)

        if key in self.data:
            # Non-numeric request is for show-data
            return dict.__getitem__(self.data, key)

        # Data wasn't found, raise appropriate error
        if isinstance(key, int) or key.isdigit():
            # Episode number x was not found
            raise tvdb_seasonnotfound("Could not find season %s" % (repr(key)))
        else:
            # If it's not numeric, it must be an attribute name, which
            # doesn't exist, so attribute error.
            raise tvdb_attributenotfound("Cannot find attribute %s" % (repr(key)))

    def airedOn(self, date):
        ret = self.search(str(date), 'firstaired')
        if len(ret) == 0:
            raise tvdb_episodenotfound("Could not find any episodes that aired on %s" % date)
        return ret

    def absoluteEpisode(self, absEpNumber):
        ret = self.search(str(absEpNumber), 'absolute_number')
        if len(ret) == 0:
            raise tvdb_episodenotfound("Could not find any episodes with the absolute episode number %s" % date)
        return ret

    def search(self, term = None, key = None):
        """
        Search all episodes in show. Can search all data, or a specific key (for
        example, episodename)

        Always returns an array (can be empty). First index contains the first
        match, and so on.

        Each array index is an Episode() instance, so doing
        search_results[0]['episodename'] will retrieve the episode name of the
        first match.

        Search terms are converted to lower case (unicode) strings.

        # Examples
        
        These examples assume t is an instance of Tvdb():
        
        >>> t = Tvdb()
        >>>

        To search for all episodes of Scrubs with a bit of data
        containing "my first day":

        >>> t['Scrubs'].search("my first day")
        [<Episode 01x01 - My First Day>]
        >>>

        Search for "My Name Is Earl" episode named "Faked His Own Death":

        >>> t['My Name Is Earl'].search('Faked His Own Death', key = 'episodename')
        [<Episode 01x04 - Faked His Own Death>]
        >>>

        To search Scrubs for all episodes with "mentor" in the episode name:

        >>> t['scrubs'].search('mentor', key = 'episodename')
        [<Episode 01x02 - My Mentor>, <Episode 03x15 - My Tormented Mentor>]
        >>>

        # Using search results

        >>> results = t['Scrubs'].search("my first")
        >>> print results[0]['episodename']
        My First Day
        >>> for x in results: print x['episodename']
        My First Day
        My First Step
        My First Kill
        >>>
        """
        results = []
        for cur_season in self.values():
            searchresult = cur_season.search(term = term, key = key)
            if len(searchresult) != 0:
                results.extend(searchresult)
        #end for cur_season
        return results


class Season(dict):
    def __repr__(self):
        return "<Season instance (containing %s episodes)>" % (
            len(self.keys())
        )

    def __getitem__(self, episode_number):
        if episode_number not in self:
            raise tvdb_episodenotfound("Could not find episode %s" % (repr(episode_number)))
        else:
            return dict.__getitem__(self, episode_number)

    def search(self, term = None, key = None):
        """Search all episodes in season, returns a list of matching Episode
        instances.

        >>> t = Tvdb()
        >>> t['scrubs'][1].search('first day')
        [<Episode 01x01 - My First Day>]
        >>>

        See Show.search documentation for further information on search
        """
        results = []
        for ep in self.values():
            searchresult = ep.search(term = term, key = key)
            if searchresult is not None:
                results.append(
                    searchresult
                )
        return results


class Episode(dict):
    def __repr__(self):
        seasno = int(self.get(u'seasonnumber', 0))
        epno = int(self.get(u'episodenumber', 0))
        epname = self.get(u'episodename')
        if epname is not None:
            return "<Episode %02dx%02d - %s>" % (seasno, epno, epname)
        else:
            return "<Episode %02dx%02d>" % (seasno, epno)

    def __getitem__(self, key):
        try:
            return dict.__getitem__(self, key)
        except KeyError:
            raise tvdb_attributenotfound("Cannot find attribute %s" % (repr(key)))

    def search(self, term = None, key = None):
        """Search episode data for term, if it matches, return the Episode (self).
        The key parameter can be used to limit the search to a specific element,
        for example, episodename.
        
        This primarily for use use by Show.search and Season.search. See
        Show.search for further information on search

        Simple example:

        >>> e = Episode()
        >>> e['episodename'] = "An Example"
        >>> e.search("examp")
        <Episode 00x00 - An Example>
        >>>

        Limiting by key:

        >>> e.search("examp", key = "episodename")
        <Episode 00x00 - An Example>
        >>>
        """
        if term == None:
            raise TypeError("must supply string to search for (contents)")

        term = unicode(term).lower()
        for cur_key, cur_value in self.items():
            cur_key, cur_value = unicode(cur_key).lower(), unicode(cur_value).lower()
            if key is not None and cur_key != key:
                # Do not search this key
                continue
            if cur_value.find( unicode(term).lower() ) > -1:
                return self
            #end if cur_value.find()
        #end for cur_key, cur_value


class Actors(list):
    """Holds all Actor instances for a show
    """
    pass


class Actor(dict):
    """Represents a single actor. Should contain..

    id,
    image,
    name,
    role,
    sortorder
    """
    def __repr__(self):
        return "<Actor \"%s\">" % (self.get("name"))


class Tvdb:
    """Create easy-to-use interface to name of season/episode name
    >>> t = Tvdb()
    >>> t['Scrubs'][1][24]['episodename']
    u'My Last Day'
    """
    def __init__(self,
                interactive = False,
                select_first = False,
                debug = False,
                cache = True,
		cache_dir = False,
                banners = False,
                actors = False,
                custom_ui = None,
                language = None,
                search_all_languages = False,
                apikey = None,
                forceConnect = False,
                http_proxy = None):
        """interactive (True/False):
            When True, uses built-in console UI is used to select the correct show.
            When False, the first search result is used.

        select_first (True/False):
            Automatically selects the first series search result (rather
            than showing the user a list of more than one series).
            Is overridden by interactive = False, or specifying a custom_ui

        debug (True/False) DEPRECATED:
             Replaced with proper use of logging module. To show debug messages:

                 >>> import logging
                 >>> logging.basicConfig(level = logging.DEBUG)

        cache (True/False/Recache):
            Retrieved XML are persisted to to disc. If true, stores in tvdb_api
            folder under directory specified by cache_dir.  If False, disables
	    caching entirely.  If Refresh, requests a fresh copy and caches it
	    for further use.

	cache_dir (str/unicode):
	    Location for the cache directory, defaults to systems TEMP_DIR.

        banners (True/False):
            Retrieves the banners for a show. These are accessed
            via the _banners key of a Show(), for example:

            >>> Tvdb(banners=True)['scrubs']['_banners'].keys()
            ['fanart', 'poster', 'series', 'season']

        actors (True/False):
            Retrieves a list of the actors for a show. These are accessed
            via the _actors key of a Show(), for example:

            >>> t = Tvdb(actors=True)
            >>> t['scrubs']['_actors'][0]['name']
            u'Zach Braff'

        custom_ui (tvdb_ui.BaseUI subclass):
            A callable subclass of tvdb_ui.BaseUI (overrides interactive option)

        language (2 character language abbreviation):
            The language of the returned data. Is also the language search
            uses. Default is "en" (English). For full list, run..

            >>> Tvdb().config['valid_languages'] #doctest: +ELLIPSIS
            ['da', 'fi', 'nl', ...]

        search_all_languages (True/False):
            By default, Tvdb will only search in the language specified using
            the language option. When this is True, it will search for the
            show in and language
        
        apikey (str/unicode):
            Override the default thetvdb.com API key. By default it will use
            tvdb_api's own key (fine for small scripts), but you can use your
            own key if desired - this is recommended if you are embedding
            tvdb_api in a larger application)
            See http://thetvdb.com/?tab=apiregister to get your own key

        forceConnect (bool):
            If true it will always try to connect to theTVDB.com even if we
            recently timed out. By default it will wait one minute before
            trying again, and any requests within that one minute window will
            return an exception immediately. 
            
        http_proxy (str/unicode):
            URL for an optional HTTP Proxy that may be used to retrieve the data
            from thetvdb.com
        """
        
        global lastTimeout
        
        # if we're given a lastTimeout that is less than 1 min just give up
        if not forceConnect and lastTimeout != None and datetime.datetime.now() - lastTimeout < datetime.timedelta(minutes=1):
            raise tvdb_error("We recently timed out, so giving up early this time")
        
        self.shows = ShowContainer() # Holds all Show classes
        self.corrections = {} # Holds show-name to show_id mapping

        self.config = {}

        if apikey is not None:
            self.config['apikey'] = apikey
        else:
            self.config['apikey'] = "0629B785CE550C8D" # tvdb_api's API key

        self.config['debug_enabled'] = debug # show debugging messages

        self.config['custom_ui'] = custom_ui

        self.config['interactive'] = interactive # prompt for correct series?

        self.config['select_first'] = select_first

        self.config['search_all_languages'] = search_all_languages

	if cache_dir:
	    self.config['cache_location'] = cache_dir
	else:
            self.config['cache_location'] = self._getTempDir()

	if cache:
	    self.config['cache_enabled'] = cache
	else:
            self.config['cache_enabled'] = False

	# Clean cache, this might need to be moved elsewhere
	if self.config['cache_enabled'] and self.config['cache_location']:
	    # log().debug("Cleaning cache %s " % self.config['cache_location'])
	    clean_cache(self.config['cache_location'])

        self.config['banners_enabled'] = banners
        self.config['actors_enabled'] = actors
        
        self.config['http_proxy'] = http_proxy

        if self.config['debug_enabled']:
            warnings.warn("The debug argument to tvdb_api.__init__ will be removed in the next version. "
            "To enable debug messages, use the following code before importing: "
            "import logging; logging.basicConfig(level=logging.DEBUG)")
            logging.basicConfig(level=logging.DEBUG)


        # List of language from http://www.thetvdb.com/api/0629B785CE550C8D/languages.xml
        # Hard-coded here as it is realtively static, and saves another HTTP request, as
        # recommended on http://thetvdb.com/wiki/index.php/API:languages.xml
        self.config['valid_languages'] = [
            "da", "fi", "nl", "de", "it", "es", "fr","pl", "hu","el","tr",
            "ru","he","ja","pt","zh","cs","sl", "hr","ko","en","sv","no"
        ]

        # thetvdb.com should be based around numeric language codes,
        # but to link to a series like http://thetvdb.com/?tab=series&id=79349&lid=16
        # requires the language ID, thus this mapping is required (mainly
        # for usage in tvdb_ui - internally tvdb_api will use the language abbreviations)
        self.config['langabbv_to_id'] = {'el': 20, 'en': 7, 'zh': 27,
        'it': 15, 'cs': 28, 'es': 16, 'ru': 22, 'nl': 13, 'pt': 26, 'no': 9,
        'tr': 21, 'pl': 18, 'fr': 17, 'hr': 31, 'de': 14, 'da': 10, 'fi': 11,
        'hu': 19, 'ja': 25, 'he': 24, 'ko': 32, 'sv': 8, 'sl': 30}

        if language is None:
            self.config['language'] = None
        else:
            if language not in self.config['valid_languages']:
                raise ValueError("Invalid language %s, options are: %s" % (
                    language, self.config['valid_languages']
                ))
            else:
                self.config['language'] = language

        # The following url_ configs are based of the
        # http://thetvdb.com/wiki/index.php/Programmers_API
        self.config['base_url'] = "http://www.thetvdb.com"

        if self.config['search_all_languages']:
            self.config['url_getSeries'] = "%(base_url)s/api/GetSeries.php?seriesname=%%s&language=all" % self.config
        else:
            self.config['url_getSeries'] = "%(base_url)s/api/GetSeries.php?seriesname=%%s&language=%(language)s" % self.config

        self.config['url_epInfo'] = "%(base_url)s/api/%(apikey)s/series/%%s/all/%%s.xml" % self.config

        self.config['url_seriesInfo'] = "%(base_url)s/api/%(apikey)s/series/%%s/%%s.xml" % self.config
        self.config['url_actorsInfo'] = "%(base_url)s/api/%(apikey)s/series/%%s/actors.xml" % self.config

        self.config['url_seriesBanner'] = "%(base_url)s/api/%(apikey)s/series/%%s/banners.xml" % self.config
        self.config['url_artworkPrefix'] = "%(base_url)s/banners/%%s" % self.config

    #end __init__

    def _getTempDir(self):
        """Returns the [system temp dir]/tvdb_api
        """
        return os.path.join(tempfile.gettempdir(), "tvdb_api")

    def _loadUrl(self, url, recache = False):
        global lastTimeout
	# Do we want caching?
	if self.config['cache_enabled'] and self.config['cache_location']:
	    h_cache = self.config['cache_location']
	else:
	    h_cache = False
<<<<<<< HEAD
        
=======

>>>>>>> 4ac9cfd9
        if self.config['http_proxy'] != '' and self.config['http_proxy'] != None and socks != None:
            parsedURI = socks.parseproxyuri(self.config['http_proxy'])
            h = httplib2.Http(cache=h_cache,proxy_info=httplib2.ProxyInfo(socks.PROXY_TYPE_HTTP, parsedURI[1], int(parsedURI[2])))
        else:
            h = httplib2.Http(cache=h_cache)
<<<<<<< HEAD
        
=======

>>>>>>> 4ac9cfd9
	# Handle a recache request, this will get fresh content and cache again
	# if enabled
	if str(self.config['cache_enabled']).lower() == 'recache' or recache:
	    h_header = {'cache-control':'no-cache'}
	else:
	    h_header = {}
        
        try:
            log().debug("Retrieving URL %s" % url)
            header, resp = h.request(url, headers=h_header)
        except (IOError, httplib2.HttpLib2Error), errormsg:
            if not str(errormsg).startswith('HTTP Error'):
                lastTimeout = datetime.datetime.now()
            raise tvdb_error("Could not connect to server %s: %s" % (url, errormsg))
	except (AttributeError), errormsg:
	    raise tvdb_error("Silly upstream module timed out and didn't give a \
	    good error.  Failed hitting %s, error message: %s" % (url,
		str(errormsg)))
        #end try
        
        return str(resp)

    def _getetsrc(self, url):
        """Loads a URL using caching, returns an ElementTree of the source
        """
        src = self._loadUrl(url)
        try:
            return ElementTree.fromstring(src)
        except SyntaxError:
            src = self._loadUrl(url, recache=True)
            try:
                return ElementTree.fromstring(src)
            except SyntaxError, exceptionmsg:
                errormsg = "There was an error with the XML retrieved from thetvdb.com:\n%s" % (
                    exceptionmsg
                )

                if self.config['cache_enabled']:
                    errormsg += "\nFirst try emptying the cache folder at..\n%s" % (
                        self.config['cache_location']
                    )

                errormsg += "\nIf this does not resolve the issue, please try again later."
                raise tvdb_error(errormsg)
    #end _getetsrc

    def _setItem(self, sid, seas, ep, attrib, value):
        """Creates a new episode, creating Show(), Season() and
        Episode()s as required. Called by _getShowData to populate show

        Since the nice-to-use tvdb[1][24]['name] interface
        makes it impossible to do tvdb[1][24]['name] = "name"
        and still be capable of checking if an episode exists
        so we can raise tvdb_shownotfound, we have a slightly
        less pretty method of setting items.. but since the API
        is supposed to be read-only, this is the best way to
        do it!
        The problem is that calling tvdb[1][24]['episodename'] = "name"
        calls __getitem__ on tvdb[1], there is no way to check if
        tvdb.__dict__ should have a key "1" before we auto-create it
        """
        if sid not in self.shows:
            self.shows[sid] = Show()
        if seas not in self.shows[sid]:
            self.shows[sid][seas] = Season()
        if ep not in self.shows[sid][seas]:
            self.shows[sid][seas][ep] = Episode()
        self.shows[sid][seas][ep][attrib] = value
    #end _set_item

    def _setShowData(self, sid, key, value):
        """Sets self.shows[sid] to a new Show instance, or sets the data
        """
        if sid not in self.shows:
            self.shows[sid] = Show()
        self.shows[sid].data[key] = value

    def _cleanData(self, data):
        """Cleans up strings returned by TheTVDB.com

        Issues corrected:
        - Replaces &amp; with &
        - Trailing whitespace
        """
        data = data.replace(u"&amp;", u"&")
        data = data.strip()
        return data
    #end _cleanData

    def _getSeries(self, series):
        """This searches TheTVDB.com for the series name,
        If a custom_ui UI is configured, it uses this to select the correct
        series. If not, and interactive == True, ConsoleUI is used, if not
        BaseUI is used to select the first result.
        """
        series = urllib.quote(series.encode("utf-8"))
        log().debug("Searching for show %s" % series)
        seriesEt = self._getetsrc(self.config['url_getSeries'] % (series))
        allSeries = []
        for series in seriesEt:
            result = dict((k.tag.lower(), k.text) for k in series.getchildren())
            result['lid'] = self.config['langabbv_to_id'][result['language']]
            log().debug('Found series %(seriesname)s' % result)
            allSeries.append(result)
        #end for series

        if len(allSeries) == 0:
            log().debug('Series result returned zero')
            raise tvdb_shownotfound("Show-name search returned zero results (cannot find show on TVDB)")

        if self.config['custom_ui'] is not None:
            log().debug("Using custom UI %s" % (repr(self.config['custom_ui'])))
            ui = self.config['custom_ui'](config = self.config)
        else:
            if not self.config['interactive']:
                log().debug('Auto-selecting first search result using BaseUI')
                ui = BaseUI(config = self.config)
            else:
                log().debug('Interactively selecting show using ConsoleUI')
                ui = ConsoleUI(config = self.config)
            #end if config['interactive]
        #end if custom_ui != None

        return ui.selectSeries(allSeries)

    #end _getSeries

    def _parseBanners(self, sid):
        """Parses banners XML, from
        http://www.thetvdb.com/api/[APIKEY]/series/[SERIES ID]/banners.xml

        Banners are retrieved using t['show name]['_banners'], for example:

        >>> t = Tvdb(banners = True)
        >>> t['scrubs']['_banners'].keys()
        ['fanart', 'poster', 'series', 'season']
        >>> t['scrubs']['_banners']['poster']['680x1000']['35308']['_bannerpath']
        u'http://www.thetvdb.com/banners/posters/76156-2.jpg'
        >>>

        Any key starting with an underscore has been processed (not the raw
        data from the XML)

        This interface will be improved in future versions.
        """
        log().debug('Getting season banners for %s' % (sid))
        bannersEt = self._getetsrc( self.config['url_seriesBanner'] % (sid) )
        banners = {}
        for cur_banner in bannersEt.findall('Banner'):
            bid = cur_banner.find('id').text
            btype = cur_banner.find('BannerType')
            btype2 = cur_banner.find('BannerType2')
            if btype is None or btype2 is None:
                continue
            btype, btype2 = btype.text, btype2.text
            if not btype in banners:
                banners[btype] = {}
            if not btype2 in banners[btype]:
                banners[btype][btype2] = {}
            if not bid in banners[btype][btype2]:
                banners[btype][btype2][bid] = {}

            for cur_element in cur_banner.getchildren():
                tag = cur_element.tag.lower()
                value = cur_element.text
                if tag is None or value is None:
                    continue
                tag, value = tag.lower(), value.lower()
                banners[btype][btype2][bid][tag] = value

            for k, v in banners[btype][btype2][bid].items():
                if k.endswith("path"):
                    new_key = "_%s" % (k)
                    log().debug("Transforming %s to %s" % (k, new_key))
                    new_url = self.config['url_artworkPrefix'] % (v)
                    banners[btype][btype2][bid][new_key] = new_url

        self._setShowData(sid, "_banners", banners)

    def _parseActors(self, sid):
        """Parsers actors XML, from
        http://www.thetvdb.com/api/[APIKEY]/series/[SERIES ID]/actors.xml

        Actors are retrieved using t['show name]['_actors'], for example:

        >>> t = Tvdb(actors = True)
        >>> actors = t['scrubs']['_actors']
        >>> type(actors)
        <class 'tvdb_api.Actors'>
        >>> type(actors[0])
        <class 'tvdb_api.Actor'>
        >>> actors[0]
        <Actor "Zach Braff">
        >>> sorted(actors[0].keys())
        ['id', 'image', 'name', 'role', 'sortorder']
        >>> actors[0]['name']
        u'Zach Braff'
        >>> actors[0]['image']
        u'http://www.thetvdb.com/banners/actors/43640.jpg'

        Any key starting with an underscore has been processed (not the raw
        data from the XML)
        """
        log().debug("Getting actors for %s" % (sid))
        actorsEt = self._getetsrc(self.config['url_actorsInfo'] % (sid))

        cur_actors = Actors()
        for curActorItem in actorsEt.findall("Actor"):
            curActor = Actor()
            for curInfo in curActorItem:
                tag = curInfo.tag.lower()
                value = curInfo.text
                if value is not None:
                    if tag == "image":
                        value = self.config['url_artworkPrefix'] % (value)
                    else:
                        value = self._cleanData(value)
                curActor[tag] = value
            cur_actors.append(curActor)
        self._setShowData(sid, '_actors', cur_actors)

    def _getShowData(self, sid, language):
        """Takes a series ID, gets the epInfo URL and parses the TVDB
        XML file into the shows dict in layout:
        shows[series_id][season_number][episode_number]
        """

        if self.config['language'] is None:
            log().debug('Config language is none, using show language')
            getShowInLanguage = language
        else:
            log().debug(
                'Configured language %s override show language of %s' % (
                    self.config['language'],
                    language
                )
            )
            getShowInLanguage = self.config['language']

        # Parse show information
        log().debug('Getting all series data for %s' % (sid))
        seriesInfoEt = self._getetsrc(
            self.config['url_seriesInfo'] % (sid, getShowInLanguage)
        )
        for curInfo in seriesInfoEt.findall("Series")[0]:
            tag = curInfo.tag.lower()
            value = curInfo.text

            if value is not None:
                if tag in ['banner', 'fanart', 'poster']:
                    value = self.config['url_artworkPrefix'] % (value)
                else:
                    value = self._cleanData(value)

            self._setShowData(sid, tag, value)
        #end for series

        # Parse banners
        if self.config['banners_enabled']:
            self._parseBanners(sid)

        # Parse actors
        if self.config['actors_enabled']:
            self._parseActors(sid)

        # Parse episode data
        log().debug('Getting all episodes of %s' % (sid))
        epsEt = self._getetsrc( self.config['url_epInfo'] % (sid, language) )

        for cur_ep in epsEt.findall("Episode"):
            seas_no = int(cur_ep.find('SeasonNumber').text)
            ep_no = int(cur_ep.find('EpisodeNumber').text)
            for cur_item in cur_ep.getchildren():
                tag = cur_item.tag.lower()
                value = cur_item.text
                if value is not None:
                    if tag == 'filename':
                        value = self.config['url_artworkPrefix'] % (value)
                    else:
                        value = self._cleanData(value)
                self._setItem(sid, seas_no, ep_no, tag, value)
        #end for cur_ep
    #end _geEps

    def _nameToSid(self, name):
        """Takes show name, returns the correct series ID (if the show has
        already been grabbed), or grabs all episodes and returns
        the correct SID.
        """
        if name in self.corrections:
            log().debug('Correcting %s to %s' % (name, self.corrections[name]) )
            sid = self.corrections[name]
        else:
            log().debug('Getting show %s' % (name))
            selected_series = self._getSeries( name )
            sname, sid = selected_series['seriesname'], selected_series['id']
            log().debug('Got %(seriesname)s, id %(id)s' % selected_series)

            self.corrections[name] = sid
            self._getShowData(selected_series['id'], selected_series['language'])
        #end if name in self.corrections
        return sid
    #end _nameToSid

    def __getitem__(self, key):
        """Handles tvdb_instance['seriesname'] calls.
        The dict index should be the show id
        """
        if isinstance(key, (int, long)):
            # Item is integer, treat as show id
            if key not in self.shows:
                self._getShowData(key, self.config['language'])
            return self.shows[key]
        
        key = key.lower() # make key lower case
        sid = self._nameToSid(key)
        log().debug('Got series id %s' % (sid))
        return self.shows[sid]
    #end __getitem__

    def __repr__(self):
        return str(self.shows)
    #end __repr__
#end Tvdb

def main():
    """Simple example of using tvdb_api - it just
    grabs an episode name interactively.
    """
    import logging
    logging.basicConfig(level=logging.DEBUG)

    tvdb_instance = Tvdb(interactive=True, cache=False)
    print tvdb_instance['Lost']['seriesname']
    print tvdb_instance['Lost'][1][4]['episodename']

if __name__ == '__main__':
    main()<|MERGE_RESOLUTION|>--- conflicted
+++ resolved
@@ -506,21 +506,13 @@
 	    h_cache = self.config['cache_location']
 	else:
 	    h_cache = False
-<<<<<<< HEAD
-        
-=======
-
->>>>>>> 4ac9cfd9
+
         if self.config['http_proxy'] != '' and self.config['http_proxy'] != None and socks != None:
             parsedURI = socks.parseproxyuri(self.config['http_proxy'])
             h = httplib2.Http(cache=h_cache,proxy_info=httplib2.ProxyInfo(socks.PROXY_TYPE_HTTP, parsedURI[1], int(parsedURI[2])))
         else:
             h = httplib2.Http(cache=h_cache)
-<<<<<<< HEAD
-        
-=======
-
->>>>>>> 4ac9cfd9
+
 	# Handle a recache request, this will get fresh content and cache again
 	# if enabled
 	if str(self.config['cache_enabled']).lower() == 'recache' or recache:
