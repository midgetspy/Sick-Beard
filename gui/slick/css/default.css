--- conflicted
+++ resolved
@@ -1,4 +1,3 @@
-<<<<<<< HEAD
 /* Variables *//* Mixins */
 * {
   outline: 0;
@@ -64,6 +63,28 @@
     padding-right: 2px;
 }
 
+.imgHomeWrapper {
+	background: url("../images/loading.gif") no-repeat scroll center center #FFFFFF;
+    border: 3px solid #FFFFFF;
+    box-shadow: 1px 1px 2px 0 #555555;
+    float: left;
+    height: 50px;
+    overflow: hidden;
+    border-radius: 8px;
+}
+.imgHomeWrapper .poster {
+    float: left;
+    width: 50px;
+    height: auto;
+    position: relative;
+    vertical-align: middle;
+}
+.imgHomeWrapper .banner {
+    vertical-align: top;
+    height: auto;
+    width: 300px;
+}
+
 html {
   margin: 0;
   padding: 0;
@@ -134,8 +155,8 @@
   background-image: linear-gradient(#555555, #333333) !important;
   background-image: -webkit-linear-gradient(#555555, #333333) !important;
   background-image: -o-linear-gradient(#555555, #333333) !important;
-  filter: progid:dximagetransform.microsoft.gradient(startColorstr=#fdf0d5, endColorstr=#fff9ee) !important;
-  -ms-filter: progid:dximagetransform.microsoft.gradient(startColorstr=#fdf0d5, endColorstr=#fff9ee) !important;
+  filter: progid:dximagetransform.microsoft.gradient(startColorstr=#555555, endColorstr=#333333) !important;
+  -ms-filter: progid:dximagetransform.microsoft.gradient(startColorstr=#555555, endColorstr=#333333) !important;
   border-bottom: 1px solid #CACACA;
   box-shadow: 0 0 10px rgba(0, 0, 0, 0.1);
   height: 58px;
@@ -380,6 +401,10 @@
   padding: 8px 5px;
 }
 
+#massUpdateTable.tablesorter td.tvShow a{
+  font-size: 16px;
+}
+
 .sickbeardTable th:first-child,
 .sickbeardTable td:first-child {
   border-left: none;
@@ -404,11 +429,28 @@
 .sickbeardTable td {
   font-size: 14px;
 }
+
 .sickbeardTable td.title {
   font-size: 14px;
   line-height: normal;
-  width: 25%;
-}
+}
+
+.sickbeardTable td.filename {
+width: 30%;
+
+}
+
+.sickbeardTable td.subtitles_column {
+  vertical-align: middle;
+/*  width: 10%; */
+}
+
+.sickbeardTable td.subtitles_column img {
+  padding-right: 2px;
+  padding-top: 2px;
+}
+
+
 .sickbeardTable td.status_column {
   font-weight: bold;
   line-height: 20px;
@@ -416,6 +458,11 @@
   width: 12%;
 	color: #555555;
 }
+
+.sickbeardTable td.search img {
+  padding-right: 2px;
+}
+
 .sickbeardTable td small {
   font-size: 11px;
   font-style: italic;
@@ -453,8 +500,10 @@
 .progressbarText {
   text-shadow: 0 0 0.1em #fff;
   position: absolute;
-  top: 0px;
+  top: 0;
   font-size: 12px;
+  color: #555555;
+  font-weight: bold;
   width: 100%;
   height: 100%;
   overflow: visible;
@@ -585,20 +634,31 @@
   font-size: 14px;
   font-weight: normal;
   color: #343434;
+  height: 35px;
 }
 .showInfo {
   width: 745px;
   float: right;
   padding-top: 10px;
 }
+
+span .headerInfo {
+ color: #666666;
+}
+
+div .seasonList {
+ padding-top: 12px;
+ padding-right: 10px;
+}
+
 div#summary {
   background-color: #f9f9f9;
   -moz-border-radius: 10px;
   -webkit-border-radius: 10px;
   border-radius: 10px;
-  padding: 10px;
+  padding: 5px 10px;
   border: 1px solid #ddd;
-  margin: 10px 0;
+  margin: 3px 0 10px 0;
 }
 div#summary .infoTable {
   width: 85%;
@@ -618,7 +678,7 @@
 }
 #SubMenu {
   float: right;
-  margin-top: -30px;
+  margin-top: -35px;
   position: relative;
   z-index: 99;
 }
@@ -722,11 +782,15 @@
   cursor: pointer;
 }
 
-#rootDirs, #rootDirsControls {
+/*#rootDirs, #rootDirsControls {
   width: 50%;
   min-width: 400px;
 	height:auto !important;
-}
+}*/
+
+#episodeDir, #newRootDir {
+   margin-right: 6px;
+ }
 
 #displayText {
   background-color: #efefef;
@@ -761,9 +825,10 @@
 
 td.tvShow a {
   text-decoration: none;
-  font-size: 16px;
+  font-size: 18px;
   font-weight: bold;
 }
+
 .navShow {
   display: inline;
   cursor: pointer;
@@ -877,6 +942,12 @@
   position: relative;
   margin-right: 3px;
 }
+
+ui-pnotify-text img {
+  /*padding-top: 3px;*/
+  margin-top: -3px;
+}
+
 div.ui-pnotify {
   min-width: 340px;
   max-width: 550px;
@@ -937,6 +1008,13 @@
   /* black */
 
 }
+
+span.Proper {
+  background: none repeat scroll 0 0 #CD7300;
+  /* red */
+
+}
+
 span.false {
   color: #993333;
   /* red */
@@ -950,6 +1028,11 @@
 .ui-progressbar {
   height: 18px !important;
   line-height: 17px;
+}
+
+.pull-left {
+    float: left;
+    padding-right: 2px
 }
 
 .pull-right {
@@ -1716,1807 +1799,4 @@
   -webkit-border-radius: 4px;
      -moz-border-radius: 4px;
           border-radius: 4px;
-=======
-/* Variables *//* Mixins */
-* {
-  outline: 0;
-  margin: 0;
-}
-
-*:focus {
-  outline: none;
-}
-
-input, textarea {
-    -moz-transition-delay: 0s, 0s;
-    -webkit-transition-delay: 0s, 0s;
-    -o-transition-delay: 0s, 0s;
-    -moz-transition-duration: 0.2s, 0.2s;
-    -webkit-transition-duration: 0.2s, 0.2s;
-    -o-transition-duration: 0.2s, 0.2s;
-    -moz-transition-property: border, box-shadow;
-    -webkit-transition-property: border, box-shadow;
-    -o-transition-property: border, box-shadow;
-    -moz-transition-timing-function: linear, linear;
-    -webkit-transition-timing-function: linear, linear;
-    -o-transition-timing-function: linear, linear;
-    box-shadow: 0 1px 1px rgba(0, 0, 0, 0.075) inset;
-}
-input:focus, textarea:focus {
-    border-bottom-color: rgba(0, 168, 236, 0.8);
-    border-left-color-ltr-source: physical;
-    border-left-color-rtl-source: physical;
-    border-left-color-value: rgba(0, 168, 236, 0.8);
-    border-right-color-ltr-source: physical;
-    border-right-color-rtl-source: physical;
-    border-right-color-value: rgba(0, 168, 236, 0.8);
-    border-top-color: rgba(0, 168, 236, 0.8);
-    border-right-color: rgba(0, 168, 236, 0.8);
-    border-left-color: rgba(0, 168, 236, 0.8);
-    box-shadow: 0 1px 1px rgba(0, 0, 0, 0.075) inset, 0 0 2px rgba(0, 168, 236, 1.0);
-    outline-color: -moz-use-text-color;
-    outline-style: none;
-    outline-width: 0;
-}
-
-/*input:focus, select:focus, textarea:focus {
-    box-shadow: 0 0 3px 0 #0066FF;
-    z-index: 1;
-}*/
-
-input[type="checkbox"]:focus, input[type="checkbox"]:active, input[type="submit"]:focus, 
-input[type="submit"]:active,input[type="button"]:focus, input[type="button"]:active {
-    box-shadow: none;
-}
-
-img {
-  border: 0;
-/*  vertical-align: middle;
-  vertical-align: sub;*/
-  vertical-align: text-top;
-}
-
-.imgLink img {
-    padding-bottom: 1px;
-    padding-left: 2px;
-    padding-right: 2px;
-}
-
-.imgHomeWrapper {
-	background: url("../images/loading.gif") no-repeat scroll center center #FFFFFF;
-    border: 3px solid #FFFFFF;
-    box-shadow: 1px 1px 2px 0 #555555;
-    float: left;
-    height: 50px;
-    overflow: hidden;
-    border-radius: 8px;
-}
-.imgHomeWrapper .poster {
-    float: left;
-    width: 50px;
-    height: auto;
-    position: relative;
-    vertical-align: middle;
-}
-.imgHomeWrapper .banner {
-    vertical-align: top;
-    height: auto;
-    width: 300px;
-}
-
-html {
-  margin: 0;
-  padding: 0;
-}
-body {
-  text-rendering: optimizeLegibility;
-  background: none repeat scroll 0 0 #FFFFFF;
-  color: #343434;
-  font-family: "Helvetica Neue", Helvetica, Arial, Geneva, sans-serif;
-  margin: 0;
-  overflow-y: scroll;
-  padding: 0;
-  font-size: 14px;
-}
-form {
-  border: none;
-  display: inline;
-  margin: 0;
-  padding: 0;
-}
-a{
-  color: #75add8;
-  -moz-text-decoration-line: none;
-  text-decoration: none;
-}
-
-.update {
-  color: #339933;
-	text-decoration: blink;
-}
-
-/* these are for inc_top.tmpl */
-#upgrade-notification {
-  position: fixed;
-  line-height: 0.5em;
-/*  color: #000; */
-  font-size: 1em;
-  font-weight: bold;  
-  height: 0px;
-  text-align: center;
-  width: 100%;
-  z-index: 100;
-  margin: 0;
-  padding: 0;
-}
-#upgrade-notification div {
-/*  background-image: -moz-linear-gradient(#fdf0d5, #fff9ee) !important;
-  background-image: linear-gradient(#fdf0d5, #fff9ee) !important;
-  background-image: -webkit-linear-gradient(#fdf0d5, #fff9ee) !important;
-  background-image: -o-linear-gradient(#fdf0d5, #fff9ee) !important;
-  filter: progid:dximagetransform.microsoft.gradient(startColorstr=#fdf0d5, endColorstr=#fff9ee) !important;
-  -ms-filter: progid:dximagetransform.microsoft.gradient(startColorstr=#fdf0d5, endColorstr=#fff9ee) !important;
-  border-bottom: 1px solid #af986b; */
-    background-color: #C6B695;
-    border-bottom-color: #AF986B;
-    border-bottom-style: solid;
-    border-bottom-width: 1px;      
-  padding: 7px 0;
-}
-#header-fix {
-  *margin-bottom: -31px;
-  /* IE fix */
-  height: 21px;
-  padding: 0;
-}
-#header {
-  background-image: -moz-linear-gradient(#555555, #333333) !important;
-  background-image: linear-gradient(#555555, #333333) !important;
-  background-image: -webkit-linear-gradient(#555555, #333333) !important;
-  background-image: -o-linear-gradient(#555555, #333333) !important;
-  filter: progid:dximagetransform.microsoft.gradient(startColorstr=#555555, endColorstr=#333333) !important;
-  -ms-filter: progid:dximagetransform.microsoft.gradient(startColorstr=#555555, endColorstr=#333333) !important;
-  border-bottom: 1px solid #CACACA;
-  box-shadow: 0 0 10px rgba(0, 0, 0, 0.1);
-  height: 58px;
-  position: fixed;
-  width: 100%;
-  z-index: 999;
-}
-#header .wrapper {
-  margin: 0 auto;
-  position: relative;
-  width: 960px;
-}
-#header a:hover {
-  background: none;
-}
-
-#header .showInfo .checkboxControls {
-  margin: 0 auto;
-  position: relative;
-  width: 960px;
-}
-
-#logo {
-  float: left;
-  position: relative;
-  top: 0px;
-  left: -5px;
-}
-#versiontext {
-  color: #FFFFFF;
-  font-family: Arial, Helvetica, sans-serif;
-  font-size: 11px;
-  position: relative;
-/*  text-transform: lowercase;*/
-  top: 42px;
-  left: -5px
-}
-
-.update {
-  color: #339933;
-	text-decoration: none;
-}
-
-.navShows {
-  margin-top: -5px;
-  margin-bottom: 30px;
-}
-.tvshowImg {
-  background: url("../images/loading.gif") no-repeat scroll center center #ffffff;
-  border: 5px solid #FFFFFF;
-  -moz-box-shadow: 1px 1px 2px 0 #555555;
-  -webkit-box-shadow: 1px 1px 2px 0 #555555;
-  -o-box-shadow: 1px 1px 2px 0 #555555;
-  box-shadow: 1px 1px 2px 0 #555555;
-  float: left;
-  height: auto;
-  margin-bottom: 30px;
-  margin-right: 25px;
-  overflow: hidden;
-  text-indent: -3000px;
-  width: 175px;
-}
-.tvshowImg img {
-  float: left;
-  min-width: 100%;
-  position: relative;
-}
-/* --------------------------------------------- */
-table {
-  margin: 0;
-}
-
-table .ep_name {
-  color: #000000;
-}
-
-
-table td a {
-  color: #555;
-}
-table td a:hover {
-  color: #343434;
-}
-
-h1 {
-  text-align: left;
-  font-size: 21px;
-  line-height: 23px;
-  font-weight: 400;
-}
-h1.title {
-  padding-bottom: 10px;
-  margin-bottom: 12px;
-  font-weight: bold;
-  font-family: "Trebuchet MS", Helvetica, Arial, sans-serif;
-  font-size: 38px;
-  line-height: 5px;
-  text-rendering: optimizelegibility;
-}
-
-h1.header {
-  padding-bottom: 10px;
-  margin-top: 12px;
-  margin-bottom: 12px;
-  font-size: 30px;
-  font-family: "Trebuchet MS", Helvetica, Arial, sans-serif;
-  font-weight: bold;
-}
-h1 a {
-  text-decoration: none;
-}
-h2 {
-  font-size: 18px;
-  font-weight: 700;
-}
-.h2footer {
-  margin: -35px 5px 6px 0px;
-}
-.h2footer select {
-  margin-top: -6px;
-  margin-bottom: -6px;
-}
-.separator {
-  font-size: 90%;
-  color: #999;
-}
-
-div select {
-/*  font-size: 12px; !important*/
-  border: 1px solid #d4d0c8;
-}
-div select{font-size:0.9em ;height:28px;border:1px solid #d4d0c8;padding-top:4px;padding-bottom:4px;padding-right:4px;padding-left:4px;border-bottom-left-radius:3px;border-bottom-right-radius:3px;border-top-left-radius:3px;border-top-right-radius:3px;}
-
-div select[multiple], div select[size] {
-    height: auto;
-}
-
-div select option {
-/*  line-height: 1.4;
-  padding: 0 10px;
-  border-bottom: 1px dotted #D7D7D7;*/
-  font-size:13px;
-  padding-bottom: 2px;
-  padding-left: 8px;
-  padding-right: 8px;
-  padding-top: 2px;
-}
-
-input:not(.btn){margin-right:6px;margin-top:5px;padding-top:4px;padding-bottom:4px;padding-right:4px;padding-left:4px;border-bottom-left-radius:3px;border-bottom-right-radius:3px;border-top-left-radius:3px;border-top-right-radius:3px;border-top-width: 1px;
-    border-left-width: 1px;
-    border-left-style: solid;
-    border-bottom-color: #CCCCCC;
-    border-right-color: #CCCCCC;
-    border-left-color: #CCCCCC;
-    border-right-style: solid;
-    border-bottom-left-radius: 3px;
-    border-bottom-right-radius: 3px;
-    border-bottom-style: solid;
-    border-bottom-width: 1px;
-    border-right-width: 1px;
-    border-right-style: solid;
-    border-right-width-value: 1px;
-    border-top-color: #CCCCCC;
-    border-top-left-radius: 3px;
-    border-top-right-radius: 3px;
-    border-top-style: solid;
-    border-top-width: 1px;
-}
-
-/* --------------- alignment ------------------- */
-.float-left {
-  float: left;
-}
-.float-right {
-  float: right;
-}
-.align-left {
-  text-align: left;
-}
-.align-right {
-  text-align: right;
-}
-.nowrap {
-  white-space: nowrap;
-}
-/* --------------------------------------------- */
-.footer {
-  clear: both;
-  width: 960px;
-  text-align: center;
-  padding-top: 5px;
-  padding-bottom: 5px;
-  margin: 20px auto;
-  border-top: 1px solid #eee;
-  line-height: 1.4em;
-  font-size: 11px;
-}
-.footer a {
-  color: #75add8;
-  text-decoration: none;
-}
-.footer ul li {
-  list-style: none;
-  float: left;
-  margin-left: 10px;
-}
-.footer ul li img {
-  margin-right: 1px; 
-  position: relative;
-  top: -2px;
-  vertical-align: middle;
-}
-.sickbeardTable {
-  width: 100%;
-  margin-left: auto;
-  margin-right: auto;
-  text-align: left;
-  color: #343434;
-  background-color: #fff;
-  border-spacing: 0;
-}
-.sickbeardTable th,
-.sickbeardTable td {
-  padding: 4px;
-  border-top: #fff 1px solid;
-  vertical-align: middle;
-}
-
-#massUpdateTable.sickbeardTable th {
-  padding: 4px 0 !important;
-  border-top: #fff 1px solid;
-  vertical-align: middle;
-}
-
-#massUpdateTable.sickbeardTable th {
-  padding: 4px 0 !important;
-  border-top: #fff 1px solid;
-  vertical-align: middle;
-}
-
-#massUpdateTable.tablesorter td {
-  padding: 8px 5px;
-}
-
-#massUpdateTable.tablesorter td.tvShow a{
-  font-size: 16px;
-}
-
-.sickbeardTable th:first-child,
-.sickbeardTable td:first-child {
-  border-left: none;
-}
-.sickbeardTable th {
-  border-collapse: collapse;
-  background-image: -moz-linear-gradient(#555555, #333333) !important;
-  background-image: linear-gradient(#555555, #333333) !important;
-  background-image: -webkit-linear-gradient(#555555, #333333) !important;
-  background-image: -o-linear-gradient(#555555, #333333) !important;
-  filter: progid:dximagetransform.microsoft.gradient(startColorstr=#fdf0d5, endColorstr=#fff9ee) !important;
-  -ms-filter: progid:dximagetransform.microsoft.gradient(startColorstr=#fdf0d5, endColorstr=#fff9ee) !important;
-  color: #fff;
-  text-shadow: -1px -1px 0 rgba(0, 0, 0, 0.3);
-  text-align: center;
-}
-.sickbeardTable tfoot a {
-  text-decoration: none;
-  color: #bde433;
-  float: left;
-}
-.sickbeardTable td {
-  font-size: 14px;
-}
-
-.sickbeardTable td.title {
-  font-size: 14px;
-  line-height: normal;
-}
-
-.sickbeardTable td.filename {
-width: 30%;
-
-}
-
-.sickbeardTable td.subtitles_column {
-  vertical-align: middle;
-/*  width: 10%; */
-}
-
-.sickbeardTable td.subtitles_column img {
-  padding-right: 2px;
-  padding-top: 2px;
-}
-
-
-.sickbeardTable td.status_column {
-  font-weight: bold;
-  line-height: 20px;
-  text-align: center;
-  width: 12%;
-	color: #555555;
-}
-
-.sickbeardTable td.search img {
-  padding-right: 2px;
-}
-
-.sickbeardTable td small {
-  font-size: 11px;
-  font-style: italic;
-  line-height: normal;
-}
-.row {
-  clear: left;
-}
-
-.plotInfo {
-  cursor: help;
-  float: right;
-  font-weight: 700;
-  position: relative;
-  padding-left: 2px;
-}
-
-.sickbeardTable td.plotInfo {
-  align: center;
-}
-
-#actions .selectAll {
-  margin-right: 10px;
-  border-right: 1px solid #eee;
-  padding-right: 10px;
-}
-#tooltip {
-  display: none;
-  z-index: 3343434;
-  border: 1px solid #111;
-  background-color: #eee;
-  padding: 5px;
-  margin-right: 10px;
-}
-.progressbarText {
-  text-shadow: 0 0 0.1em #fff;
-  position: absolute;
-  top: 0;
-  font-size: 12px;
-  color: #555555;
-  font-weight: bold;
-  width: 100%;
-  height: 100%;
-  overflow: visible;
-  text-align: center;
-  vertical-align: middle;
-}
-.ui-progressbar .ui-widget-header {
-  background-image: -moz-linear-gradient(#a3e532, #90cc2a) !important;
-  background-image: linear-gradient(#a3e532, #90cc2a) !important;
-  background-image: -webkit-linear-gradient(#a3e532, #90cc2a) !important;
-  background-image: -o-linear-gradient(#a3e532, #90cc2a) !important;
-  filter: progid:dximagetransform.microsoft.gradient(startColorstr=#fdf0d5, endColorstr=#fff9ee) !important;
-  -ms-filter: progid:dximagetransform.microsoft.gradient(startColorstr=#fdf0d5, endColorstr=#fff9ee) !important;
-  -moz-border-radius: 3px;
-  -webkit-border-radius: 3px;
-  border-radius: 3px;
-}
-tr.seasonheader {
-  background-color: #FFFFFF;
-  padding-bottom: 5px;
-  padding-top: 10px;
-  text-align: left;
-/*  white-space: nowrap;*/
-}
-tr.seasonheader td {
-  padding-top: 20px;
-  padding-bottom: 10px;
-}
-tr.seasonheader h2 {
-  display: inline;
-  font-size: 22px;
-  line-height: 20px;
-  letter-spacing: 1px;
-  margin: 0;
-  color: #343434;
-}
-tr.seasonheader a:not(.btn) {
-  text-decoration: none;
-}
-
-tr.seasonheader a:hover:not(.btn) {
-  background-color: #fff;
-  color: #343434;
-}
-#checkboxControls label {
-  white-space: nowrap;
-}
-tr.unaired,
-span.unaired {
-  background-color: #F5F1E4;
-  padding: 5px;
-  font-size: 13px;
-  color: #cec198;
-  font-weight: bold;
-  -moz-border-radius: 5px;
-  -webkit-border-radius: 5px;
-  border-radius: 5px;
-}
-tr.unaired b,
-span.unaired b {
-  color: #343434;
-}
-tr.skipped,
-span.skipped {
-  background-color: #E9F7FB;
-  color: #90D5EC;
-  font-weight: bold;
-  font-size: 13px;
-  padding: 5px;
-  -moz-border-radius: 5px;
-  -webkit-border-radius: 5px;
-  border-radius: 5px;
-}
-tr.skipped b,
-span.skipped b {
-  color: #343434;
-}
-tr.good,
-span.good {
-  background-color: #E2FFD8;
-  color: #AAD450;
-  padding: 5px;
-  font-size: 13px;
-  font-weight: bold;
-  -moz-border-radius: 5px;
-  -webkit-border-radius: 5px;
-  border-radius: 5px;
-}
-tr.good b,
-span.good b {
-  color: #343434;
-}
-tr.qual,
-span.qual {
-  background-color: #FDF0D5;
-  padding: 5px;
-  font-size: 13px;
-  font-weight: bold;
-  color: #F7B42C;
-  -moz-border-radius: 5px;
-  -webkit-border-radius: 5px;
-  border-radius: 5px;
-}
-tr.qual b,
-span.qual b {
-  color: #343434;
-}
-tr.wanted,
-span.wanted {
-  background-color: #FDEBF3;
-  padding: 5px;
-  font-size: 13px;
-  font-weight: bold;
-  color: #F49AC1;
-  -moz-border-radius: 5px;
-  -webkit-border-radius: 5px;
-  border-radius: 5px;
-}
-tr.wanted b,
-span.wanted b {
-  color: #343434;
-}
-tr.wanted,
-tr.qual,
-tr.good,
-tr.skipped,
-tr.unaired {
-  font-size: 14px;
-  font-weight: normal;
-  color: #343434;
-  height: 35px;
-}
-.showInfo {
-  width: 745px;
-  float: right;
-  padding-top: 10px;
-}
-
-span .headerInfo {
- color: #666666;
-}
-
-div .seasonList {
- padding-top: 12px;
- padding-right: 10px;
-}
-
-div#summary {
-  background-color: #f9f9f9;
-  -moz-border-radius: 10px;
-  -webkit-border-radius: 10px;
-  border-radius: 10px;
-  padding: 5px 10px;
-  border: 1px solid #ddd;
-  margin: 3px 0 10px 0;
-}
-div#summary .infoTable {
-  width: 85%;
-}
-div#summary tr {
-  line-height: 17px;
-}
-div#summary tr td {
-  font-size: 14px;
-  line-height: 25px;
-}
-#MainMenu {
-  float: right;
-  height: 58px;
-  margin: 0;
-  padding: 0 0 0 10px;
-}
-#SubMenu {
-  float: right;
-  margin-top: -35px;
-  position: relative;
-  z-index: 99;
-}
-#SubMenu a {
-  font-size: 12px;
-  text-decoration: none;
-}
-#SubMenu span b {
-  margin-left: 20px;
-}
-#donate {
-  line-height: 1em;
-  float: right;
-/*  display: none;*/
-}
-#donate a,
-#donate a:hover {
-  border: 0 ;
-  padding: 4px 15px 4px;
-}
-
-#contentWrapper {
-  background: none;
-}
-#content {
-  line-height: 24px;
-  margin: 0 auto;
-  padding: 105px 0 0;
-  width: 960px;
-}
-.showLegend {
-  font-weight: 700;
-  padding-right: 10px;
-  padding-bottom: 1px;
-}
-/* for the add new/existing show */
-.alt {
-  background-color: #efefef;
-}
-
-#tabs div.field-pair,
-.stepDiv div.field-pair {
-  padding: 0.75em 0;
-}
-
-#tabs div.field-pair input,
-.stepDiv div.field-pair input {
-  float: left;
-  margin-top: 5px;
-  margin-left: 3px;
-}
-
-#tabs label.nocheck,
-#tabs div.providerDiv,
-#tabs div #customQuality,
-.stepDiv label.nocheck,
-.stepDiv div.providerDiv,
-.stepDiv div #customQuality {
-  padding-left: 23px;
-}
-
-#tabs label span.component-title,
-.stepDiv label span.component-title {
-/*  font-size: 1.1em; */
-  font-weight: 700;
-  float: left;
-  width: 165px;
-  padding-left: 6px;
-  margin-right: 10px;
-}
-
-#tabs label span.component-desc,
-.stepDiv label span.component-desc {
-  font-size: .9em;
-  float: left;
-}
-
-#tabs div.field-pair select,
-.stepDiv div.field-pair select {
-  font-size: 12px;
-  border: 1px solid #d4d0c8;
-}
-
-#tabs div.field-pair select option,
-.stepDiv div.field-pair select option {
-  line-height: 1.4;
-  padding: 0 10px;
-/*  border-bottom: 1px dotted #D7D7D7;*/
-}
-ul#rootDirStaticList {
-  width: 90%;
-  text-align: left;
-  margin-left: auto;
-  margin-right: auto;
-  padding-left: 0;
-}
-ul#rootDirStaticList li {
-  list-style: none outside none;
-  margin: 2px;
-  padding: 4px 5px 4px 5px;
-  cursor: pointer;
-}
-
-/*#rootDirs, #rootDirsControls {
-  width: 50%;
-  min-width: 400px;
-	height:auto !important;
-}*/
-
-#episodeDir, #newRootDir {
-   margin-right: 6px;
- }
-
-#displayText {
-  background-color: #efefef;
-  padding: 8px;
-  border: 1px solid #DFDEDE;
-  font-size: 1.1em;
-  overflow: hidden;
-}
-div#addShowPortal {
-  margin: 50px auto;
-  width: 100%;
-}
-div#addShowPortal button {
-  float: left;
-  margin-left: 20px;
-  padding: 10px;
-  width: 47%;
-}
-div#addShowPortal button div.button img {
-  position: absolute;
-  display: block;
-  top: 35%;
-  padding-left: 0.4em;
-  text-align: center;
-}
-div#addShowPortal button .buttontext {
-  position: relative;
-  display: block;
-  padding: 0.1em 0.4em 0.1em 4.4em;
-  text-align: left;
-}
-
-td.tvShow a {
-  text-decoration: none;
-  font-size: 18px;
-  font-weight: bold;
-}
-
-.navShow {
-  display: inline;
-  cursor: pointer;
-  vertical-align: top;
-  position: relative;
-  top: 3px;
-  filter: alpha(opacity=85);
-  -moz-opacity: 0.5 !important;
-  -khtml-opacity: 0.5 !important;
-  -o-opacity: 0.5 !important;
-  opacity: 0.5 !important;
-}
-.navShow:hover {
-  filter: alpha(opacity=85);
-  -moz-opacity: 1 !important;
-  -khtml-opacity: 1 !important;
-  -o-opacity: 1 !important;
-  opacity: 1 !important;
-}
-/* for manage_massEdit */
-.optionWrapper {
-  width: 450px;
-  margin-left: auto;
-  margin-right: auto;
-  padding: 6px 12px;
-}
-.optionWrapper span.selectTitle {
-  float: left;
-  font-weight: 700;
-  font-size: 1.2em;
-  text-align: left;
-  width: 225px;
-}
-.optionWrapper div.selectChoices {
-  float: left;
-  width: 175px;
-  margin-left: 25px;
-}
-.optionWrapper br {
-  clear: both;
-}
-a.whitelink {
-  color: white;
-}
-/* for displayShow notice */
-#show_message {
-  border: 1px solid #cccccc;
-  background-image: -moz-linear-gradient(#fdf0d5, #fff9ee) !important;
-  background-image: linear-gradient(#fdf0d5, #fff9ee) !important;
-  background-image: -webkit-linear-gradient(#fdf0d5, #fff9ee) !important;
-  background-image: -o-linear-gradient(#fdf0d5, #fff9ee) !important;
-  filter: progid:dximagetransform.microsoft.gradient(startColorstr=#fdf0d5, endColorstr=#fff9ee) !important;
-  -ms-filter: progid:dximagetransform.microsoft.gradient(startColorstr=#fdf0d5, endColorstr=#fff9ee) !important;
-  -moz-border-radius: 7px;
-  -webkit-border-radius: 7px;
-  border-radius: 7px;
-  font-size: 14px;
-  right: 10px;
-  -moz-box-shadow: 0px 0px 2px #aaaaaa;
-  -webkit-box-shadow: 0px 0px 2px #aaaaaa;
-  -o-box-shadow: 0px 0px 2px #aaaaaa;
-  box-shadow: 0px 0px 2px #aaaaaa;
-  padding: 7px 10px;
-  position: fixed;
-  text-align: center;
-  bottom: 10px;
-  min-height: 22px;
-  width: 250px;
-  z-index: 9999;
-  font-family: "Trebuchet MS", Helvetica, Arial, sans-serif;
-  line-height: normal;
-  filter: alpha(opacity=85);
-  -moz-opacity: 0.8 !important;
-  -khtml-opacity: 0.8 !important;
-  -o-opacity: 0.8 !important;
-  opacity: 0.8 !important;
-}
-#show_message .msg {
-  font-family: "Trebuchet MS", Helvetica, Arial, sans-serif;
-  line-height: normal;
-  padding-left: 20px;
-}
-#show_message .loader {
-  position: relative;
-  top: 2px;
-}
-#show_message.success {
-  background-image: -moz-linear-gradient(#d3ffd7, #c2edc6) !important;
-  background-image: linear-gradient(#d3ffd7, #c2edc6) !important;
-  background-image: -webkit-linear-gradient(#d3ffd7, #c2edc6) !important;
-  background-image: -o-linear-gradient(#d3ffd7, #c2edc6) !important;
-  filter: progid:dximagetransform.microsoft.gradient(startColorstr=#fdf0d5, endColorstr=#fff9ee) !important;
-  -ms-filter: progid:dximagetransform.microsoft.gradient(startColorstr=#fdf0d5, endColorstr=#fff9ee) !important;
-  padding: 15px 10px;
-  text-align: left;
-}
-#show_message.error {
-  background-image: -moz-linear-gradient(#ffd3d3, #edc4c4) !important;
-  background-image: linear-gradient(#ffd3d3, #edc4c4) !important;
-  background-image: -webkit-linear-gradient(#ffd3d3, #edc4c4) !important;
-  background-image: -o-linear-gradient(#ffd3d3, #edc4c4) !important;
-  filter: progid:dximagetransform.microsoft.gradient(startColorstr=#fdf0d5, endColorstr=#fff9ee) !important;
-  -ms-filter: progid:dximagetransform.microsoft.gradient(startColorstr=#fdf0d5, endColorstr=#fff9ee) !important;
-  padding: 15px 10px;
-  text-align: left;
-}
-#show_message .ui-icon {
-  display: inline-block;
-  margin-left: -20px;
-  top: 2px;
-  position: relative;
-  margin-right: 3px;
-}
-
-ui-pnotify-text img {
-  /*padding-top: 3px;*/
-  margin-top: -3px;
-}
-
-div.ui-pnotify {
-  min-width: 340px;
-  max-width: 550px;
-  width: auto !important;
-}
-/* override for qtip2 */
-.ui-tooltip-sb .ui-tooltip-titlebar a {
-  color: #222222;
-  text-decoration: none;
-}
-.ui-tooltip,
-.qtip {
-  max-width: 500px !important;
-}
-
-.changelog { max-width: 650px !important; }
-
-option.flag {
-  padding-left: 35px;
-  background-color: #fff;
-  background-repeat: no-repeat;
-  background-position: 10px 50%;
-}
-
-span.quality {
-  font: bold 1em/1.2em verdana, sans-serif;
-  background: none repeat scroll 0 0 #999999;
-  color: #FFFFFF;
-  display: inline-block;
-  padding: 2px 4px;
-  text-align: center;
-  -webkit-border-radius: 4px;
-  font-size: 12px;
-  -moz-border-radius: 4px;
-  border-radius: 4px;
-}
-span.Custom {
-  background: none repeat scroll 0 0 #444499;
-  /* blue */
-
-}
-
-span.HD,
-span.WEB-DL,
-span.BluRay {
-  background: none repeat scroll 0 0 #449944;
-  /* green */
-
-}
-
-span.SD {
-  background: none repeat scroll 0 0 #994444;
-  /* red */
-
-}
-span.Any {
-  background: none repeat scroll 0 0 #444444;
-  /* black */
-
-}
-
-span.Proper {
-  background: none repeat scroll 0 0 #CD7300;
-  /* red */
-
-}
-
-span.false {
-  color: #993333;
-  /* red */
-
-}
-span.true {
-  color: #669966;
-  /* green */
-
-}
-.ui-progressbar {
-  height: 18px !important;
-  line-height: 17px;
-}
-
-.pull-left {
-    float: left;
-    padding-right: 2px
-}
-
-.pull-right {
-    float: right;
-}
-
-#searchResults a {
-  color: #343434;
-}
-
-.btn {
-  display: inline-block;
-  *display: inline;
-  padding: 3.5px 10px 3.5px;
-  margin-bottom: 0;
-  *margin-left: .3em;
-  font-size: 13px;
-  line-height: 18px;
-  *line-height: 20px;
-  color: #333333;
-  text-align: center;
-  text-shadow: 0 1px 1px rgba(255, 255, 255, 0.75);
-/*  vertical-align: middle; */
-  cursor: pointer;
-  background-color: #f5f5f5;
-  *background-color: #e6e6e6;
-  background-image: -ms-linear-gradient(top, #ffffff, #e6e6e6);
-  background-image: -webkit-gradient(linear, 0 0, 0 100%, from(#ffffff), to(#e6e6e6));
-  background-image: -webkit-linear-gradient(top, #ffffff, #e6e6e6);
-  background-image: -o-linear-gradient(top, #ffffff, #e6e6e6);
-  background-image: linear-gradient(top, #ffffff, #e6e6e6);
-  background-image: -moz-linear-gradient(top, #ffffff, #e6e6e6);
-  background-repeat: repeat-x;
-  border: 1px solid #cccccc;
-  *border: 0;
-  border-color: rgba(0, 0, 0, 0.1) rgba(0, 0, 0, 0.1) rgba(0, 0, 0, 0.25);
-  border-color: #e6e6e6 #e6e6e6 #bfbfbf;
-  border-bottom-color: #b3b3b3;
-  -webkit-border-radius: 4px;
-     -moz-border-radius: 4px;
-          border-radius: 4px;
-  filter: progid:dximagetransform.microsoft.gradient(startColorstr='#ffffff', endColorstr='#e6e6e6', GradientType=0);
-  filter: progid:dximagetransform.microsoft.gradient(enabled=false);
-  *zoom: 1;
-  -webkit-box-shadow: inset 0 1px 0 rgba(255, 255, 255, 0.2), 0 1px 2px rgba(0, 0, 0, 0.05);
-     -moz-box-shadow: inset 0 1px 0 rgba(255, 255, 255, 0.2), 0 1px 2px rgba(0, 0, 0, 0.05);
-          box-shadow: inset 0 1px 0 rgba(255, 255, 255, 0.2), 0 1px 2px rgba(0, 0, 0, 0.05);
-  margin-top: 4px;
-}
-
-.btn:hover,
-.btn:active,
-.btn.active,
-.btn.disabled,
-.btn[disabled] {
-  background-color: #e6e6e6;
-  *background-color: #d9d9d9;
-}
-
-.btn:active,
-.btn.active {
-  background-color: #cccccc \9;
-}
-
-.btn:first-child {
-  *margin-left: 0;
-}
-
-.btn:hover {
-  color: #333333;
-  text-decoration: none;
-  background-color: #e6e6e6;
-  *background-color: #d9d9d9;
-  /* Buttons in IE7 don't get borders, so darken on hover */
-
-  background-position: 0 -15px;
-  -webkit-transition: background-position 0.1s linear;
-     -moz-transition: background-position 0.1s linear;
-      -ms-transition: background-position 0.1s linear;
-       -o-transition: background-position 0.1s linear;
-          transition: background-position 0.1s linear;
-}
-
-.btn:focus {
-  outline: thin dotted #333;
-  outline: 5px auto -webkit-focus-ring-color;
-  outline-offset: -2px;
-}
-
-.btn.active,
-.btn:active {
-  background-color: #e6e6e6;
-  background-color: #d9d9d9 \9;
-  background-image: none;
-  outline: 0;
-  -webkit-box-shadow: inset 0 2px 4px rgba(0, 0, 0, 0.15), 0 1px 2px rgba(0, 0, 0, 0.05);
-     -moz-box-shadow: inset 0 2px 4px rgba(0, 0, 0, 0.15), 0 1px 2px rgba(0, 0, 0, 0.05);
-          box-shadow: inset 0 2px 4px rgba(0, 0, 0, 0.15), 0 1px 2px rgba(0, 0, 0, 0.05);
-}
-
-.btn.disabled,
-.btn[disabled] {
-  cursor: default;
-  background-color: #e6e6e6;
-  background-image: none;
-  opacity: 0.65;
-  filter: alpha(opacity=65);
-  -webkit-box-shadow: none;
-     -moz-box-shadow: none;
-          box-shadow: none;
-}
-
-.btn-large {
-  padding: 9px 14px;
-  font-size: 15px;
-  line-height: normal;
-  -webkit-border-radius: 5px;
-     -moz-border-radius: 5px;
-          border-radius: 5px;
-}
-
-.btn-large [class^="icon-"] {
-  margin-top: 1px;
-}
-
-.btn-small {
-  padding: 5px 9px;
-  font-size: 11px;
-  line-height: 16px;
-}
-
-.btn-small [class^="icon-"] {
-  margin-top: -1px;
-}
-
-.btn-mini {
-  padding-left: 6px;
-  padding-right: 6px;
-  font-size: 11px;
-  line-height: 14px;
-  margin-top: -2px;
-}
-
-.btn-mini a {
-    color: #333333;
-}
-
-.btn-primary,
-.btn-primary:hover,
-.btn-warning,
-.btn-warning:hover,
-.btn-danger,
-.btn-danger:hover,
-.btn-success,
-.btn-success:hover,
-.btn-info,
-.btn-info:hover,
-.btn-inverse,
-.btn-inverse:hover {
-  color: #ffffff;
-  text-shadow: 0 -1px 0 rgba(0, 0, 0, 0.25);
-}
-
-.btn-primary.active,
-.btn-warning.active,
-.btn-danger.active,
-.btn-success.active,
-.btn-info.active,
-.btn-inverse.active {
-  color: rgba(255, 255, 255, 0.75);
-}
-
-.btn {
-  border-color: #ccc;
-  border-color: rgba(0, 0, 0, 0.1) rgba(0, 0, 0, 0.1) rgba(0, 0, 0, 0.25);
-}
-
-.btn-primary {
-  background-color: #0074cc;
-  *background-color: #0055cc;
-  background-image: -ms-linear-gradient(top, #0088cc, #0055cc);
-  background-image: -webkit-gradient(linear, 0 0, 0 100%, from(#0088cc), to(#0055cc));
-  background-image: -webkit-linear-gradient(top, #0088cc, #0055cc);
-  background-image: -o-linear-gradient(top, #0088cc, #0055cc);
-  background-image: -moz-linear-gradient(top, #0088cc, #0055cc);
-  background-image: linear-gradient(top, #0088cc, #0055cc);
-  background-repeat: repeat-x;
-  border-color: #0055cc #0055cc #003580;
-  border-color: rgba(0, 0, 0, 0.1) rgba(0, 0, 0, 0.1) rgba(0, 0, 0, 0.25);
-  filter: progid:dximagetransform.microsoft.gradient(startColorstr='#0088cc', endColorstr='#0055cc', GradientType=0);
-  filter: progid:dximagetransform.microsoft.gradient(enabled=false);
-}
-
-.btn-primary:hover,
-.btn-primary:active,
-.btn-primary.active,
-.btn-primary.disabled,
-.btn-primary[disabled] {
-  background-color: #0055cc;
-  *background-color: #004ab3;
-}
-
-.btn-primary:active,
-.btn-primary.active {
-  background-color: #004099 \9;
-}
-
-.btn-warning {
-  background-color: #faa732;
-  *background-color: #f89406;
-  background-image: -ms-linear-gradient(top, #fbb450, #f89406);
-  background-image: -webkit-gradient(linear, 0 0, 0 100%, from(#fbb450), to(#f89406));
-  background-image: -webkit-linear-gradient(top, #fbb450, #f89406);
-  background-image: -o-linear-gradient(top, #fbb450, #f89406);
-  background-image: -moz-linear-gradient(top, #fbb450, #f89406);
-  background-image: linear-gradient(top, #fbb450, #f89406);
-  background-repeat: repeat-x;
-  border-color: #f89406 #f89406 #ad6704;
-  border-color: rgba(0, 0, 0, 0.1) rgba(0, 0, 0, 0.1) rgba(0, 0, 0, 0.25);
-  filter: progid:dximagetransform.microsoft.gradient(startColorstr='#fbb450', endColorstr='#f89406', GradientType=0);
-  filter: progid:dximagetransform.microsoft.gradient(enabled=false);
-}
-
-.btn-warning:hover,
-.btn-warning:active,
-.btn-warning.active,
-.btn-warning.disabled,
-.btn-warning[disabled] {
-  background-color: #f89406;
-  *background-color: #df8505;
-}
-
-.btn-warning:active,
-.btn-warning.active {
-  background-color: #c67605 \9;
-}
-
-.btn-danger {
-  background-color: #da4f49;
-  *background-color: #bd362f;
-  background-image: -ms-linear-gradient(top, #ee5f5b, #bd362f);
-  background-image: -webkit-gradient(linear, 0 0, 0 100%, from(#ee5f5b), to(#bd362f));
-  background-image: -webkit-linear-gradient(top, #ee5f5b, #bd362f);
-  background-image: -o-linear-gradient(top, #ee5f5b, #bd362f);
-  background-image: -moz-linear-gradient(top, #ee5f5b, #bd362f);
-  background-image: linear-gradient(top, #ee5f5b, #bd362f);
-  background-repeat: repeat-x;
-  border-color: #bd362f #bd362f #802420;
-  border-color: rgba(0, 0, 0, 0.1) rgba(0, 0, 0, 0.1) rgba(0, 0, 0, 0.25);
-  filter: progid:dximagetransform.microsoft.gradient(startColorstr='#ee5f5b', endColorstr='#bd362f', GradientType=0);
-  filter: progid:dximagetransform.microsoft.gradient(enabled=false);
-}
-
-.btn-danger:hover,
-.btn-danger:active,
-.btn-danger.active,
-.btn-danger.disabled,
-.btn-danger[disabled] {
-  background-color: #bd362f;
-  *background-color: #a9302a;
-}
-
-.btn-danger:active,
-.btn-danger.active {
-  background-color: #942a25 \9;
-}
-
-.btn-success {
-  background-color: #5bb75b;
-  *background-color: #51a351;
-  background-image: -ms-linear-gradient(top, #62c462, #51a351);
-  background-image: -webkit-gradient(linear, 0 0, 0 100%, from(#62c462), to(#51a351));
-  background-image: -webkit-linear-gradient(top, #62c462, #51a351);
-  background-image: -o-linear-gradient(top, #62c462, #51a351);
-  background-image: -moz-linear-gradient(top, #62c462, #51a351);
-  background-image: linear-gradient(top, #62c462, #51a351);
-  background-repeat: repeat-x;
-  border-color: #51a351 #51a351 #387038;
-  border-color: rgba(0, 0, 0, 0.1) rgba(0, 0, 0, 0.1) rgba(0, 0, 0, 0.25);
-  filter: progid:dximagetransform.microsoft.gradient(startColorstr='#62c462', endColorstr='#51a351', GradientType=0);
-  filter: progid:dximagetransform.microsoft.gradient(enabled=false);
-}
-
-.btn-success:hover,
-.btn-success:active,
-.btn-success.active,
-.btn-success.disabled,
-.btn-success[disabled] {
-  background-color: #51a351;
-  *background-color: #499249;
-}
-
-.btn-success:active,
-.btn-success.active {
-  background-color: #408140 \9;
-}
-
-.btn-info {
-  background-color: #49afcd;
-  *background-color: #2f96b4;
-  background-image: -ms-linear-gradient(top, #5bc0de, #2f96b4);
-  background-image: -webkit-gradient(linear, 0 0, 0 100%, from(#5bc0de), to(#2f96b4));
-  background-image: -webkit-linear-gradient(top, #5bc0de, #2f96b4);
-  background-image: -o-linear-gradient(top, #5bc0de, #2f96b4);
-  background-image: -moz-linear-gradient(top, #5bc0de, #2f96b4);
-  background-image: linear-gradient(top, #5bc0de, #2f96b4);
-  background-repeat: repeat-x;
-  border-color: #2f96b4 #2f96b4 #1f6377;
-  border-color: rgba(0, 0, 0, 0.1) rgba(0, 0, 0, 0.1) rgba(0, 0, 0, 0.25);
-  filter: progid:dximagetransform.microsoft.gradient(startColorstr='#5bc0de', endColorstr='#2f96b4', GradientType=0);
-  filter: progid:dximagetransform.microsoft.gradient(enabled=false);
-}
-
-.btn-info:hover,
-.btn-info:active,
-.btn-info.active,
-.btn-info.disabled,
-.btn-info[disabled] {
-  background-color: #2f96b4;
-  *background-color: #2a85a0;
-}
-
-.btn-info:active,
-.btn-info.active {
-  background-color: #24748c \9;
-}
-
-.btn-inverse {
-  background-color: #414141;
-  *background-color: #414141;
-  background-image: -ms-linear-gradient(top, #555555, #222222);
-  background-image: -webkit-gradient(linear, 0 0, 0 100%, from(#555555), to(#222222));
-  background-image: -webkit-linear-gradient(top, #555555, #222222);
-  background-image: -o-linear-gradient(top, #555555, #222222);
-  background-image: -moz-linear-gradient(top, #555555, #222222);
-  background-image: linear-gradient(top, #555555, #222222);
-  background-repeat: repeat-x;
-  border-color: #222222 #222222 #000000;
-  border-color: rgba(0, 0, 0, 0.1) rgba(0, 0, 0, 0.1) rgba(0, 0, 0, 0.25);
-  filter: progid:dximagetransform.microsoft.gradient(startColorstr='#555555', endColorstr='#222222', GradientType=0);
-  filter: progid:dximagetransform.microsoft.gradient(enabled=false);
-  vertical-align: middle;
-}
-
-.btn-inverse:hover,
-.btn-inverse:active,
-.btn-inverse.active,
-.btn-inverse.disabled,
-.btn-inverse[disabled] {
-  background-color: #222222;
-  *background-color: #151515;
-}
-
-.btn-inverse:active,
-.btn-inverse.active {
-  background-color: #080808 \9;
-}
-
-.btn:focus,
-.btn:active {
-  border: 1px solid #4d90fe;
-  outline: none;
-  -moz-box-shadow: none;
-       box-shadow: none;
-}
-.btn-primary:focus,
-.btn-warning:focus,
-.btn-danger:focus,
-.btn-success:focus,
-.btn-info:focus,
-.btn-inverse:focus {
-  border: 1px solid transparent;
-  box-shadow: 0 0 0 1px rgba(255, 255, 255, 0.75) inset;
-}
-
-/*button.btn,
-input[type="submit"].btn {
-  *padding-top: 2px;
-  *padding-bottom: 2px;
-}*/
-
-/* button.btn::-moz-focus-inner,
-input[type="submit"].btn::-moz-focus-inner {
-  padding: 0; 
-  border: 0;
-}*/
-
-button.btn.btn-large,
-input[type="submit"].btn.btn-large {
-  *padding-top: 7px;
-  *padding-bottom: 7px;
-}
-
-button.btn.btn-small,
-input[type="submit"].btn.btn-small {
-  *padding-top: 3px;
-  *padding-bottom: 3px;
-}
-
-button.btn.btn-mini,
-input[type="submit"].btn.btn-mini {
-  *padding-top: 1px;
-  *padding-bottom: 1px;
-}
-
-.btn-group {
-  position: relative;
-  *margin-left: .3em;
-  *zoom: 1;
-}
-
-.btn-group:before,
-.btn-group:after {
-  display: table;
-  content: "";
-}
-
-.btn-group:after {
-  clear: both;
-}
-
-.btn-group:first-child {
-  *margin-left: 0;
-}
-
-.btn-group + .btn-group {
-  margin-left: 5px;
-}
-
-.btn-toolbar {
-  margin-top: 9px;
-  margin-bottom: 9px;
-}
-
-.btn-toolbar .btn-group {
-  display: inline-block;
-  *display: inline;
-  /* IE7 inline-block hack */
-
-  *zoom: 1;
-}
-
-.btn-group > .btn {
-  position: relative;
-  float: left;
-  margin-left: -1px;
-  -webkit-border-radius: 0;
-     -moz-border-radius: 0;
-          border-radius: 0;
-}
-
-.btn-group > .btn:first-child {
-  margin-left: 0;
-  -webkit-border-bottom-left-radius: 4px;
-          border-bottom-left-radius: 4px;
-  -webkit-border-top-left-radius: 4px;
-          border-top-left-radius: 4px;
-  -moz-border-radius-bottomleft: 4px;
-  -moz-border-radius-topleft: 4px;
-}
-
-.btn-group > .btn:last-child,
-.btn-group > .dropdown-toggle {
-  -webkit-border-top-right-radius: 4px;
-          border-top-right-radius: 4px;
-  -webkit-border-bottom-right-radius: 4px;
-          border-bottom-right-radius: 4px;
-  -moz-border-radius-topright: 4px;
-  -moz-border-radius-bottomright: 4px;
-}
-
-.btn-group > .btn.large:first-child {
-  margin-left: 0;
-  -webkit-border-bottom-left-radius: 6px;
-          border-bottom-left-radius: 6px;
-  -webkit-border-top-left-radius: 6px;
-          border-top-left-radius: 6px;
-  -moz-border-radius-bottomleft: 6px;
-  -moz-border-radius-topleft: 6px;
-}
-
-.btn-group > .btn.large:last-child,
-.btn-group > .large.dropdown-toggle {
-  -webkit-border-top-right-radius: 6px;
-          border-top-right-radius: 6px;
-  -webkit-border-bottom-right-radius: 6px;
-          border-bottom-right-radius: 6px;
-  -moz-border-radius-topright: 6px;
-  -moz-border-radius-bottomright: 6px;
-}
-
-.btn-group > .btn:hover,
-.btn-group > .btn:focus,
-.btn-group > .btn:active,
-.btn-group > .btn.active {
-  z-index: 2;
-}
-
-.btn-group .dropdown-toggle:active,
-.btn-group.open .dropdown-toggle {
-  outline: 0;
-}
-
-.btn-group > .dropdown-toggle {
-  *padding-top: 4px;
-  padding-right: 8px;
-  *padding-bottom: 4px;
-  padding-left: 8px;
-  -webkit-box-shadow: inset 1px 0 0 rgba(255, 255, 255, 0.125), inset 0 1px 0 rgba(255, 255, 255, 0.2), 0 1px 2px rgba(0, 0, 0, 0.05);
-     -moz-box-shadow: inset 1px 0 0 rgba(255, 255, 255, 0.125), inset 0 1px 0 rgba(255, 255, 255, 0.2), 0 1px 2px rgba(0, 0, 0, 0.05);
-          box-shadow: inset 1px 0 0 rgba(255, 255, 255, 0.125), inset 0 1px 0 rgba(255, 255, 255, 0.2), 0 1px 2px rgba(0, 0, 0, 0.05);
-}
-
-.btn-group > .btn-mini.dropdown-toggle {
-  padding-right: 5px;
-  padding-left: 5px;
-}
-
-.btn-group > .btn-small.dropdown-toggle {
-  *padding-top: 4px;
-  *padding-bottom: 4px;
-}
-
-.btn-group > .btn-large.dropdown-toggle {
-  padding-right: 12px;
-  padding-left: 12px;
-}
-
-.btn-group.open .dropdown-toggle {
-  background-image: none;
-  -webkit-box-shadow: inset 0 2px 4px rgba(0, 0, 0, 0.15), 0 1px 2px rgba(0, 0, 0, 0.05);
-     -moz-box-shadow: inset 0 2px 4px rgba(0, 0, 0, 0.15), 0 1px 2px rgba(0, 0, 0, 0.05);
-          box-shadow: inset 0 2px 4px rgba(0, 0, 0, 0.15), 0 1px 2px rgba(0, 0, 0, 0.05);
-}
-
-.btn-group.open .btn.dropdown-toggle {
-  background-color: #e6e6e6;
-}
-
-.btn-group.open .btn-primary.dropdown-toggle {
-  background-color: #0055cc;
-}
-
-.btn-group.open .btn-warning.dropdown-toggle {
-  background-color: #f89406;
-}
-
-.btn-group.open .btn-danger.dropdown-toggle {
-  background-color: #bd362f;
-}
-
-.btn-group.open .btn-success.dropdown-toggle {
-  background-color: #51a351;
-}
-
-.btn-group.open .btn-info.dropdown-toggle {
-  background-color: #2f96b4;
-}
-
-.btn-group.open .btn-inverse.dropdown-toggle {
-  background-color: #222222;
-}
-
-.btn .caret {
-  margin-top: 7px;
-  margin-left: 0;
-}
-
-.btn:hover .caret,
-.open.btn-group .caret {
-  opacity: 1;
-  filter: alpha(opacity=100);
-}
-
-.btn-mini .caret {
-  margin-top: 5px;
-}
-
-.btn-small .caret {
-  margin-top: 6px;
-}
-
-.btn-large .caret {
-  margin-top: 6px;
-  border-top-width: 5px;
-  border-right-width: 5px;
-  border-left-width: 5px;
-}
-
-.dropup .btn-large .caret {
-  border-top: 0;
-  border-bottom: 5px solid #000000;
-}
-
-.btn-primary .caret,
-.btn-warning .caret,
-.btn-danger .caret,
-.btn-info .caret,
-.btn-success .caret,
-.btn-inverse .caret {
-  border-top-color: #ffffff;
-  border-bottom-color: #ffffff;
-  opacity: 0.75;
-  filter: alpha(opacity=75);
-}
-
-#customQuality {
-    clear: both;
-    display: block;
-
-    padding-bottom: 10px;
-    padding-left: 0;
-    padding-right: 0;
-    padding-top: 10px;
-    height:190px !important;*/
-    font-size: 0.9em;
-    padding-left:20px;
-}
-
-.stepDiv > #customQualityWrapper {
-    height: 193px !important;
-    overflow-x: auto;
-    overflow-y: auto;
-}
-
-#customQualityWrapper div.component-group-desc {
-    float: left;
-    width: 165px;
-}
-#customQualityWrapper div.component-group-desc p {
-    color: #666666;
-/*    font-size: 1.2em;*/
-    margin-bottom: 0.8em;
-    margin-left: 0;
-    margin-right: 0;
-    margin-top: 0.8em;
-    width: 85%;
-}
-
-#SceneException {
-    height: 180px;
-    padding-bottom: 10px;
-    padding-left: 20px;
-    padding-right: 0;
-    padding-top: 10px;    
-}
-
-#SceneException div.component-group-desc {
-    float: left;
-    width: 165px;
-}
-
-#SceneException div.component-group-desc p {
-    color: #666666;
-/*    font-size: 1.2em;*/
-    margin-bottom: 0.8em;
-    margin-left: 0;
-    margin-right: 0;
-    margin-top: 0.8em;
-    width: 85%;
-}
-
-.ui-tabs .ui-tabs-nav li a, .ui-tabs.ui-tabs-collapsible .ui-tabs-nav li.ui-tabs-selected a {
-  font-size: 14px;
-}
-
-[class^="icon-"], [class*=" icon-"] {
-    background-image: url("/images/glyphicons-halflings.png");
-}
-
-.icon-white {
-  background-image: url("/images/glyphicons-halflings-white.png");
-}
-
-[class^="icon-"],
-[class*=" icon-"] {
-  display: inline-block;
-  width: 16px;
-  height: 16px;
-/*  margin-left: -21px;
-  margin-right: 8px;
-  position: absolute; */
-  vertical-align: bottom;
-  background-repeat: no-repeat;
-}
-
-.icon-question-sign {
-    background-position: -96px -96px;
-}
-
-.icon-pause {
-    background-position: -288px -72px;
-}
-
-.icon-check {
-    background-position: -144px -72px;
-}
-
-.icon-exclamation-sign {
-    background-position: 0 -120px;
-}
-
-.icon-play {
-    background-position: -264px -72px;
-}
-
-.icon-play-circle {
-  background-position: -192px -24px;
-}
-
-.icon-info-sign {
-    background-position: -120px -96px;
-}
-
-.icon-remove {
-  background-position: -312px 0;
-}
-
-h3 {
-    font-size: 18px;
-    line-height: 27px;
-}
-
-h4.note {
-    color: #000000;
-    float: left;
-    padding-right: 5px;
-}
-h4 {
-    font-size: 14px;
-}
-
-blockquote {
-  padding: 0 0 0 15px;
-  margin: 0 0 18px;
-  border-left: 5px solid #838B8B;
-  opacity: 0.6;
-}
-
-code,
-pre {
-  padding: 0 3px 2px;
-  font-family: Menlo, Monaco, Consolas, "Courier New", monospace;
-  font-size: 12px;
-  color: #333333;
-  -webkit-border-radius: 3px;
-     -moz-border-radius: 3px;
-          border-radius: 3px;
-}
-
-pre {
-  display: block;
-  padding: 8.5px;
-  margin: 10px 0 9px;
-  font-size: 12.025px;
-  line-height: 18px;
-  word-break: break-all;
-  word-wrap: break-word;
-  white-space: pre;
-  white-space: pre-wrap;
-  background-color: #f5f5f5;
-  border: 1px solid #ccc;
-  border: 1px solid rgba(0, 0, 0, 0.15);
-  -webkit-border-radius: 4px;
-     -moz-border-radius: 4px;
-          border-radius: 4px;
->>>>>>> bbe5edcb
 }