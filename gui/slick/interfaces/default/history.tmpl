#import sickbeard
#import os.path
#import datetime
#import re
#from sickbeard import history
#from sickbeard import providers
#from sickbeard.providers import generic
#from sickbeard.common import *
#set global $title="History"
#set global $header="History"
#set global $sbPath=".."
#set global $topmenu="history"#
#set $layout = $sickbeard.HISTORY_LAYOUT

#include $os.path.join($sickbeard.PROG_DIR, "gui/slick/interfaces/default/inc_top.tmpl")

<script type="text/javascript">
<!--

\$(document).ready(function() 
{ 
    \$("#historyTable:has(tbody tr)").tablesorter({
        widgets: ['zebra', 'filter'],
        sortList: [[0,1]],
      textExtraction: {
	    #if ( $layout == 'detailed'):
	    	4: function(node) { return \$(node).find("span").text().toLowerCase(); }
	    #else
	    	1: function(node) { return \$(node).find("span").text().toLowerCase(); },
	    	2: function(node) { return \$(node).attr("provider").toLowerCase(); },
	    	5: function(node) { return \$(node).attr("quality").toLowerCase(); }
	    #end if
      },
        headers: {
        #if ( $layout == 'detailed'):
          4: { sorter: 'quality' }
        #else
          4: { sorter: false },
          5: { sorter: 'quality' }
        #end if
      }
        
    });
    \$('#limit').change(function(){
        url = '$sbRoot/history/?limit='+\$(this).val()
        window.location.href = url
    });
});
//-->
</script>
#if $varExists('header') 
  <h1 class="header">$header</h1>
#else 
  <h1 class="title">$title</h1>
#end if
<div class="h2footer align-right"><b>Limit:</b> 
    <select name="limit" id="limit">
        <option value="100" #if $limit == "100" then "selected=\"selected\"" else ""#>100</option>
        <option value="250" #if $limit == "250" then "selected=\"selected\"" else ""#>250</option>
        <option value="500" #if $limit == "500" then "selected=\"selected\"" else ""#>500</option>
        <option value="0" #if $limit == "0" then "selected=\"selected\"" else ""#>All</option>
    </select>
</div>

<<<<<<< HEAD
<table id="historyTable" class="sickbeardTable tablesorter" cellspacing="1" border="0" cellpadding="0">
  <thead><tr><th class="nowrap">Time</th><th>Episode</th><th>Action</th><th>Provider</th><th>Quality</th></tr></thead>
  <tbody>
#for $hItem in $historyResults:
#set $curStatus, $curQuality = $Quality.splitCompositeStatus(int($hItem["action"]))
  <tr>
    <td class="nowrap">$datetime.datetime.strptime(str($hItem["date"]), $history.dateFormat)</td>
    <td width="35%"><a style="color: #000000; text-align: center;" href="$sbRoot/home/displayShow?show=$hItem["showid"]#season-$hItem["season"]">$hItem["show_name"] - <%=str(hItem["season"]) +"x"+ "%02i" % int(hItem["episode"]) %>#if "proper" in $hItem["resource"].lower or "repack" in $hItem["resource"].lower then ' <span class="quality Proper">Proper</span>' else ""#</a></td>
    <td align="center" #if $curStatus == SUBTITLED then 'class="subtitles_column"' else ''#><span style="cursor: help;" title="$os.path.basename($hItem["resource"])">$statusStrings[$curStatus]</span>
    	#if $curStatus == SUBTITLED:
    		<img width="16" height="11" src="$sbRoot/images/flags/<%= hItem["resource"][len(hItem["resource"])-6:len(hItem["resource"])-4]+'.png'%>">
		#end if    
=======
<div id="HistoryLayout" style="float: right; margin-top: 2px;">
  <span><b>Layout:</b>
    <a class="inner" href="$sbRoot/setHistoryLayout/?layout=compact" style="font-size: 12px;">Compact</a> &middot;
    <a class="inner" href="$sbRoot/setHistoryLayout/?layout=detailed" style="font-size: 12px;">Detailed</a>
  </span>
</div>

#if $layout == "detailed"
  <table id="historyTable" class="sickbeardTable tablesorter" cellspacing="1" border="0" cellpadding="0">
    <thead><tr><th class="nowrap">Time</th><th>Episode</th><th>Action</th><th>Provider</th><th>Quality</th></tr></thead>
    <tbody>
  #for $hItem in $historyResults:
  #set $curStatus, $curQuality = $Quality.splitCompositeStatus(int($hItem["action"]))
    <tr>
      <td class="nowrap">$datetime.datetime.strptime(str($hItem["date"]), $history.dateFormat)</td>
      <td width="35%"><a style="color: #000000; text-align: center;" href="$sbRoot/home/displayShow?show=$hItem["showid"]#season-$hItem["season"]">$hItem["show_name"] - <%=str(hItem["season"]) +"x"+ "%02i" % int(hItem["episode"]) %>#if "proper" in $hItem["resource"].lower or "repack" in $hItem["resource"].lower then ' <span class="quality Proper">Proper</span>' else ""#</a></td>
      <td align="center" #if $curStatus == SUBTITLED then 'class="subtitles_column"' else ''#><span style="cursor: help;" title="$os.path.basename($hItem["resource"])">$statusStrings[$curStatus]</span>
        #if $curStatus == SUBTITLED:
          <img width="16" height="11" src="$sbRoot/images/flags/<%= hItem["resource"][len(hItem["resource"])-6:len(hItem["resource"])-4]+'.png'%>">
      #end if    
      </td>
      <td align="center">
      #if $curStatus == DOWNLOADED:
        #set $match = $re.search("\-(\w+)\.\w{3}\Z", $os.path.basename($hItem["resource"]))
        #if $match
            #if $match.group(1).upper() in ("X264", "720P"):
              #set $match = $re.search("(\w+)\-.*\-"+$match.group(1)+"\.\w{3}\Z", $os.path.basename($hItem["resource"]), re.IGNORECASE)
              #if $match
                <i>$match.group(1).upper()</i>
              #end if
            #else:
              <i>$match.group(1).upper()</i>
            #end if
        #end if
      #else
        #if $hItem["provider"] > 0
          #if $curStatus == SNATCHED:
            #set $provider = $providers.getProviderClass($generic.GenericProvider.makeID($hItem["provider"]))
            #if $provider != None: 
              <img src="$sbRoot/images/providers/<%=provider.imageName()%>" width="16" height="16" alt="$provider.name" title="$provider.name"/>
            #else:
              <img src="$sbRoot/images/providers/missing.png" width="16" height="16" alt="missing provider" title="missing provider"/>
            #end if
      #else:
          <img src="$sbRoot/images/subtitles/<%=hItem["provider"]+'.png' %>" width="16" height="16" alt="$hItem["provider"]" title="<%=hItem["provider"].capitalize()%>"/>
          #end if
      #end if
      #end if
      </td>
    <span style="display: none;">$curQuality</span>
      <td align="center"><span class="quality $Quality.qualityStrings[$curQuality].replace("720p","HD720p").replace("1080p","HD1080p").replace("RawHD TV", "RawHD").replace("HD TV", "HD720p")">$Quality.qualityStrings[$curQuality]</span></td>
    </tr>
  #end for
    </tbody>
  </table>

#else:

  <table id="historyTable" class="sickbeardTable tablesorter" cellspacing="1" border="0" cellpadding="0">
    <thead><tr><th class="nowrap">Time</th><th>Episode</th><th>Snatched</th><th>Downloaded</th><th>Subtitled</th><th>Quality</th></tr></thead>
    <tbody>
    #for $hItem in $compactResults:
    <tr>
      <td class="nowrap">$datetime.datetime.strptime(str($hItem["actions"][0]["time"]), $history.dateFormat)</td>
      <td width="25%">
        <span style="display: none;">$hItem["show_name"]</span>
      <a href="$sbRoot/home/displayShow?show=$hItem["show_id"]#season-$hItem["season"]">
          <div style="display:inline-block; overflow:hidden;">
          <img style="width: 200px; height: 37.1px; border-radius: 4px 0px 0px 4px; border-width: 3px 0 3px 3px ; border-style: solid; border-color: #B7B7B7;" src="$sbRoot/showPoster/?show=$hItem["show_id"]&amp;which=banner" class="banner" alt="$hItem["show_id"]" title="$hItem["show_name"] - <%=str(hItem["season"]) +"x"+ "%02i" % int(hItem["episode"]) %>"/>
        </div>
        <div class="vertical"><span><%=str(hItem["season"])%></br></span><span>x</span></br><span><%= "%02i" % int(hItem["episode"])%></span> </div>
      </a>
>>>>>>> dc631e36
    </td>
    <td align="center" provider="<%=str(sorted(hItem["actions"])[0]["provider"])%>">
      #for $action in sorted($hItem["actions"]):
        #set $curStatus, $curQuality = $Quality.splitCompositeStatus(int($action["action"]))
          #if $curStatus == SNATCHED:
          #set $provider = $providers.getProviderClass($generic.GenericProvider.makeID($action["provider"]))
            #if $provider != None: 
              <img src="$sbRoot/images/providers/<%=provider.imageName()%>" width="16" height="16" alt="$provider.name" style="cursor: help;" title="$provider.name: $os.path.basename($action["resource"])"/>
            #else:
              <img src="$sbRoot/images/providers/missing.png" width="16" height="16" alt="missing provider" title="missing provider"/>
            #end if
        #end if    
      #end for
    </td> 
    <td align="center">
      #for $action in sorted($hItem["actions"]):
        #set $curStatus, $curQuality = $Quality.splitCompositeStatus(int($action["action"]))
          #if $curStatus == DOWNLOADED:
            #set $match = $re.search("\-(\w+)\.\w{3}\Z", $os.path.basename($action["resource"]))
            #if $match
              #if $match.group(1).upper() in ("X264", "720P"):
                  #set $match = $re.search("(\w+)\-.*\-"+$match.group(1)+"\.\w{3}\Z", $os.path.basename($hItem["resource"]), re.IGNORECASE)
                  #if $match
                      <span style="cursor: help;" title="$os.path.basename($action["resource"])">
                        <i>$match.group(1).upper()</i>
                      </span>
                  #end if
            #else:
                <span style="cursor: help;" title="$os.path.basename($action["resource"])">
                    <i>$match.group(1).upper()</i>
                  </span>
              #end if
            #end if
          #end if
      #end for
    </td>
    <td align="center">
      #for $action in sorted($hItem["actions"]):
        #set $curStatus, $curQuality = $Quality.splitCompositeStatus(int($action["action"]))
          #if $curStatus == SUBTITLED:
            <img src="$sbRoot/images/subtitles/<%=action["provider"]+'.png' %>" width="16" height="16" alt="$action["provider"]" title="<%=action["provider"].capitalize()%>: $os.path.basename($action["resource"])"/>
            / 
            <img width="16" height="11" src="$sbRoot/images/flags/<%= action["resource"][len(action["resource"])-6:len(action["resource"])-4]+'.png'%>" style="vertical-align: middle !important;">
          &nbsp;
        #end if    
      #end for
    </td>
      <td align="center" width="14%" quality="$curQuality"><span class="quality $Quality.qualityStrings[$curQuality].replace("720p","HD720p").replace("1080p","HD1080p").replace("RawHD TV", "RawHD").replace("HD TV", "HD720p")">$Quality.qualityStrings[$curQuality]</span></td>
    </tr>
    #end for
    </tbody>
  </table>

#end if

#include $os.path.join($sickbeard.PROG_DIR,"gui/slick/interfaces/default/inc_bottom.tmpl")
<|MERGE_RESOLUTION|>--- conflicted
+++ resolved
@@ -1,207 +1,192 @@
-#import sickbeard
-#import os.path
-#import datetime
-#import re
-#from sickbeard import history
-#from sickbeard import providers
-#from sickbeard.providers import generic
-#from sickbeard.common import *
-#set global $title="History"
-#set global $header="History"
-#set global $sbPath=".."
-#set global $topmenu="history"#
-#set $layout = $sickbeard.HISTORY_LAYOUT
-
-#include $os.path.join($sickbeard.PROG_DIR, "gui/slick/interfaces/default/inc_top.tmpl")
-
-<script type="text/javascript">
-<!--
-
-\$(document).ready(function() 
-{ 
-    \$("#historyTable:has(tbody tr)").tablesorter({
-        widgets: ['zebra', 'filter'],
-        sortList: [[0,1]],
-      textExtraction: {
-	    #if ( $layout == 'detailed'):
-	    	4: function(node) { return \$(node).find("span").text().toLowerCase(); }
-	    #else
-	    	1: function(node) { return \$(node).find("span").text().toLowerCase(); },
-	    	2: function(node) { return \$(node).attr("provider").toLowerCase(); },
-	    	5: function(node) { return \$(node).attr("quality").toLowerCase(); }
-	    #end if
-      },
-        headers: {
-        #if ( $layout == 'detailed'):
-          4: { sorter: 'quality' }
-        #else
-          4: { sorter: false },
-          5: { sorter: 'quality' }
-        #end if
-      }
-        
-    });
-    \$('#limit').change(function(){
-        url = '$sbRoot/history/?limit='+\$(this).val()
-        window.location.href = url
-    });
-});
-//-->
-</script>
-#if $varExists('header') 
-  <h1 class="header">$header</h1>
-#else 
-  <h1 class="title">$title</h1>
-#end if
-<div class="h2footer align-right"><b>Limit:</b> 
-    <select name="limit" id="limit">
-        <option value="100" #if $limit == "100" then "selected=\"selected\"" else ""#>100</option>
-        <option value="250" #if $limit == "250" then "selected=\"selected\"" else ""#>250</option>
-        <option value="500" #if $limit == "500" then "selected=\"selected\"" else ""#>500</option>
-        <option value="0" #if $limit == "0" then "selected=\"selected\"" else ""#>All</option>
-    </select>
-</div>
-
-<<<<<<< HEAD
-<table id="historyTable" class="sickbeardTable tablesorter" cellspacing="1" border="0" cellpadding="0">
-  <thead><tr><th class="nowrap">Time</th><th>Episode</th><th>Action</th><th>Provider</th><th>Quality</th></tr></thead>
-  <tbody>
-#for $hItem in $historyResults:
-#set $curStatus, $curQuality = $Quality.splitCompositeStatus(int($hItem["action"]))
-  <tr>
-    <td class="nowrap">$datetime.datetime.strptime(str($hItem["date"]), $history.dateFormat)</td>
-    <td width="35%"><a style="color: #000000; text-align: center;" href="$sbRoot/home/displayShow?show=$hItem["showid"]#season-$hItem["season"]">$hItem["show_name"] - <%=str(hItem["season"]) +"x"+ "%02i" % int(hItem["episode"]) %>#if "proper" in $hItem["resource"].lower or "repack" in $hItem["resource"].lower then ' <span class="quality Proper">Proper</span>' else ""#</a></td>
-    <td align="center" #if $curStatus == SUBTITLED then 'class="subtitles_column"' else ''#><span style="cursor: help;" title="$os.path.basename($hItem["resource"])">$statusStrings[$curStatus]</span>
-    	#if $curStatus == SUBTITLED:
-    		<img width="16" height="11" src="$sbRoot/images/flags/<%= hItem["resource"][len(hItem["resource"])-6:len(hItem["resource"])-4]+'.png'%>">
-		#end if    
-=======
-<div id="HistoryLayout" style="float: right; margin-top: 2px;">
-  <span><b>Layout:</b>
-    <a class="inner" href="$sbRoot/setHistoryLayout/?layout=compact" style="font-size: 12px;">Compact</a> &middot;
-    <a class="inner" href="$sbRoot/setHistoryLayout/?layout=detailed" style="font-size: 12px;">Detailed</a>
-  </span>
-</div>
-
-#if $layout == "detailed"
-  <table id="historyTable" class="sickbeardTable tablesorter" cellspacing="1" border="0" cellpadding="0">
-    <thead><tr><th class="nowrap">Time</th><th>Episode</th><th>Action</th><th>Provider</th><th>Quality</th></tr></thead>
-    <tbody>
-  #for $hItem in $historyResults:
-  #set $curStatus, $curQuality = $Quality.splitCompositeStatus(int($hItem["action"]))
-    <tr>
-      <td class="nowrap">$datetime.datetime.strptime(str($hItem["date"]), $history.dateFormat)</td>
-      <td width="35%"><a style="color: #000000; text-align: center;" href="$sbRoot/home/displayShow?show=$hItem["showid"]#season-$hItem["season"]">$hItem["show_name"] - <%=str(hItem["season"]) +"x"+ "%02i" % int(hItem["episode"]) %>#if "proper" in $hItem["resource"].lower or "repack" in $hItem["resource"].lower then ' <span class="quality Proper">Proper</span>' else ""#</a></td>
-      <td align="center" #if $curStatus == SUBTITLED then 'class="subtitles_column"' else ''#><span style="cursor: help;" title="$os.path.basename($hItem["resource"])">$statusStrings[$curStatus]</span>
-        #if $curStatus == SUBTITLED:
-          <img width="16" height="11" src="$sbRoot/images/flags/<%= hItem["resource"][len(hItem["resource"])-6:len(hItem["resource"])-4]+'.png'%>">
-      #end if    
-      </td>
-      <td align="center">
-      #if $curStatus == DOWNLOADED:
-        #set $match = $re.search("\-(\w+)\.\w{3}\Z", $os.path.basename($hItem["resource"]))
-        #if $match
-            #if $match.group(1).upper() in ("X264", "720P"):
-              #set $match = $re.search("(\w+)\-.*\-"+$match.group(1)+"\.\w{3}\Z", $os.path.basename($hItem["resource"]), re.IGNORECASE)
-              #if $match
-                <i>$match.group(1).upper()</i>
-              #end if
-            #else:
-              <i>$match.group(1).upper()</i>
-            #end if
-        #end if
-      #else
-        #if $hItem["provider"] > 0
-          #if $curStatus == SNATCHED:
-            #set $provider = $providers.getProviderClass($generic.GenericProvider.makeID($hItem["provider"]))
-            #if $provider != None: 
-              <img src="$sbRoot/images/providers/<%=provider.imageName()%>" width="16" height="16" alt="$provider.name" title="$provider.name"/>
-            #else:
-              <img src="$sbRoot/images/providers/missing.png" width="16" height="16" alt="missing provider" title="missing provider"/>
-            #end if
-      #else:
-          <img src="$sbRoot/images/subtitles/<%=hItem["provider"]+'.png' %>" width="16" height="16" alt="$hItem["provider"]" title="<%=hItem["provider"].capitalize()%>"/>
-          #end if
-      #end if
-      #end if
-      </td>
-    <span style="display: none;">$curQuality</span>
-      <td align="center"><span class="quality $Quality.qualityStrings[$curQuality].replace("720p","HD720p").replace("1080p","HD1080p").replace("RawHD TV", "RawHD").replace("HD TV", "HD720p")">$Quality.qualityStrings[$curQuality]</span></td>
-    </tr>
-  #end for
-    </tbody>
-  </table>
-
-#else:
-
-  <table id="historyTable" class="sickbeardTable tablesorter" cellspacing="1" border="0" cellpadding="0">
-    <thead><tr><th class="nowrap">Time</th><th>Episode</th><th>Snatched</th><th>Downloaded</th><th>Subtitled</th><th>Quality</th></tr></thead>
-    <tbody>
-    #for $hItem in $compactResults:
-    <tr>
-      <td class="nowrap">$datetime.datetime.strptime(str($hItem["actions"][0]["time"]), $history.dateFormat)</td>
-      <td width="25%">
-        <span style="display: none;">$hItem["show_name"]</span>
-      <a href="$sbRoot/home/displayShow?show=$hItem["show_id"]#season-$hItem["season"]">
-          <div style="display:inline-block; overflow:hidden;">
-          <img style="width: 200px; height: 37.1px; border-radius: 4px 0px 0px 4px; border-width: 3px 0 3px 3px ; border-style: solid; border-color: #B7B7B7;" src="$sbRoot/showPoster/?show=$hItem["show_id"]&amp;which=banner" class="banner" alt="$hItem["show_id"]" title="$hItem["show_name"] - <%=str(hItem["season"]) +"x"+ "%02i" % int(hItem["episode"]) %>"/>
-        </div>
-        <div class="vertical"><span><%=str(hItem["season"])%></br></span><span>x</span></br><span><%= "%02i" % int(hItem["episode"])%></span> </div>
-      </a>
->>>>>>> dc631e36
-    </td>
-    <td align="center" provider="<%=str(sorted(hItem["actions"])[0]["provider"])%>">
-      #for $action in sorted($hItem["actions"]):
-        #set $curStatus, $curQuality = $Quality.splitCompositeStatus(int($action["action"]))
-          #if $curStatus == SNATCHED:
-          #set $provider = $providers.getProviderClass($generic.GenericProvider.makeID($action["provider"]))
-            #if $provider != None: 
-              <img src="$sbRoot/images/providers/<%=provider.imageName()%>" width="16" height="16" alt="$provider.name" style="cursor: help;" title="$provider.name: $os.path.basename($action["resource"])"/>
-            #else:
-              <img src="$sbRoot/images/providers/missing.png" width="16" height="16" alt="missing provider" title="missing provider"/>
-            #end if
-        #end if    
-      #end for
-    </td> 
-    <td align="center">
-      #for $action in sorted($hItem["actions"]):
-        #set $curStatus, $curQuality = $Quality.splitCompositeStatus(int($action["action"]))
-          #if $curStatus == DOWNLOADED:
-            #set $match = $re.search("\-(\w+)\.\w{3}\Z", $os.path.basename($action["resource"]))
-            #if $match
-              #if $match.group(1).upper() in ("X264", "720P"):
-                  #set $match = $re.search("(\w+)\-.*\-"+$match.group(1)+"\.\w{3}\Z", $os.path.basename($hItem["resource"]), re.IGNORECASE)
-                  #if $match
-                      <span style="cursor: help;" title="$os.path.basename($action["resource"])">
-                        <i>$match.group(1).upper()</i>
-                      </span>
-                  #end if
-            #else:
-                <span style="cursor: help;" title="$os.path.basename($action["resource"])">
-                    <i>$match.group(1).upper()</i>
-                  </span>
-              #end if
-            #end if
-          #end if
-      #end for
-    </td>
-    <td align="center">
-      #for $action in sorted($hItem["actions"]):
-        #set $curStatus, $curQuality = $Quality.splitCompositeStatus(int($action["action"]))
-          #if $curStatus == SUBTITLED:
-            <img src="$sbRoot/images/subtitles/<%=action["provider"]+'.png' %>" width="16" height="16" alt="$action["provider"]" title="<%=action["provider"].capitalize()%>: $os.path.basename($action["resource"])"/>
-            / 
-            <img width="16" height="11" src="$sbRoot/images/flags/<%= action["resource"][len(action["resource"])-6:len(action["resource"])-4]+'.png'%>" style="vertical-align: middle !important;">
-          &nbsp;
-        #end if    
-      #end for
-    </td>
-      <td align="center" width="14%" quality="$curQuality"><span class="quality $Quality.qualityStrings[$curQuality].replace("720p","HD720p").replace("1080p","HD1080p").replace("RawHD TV", "RawHD").replace("HD TV", "HD720p")">$Quality.qualityStrings[$curQuality]</span></td>
-    </tr>
-    #end for
-    </tbody>
-  </table>
-
-#end if
-
-#include $os.path.join($sickbeard.PROG_DIR,"gui/slick/interfaces/default/inc_bottom.tmpl")
+#import sickbeard
+#import os.path
+#import datetime
+#import re
+#from sickbeard import history
+#from sickbeard import providers
+#from sickbeard.providers import generic
+#from sickbeard.common import *
+#set global $title="History"
+#set global $header="History"
+#set global $sbPath=".."
+#set global $topmenu="history"#
+#set $layout = $sickbeard.HISTORY_LAYOUT
+
+#include $os.path.join($sickbeard.PROG_DIR, "gui/slick/interfaces/default/inc_top.tmpl")
+
+<script type="text/javascript">
+<!--
+
+\$(document).ready(function() 
+{ 
+    \$("#historyTable:has(tbody tr)").tablesorter({
+        widgets: ['zebra', 'filter'],
+        sortList: [[0,1]],
+      textExtraction: {
+	    #if ( $layout == 'detailed'):
+	    	4: function(node) { return \$(node).find("span").text().toLowerCase(); }
+	    #else
+	    	1: function(node) { return \$(node).find("span").text().toLowerCase(); },
+	    	2: function(node) { return \$(node).attr("provider").toLowerCase(); },
+	    	5: function(node) { return \$(node).attr("quality").toLowerCase(); }
+	    #end if
+      },
+        headers: {
+        #if ( $layout == 'detailed'):
+          4: { sorter: 'quality' }
+        #else
+          4: { sorter: false },
+          5: { sorter: 'quality' }
+        #end if
+      }
+        
+    });
+    \$('#limit').change(function(){
+        url = '$sbRoot/history/?limit='+\$(this).val()
+        window.location.href = url
+    });
+});
+//-->
+</script>
+#if $varExists('header') 
+  <h1 class="header">$header</h1>
+#else 
+  <h1 class="title">$title</h1>
+#end if
+<div class="h2footer align-right"><b>Limit:</b> 
+    <select name="limit" id="limit">
+        <option value="100" #if $limit == "100" then "selected=\"selected\"" else ""#>100</option>
+        <option value="250" #if $limit == "250" then "selected=\"selected\"" else ""#>250</option>
+        <option value="500" #if $limit == "500" then "selected=\"selected\"" else ""#>500</option>
+        <option value="0" #if $limit == "0" then "selected=\"selected\"" else ""#>All</option>
+    </select>
+</div>
+
+<div id="HistoryLayout" style="float: right; margin-top: 2px;">
+  <span><b>Layout:</b>
+    <a class="inner" href="$sbRoot/setHistoryLayout/?layout=compact" style="font-size: 12px;">Compact</a> &middot;
+    <a class="inner" href="$sbRoot/setHistoryLayout/?layout=detailed" style="font-size: 12px;">Detailed</a>
+  </span>
+</div>
+
+#if $layout == "detailed"
+  <table id="historyTable" class="sickbeardTable tablesorter" cellspacing="1" border="0" cellpadding="0">
+    <thead><tr><th class="nowrap">Time</th><th>Episode</th><th>Action</th><th>Provider</th><th>Quality</th></tr></thead>
+    <tbody>
+  #for $hItem in $historyResults:
+  #set $curStatus, $curQuality = $Quality.splitCompositeStatus(int($hItem["action"]))
+    <tr>
+      <td class="nowrap">$datetime.datetime.strptime(str($hItem["date"]), $history.dateFormat)</td>
+      <td width="35%"><a style="color: #000000; text-align: center;" href="$sbRoot/home/displayShow?show=$hItem["showid"]#season-$hItem["season"]">$hItem["show_name"] - <%=str(hItem["season"]) +"x"+ "%02i" % int(hItem["episode"]) %>#if "proper" in $hItem["resource"].lower or "repack" in $hItem["resource"].lower then ' <span class="quality Proper">Proper</span>' else ""#</a></td>
+      <td align="center" #if $curStatus == SUBTITLED then 'class="subtitles_column"' else ''#><span style="cursor: help;" title="$os.path.basename($hItem["resource"])">$statusStrings[$curStatus]</span>
+        #if $curStatus == SUBTITLED:
+          <img width="16" height="11" src="$sbRoot/images/flags/<%= hItem["resource"][len(hItem["resource"])-6:len(hItem["resource"])-4]+'.png'%>">
+      #end if    
+      </td>
+      <td align="center">
+      #if $curStatus == DOWNLOADED:
+        #set $match = $re.search("\-(\w+)\.\w{3}\Z", $os.path.basename($hItem["resource"]))
+        #if $match
+            #if $match.group(1).upper() in ("X264", "720P"):
+              #set $match = $re.search("(\w+)\-.*\-"+$match.group(1)+"\.\w{3}\Z", $os.path.basename($hItem["resource"]), re.IGNORECASE)
+              #if $match
+                <i>$match.group(1).upper()</i>
+              #end if
+            #else:
+              <i>$match.group(1).upper()</i>
+            #end if
+        #end if
+      #else
+        #if $hItem["provider"] > 0
+          #if $curStatus == SNATCHED:
+            #set $provider = $providers.getProviderClass($generic.GenericProvider.makeID($hItem["provider"]))
+            #if $provider != None: 
+              <img src="$sbRoot/images/providers/<%=provider.imageName()%>" width="16" height="16" alt="$provider.name" title="$provider.name"/>
+            #else:
+              <img src="$sbRoot/images/providers/missing.png" width="16" height="16" alt="missing provider" title="missing provider"/>
+            #end if
+      #else:
+          <img src="$sbRoot/images/subtitles/<%=hItem["provider"]+'.png' %>" width="16" height="16" alt="$hItem["provider"]" title="<%=hItem["provider"].capitalize()%>"/>
+          #end if
+      #end if
+      #end if
+      </td>
+    <span style="display: none;">$curQuality</span>
+      <td align="center"><span class="quality $Quality.qualityStrings[$curQuality].replace("720p","HD720p").replace("1080p","HD1080p").replace("RawHD TV", "RawHD").replace("HD TV", "HD720p")">$Quality.qualityStrings[$curQuality]</span></td>
+    </tr>
+  #end for
+    </tbody>
+  </table>
+
+#else:
+
+  <table id="historyTable" class="sickbeardTable tablesorter" cellspacing="1" border="0" cellpadding="0">
+    <thead><tr><th class="nowrap">Time</th><th>Episode</th><th>Snatched</th><th>Downloaded</th><th>Subtitled</th><th>Quality</th></tr></thead>
+    <tbody>
+    #for $hItem in $compactResults:
+    <tr>
+      <td class="nowrap">$datetime.datetime.strptime(str($hItem["actions"][0]["time"]), $history.dateFormat)</td>
+      <td width="25%">
+        <span style="display: none;">$hItem["show_name"]</span>
+      <a href="$sbRoot/home/displayShow?show=$hItem["show_id"]#season-$hItem["season"]">
+          <div style="display:inline-block; overflow:hidden;">
+          <img style="width: 200px; height: 37.1px; border-radius: 4px 0px 0px 4px; border-width: 3px 0 3px 3px ; border-style: solid; border-color: #B7B7B7;" src="$sbRoot/showPoster/?show=$hItem["show_id"]&amp;which=banner" class="banner" alt="$hItem["show_id"]" title="$hItem["show_name"] - <%=str(hItem["season"]) +"x"+ "%02i" % int(hItem["episode"]) %>"/>
+        </div>
+        <div class="vertical"><span><%=str(hItem["season"])%></br></span><span>x</span></br><span><%= "%02i" % int(hItem["episode"])%></span> </div>
+      </a>
+    </td>
+    <td align="center" provider="<%=str(sorted(hItem["actions"])[0]["provider"])%>">
+      #for $action in sorted($hItem["actions"]):
+        #set $curStatus, $curQuality = $Quality.splitCompositeStatus(int($action["action"]))
+          #if $curStatus == SNATCHED:
+          #set $provider = $providers.getProviderClass($generic.GenericProvider.makeID($action["provider"]))
+            #if $provider != None: 
+              <img src="$sbRoot/images/providers/<%=provider.imageName()%>" width="16" height="16" alt="$provider.name" style="cursor: help;" title="$provider.name: $os.path.basename($action["resource"])"/>
+            #else:
+              <img src="$sbRoot/images/providers/missing.png" width="16" height="16" alt="missing provider" title="missing provider"/>
+            #end if
+        #end if    
+      #end for
+    </td> 
+    <td align="center">
+      #for $action in sorted($hItem["actions"]):
+        #set $curStatus, $curQuality = $Quality.splitCompositeStatus(int($action["action"]))
+          #if $curStatus == DOWNLOADED:
+            #set $match = $re.search("\-(\w+)\.\w{3}\Z", $os.path.basename($action["resource"]))
+            #if $match
+              #if $match.group(1).upper() in ("X264", "720P"):
+                  #set $match = $re.search("(\w+)\-.*\-"+$match.group(1)+"\.\w{3}\Z", $os.path.basename($hItem["resource"]), re.IGNORECASE)
+                  #if $match
+                      <span style="cursor: help;" title="$os.path.basename($action["resource"])">
+                        <i>$match.group(1).upper()</i>
+                      </span>
+                  #end if
+            #else:
+                <span style="cursor: help;" title="$os.path.basename($action["resource"])">
+                    <i>$match.group(1).upper()</i>
+                  </span>
+              #end if
+            #end if
+          #end if
+      #end for
+    </td>
+    <td align="center">
+      #for $action in sorted($hItem["actions"]):
+        #set $curStatus, $curQuality = $Quality.splitCompositeStatus(int($action["action"]))
+          #if $curStatus == SUBTITLED:
+            <img src="$sbRoot/images/subtitles/<%=action["provider"]+'.png' %>" width="16" height="16" alt="$action["provider"]" title="<%=action["provider"].capitalize()%>: $os.path.basename($action["resource"])"/>
+            / 
+            <img width="16" height="11" src="$sbRoot/images/flags/<%= action["resource"][len(action["resource"])-6:len(action["resource"])-4]+'.png'%>" style="vertical-align: middle !important;">
+          &nbsp;
+        #end if    
+      #end for
+    </td>
+      <td align="center" width="14%" quality="$curQuality"><span class="quality $Quality.qualityStrings[$curQuality].replace("720p","HD720p").replace("1080p","HD1080p").replace("RawHD TV", "RawHD").replace("HD TV", "HD720p")">$Quality.qualityStrings[$curQuality]</span></td>
+    </tr>
+    #end for
+    </tbody>
+  </table>
+
+#end if
+
+#include $os.path.join($sickbeard.PROG_DIR,"gui/slick/interfaces/default/inc_bottom.tmpl")