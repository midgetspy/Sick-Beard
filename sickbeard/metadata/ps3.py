# Author: Nic Wolfe <nic@wolfeden.ca>
# URL: http://code.google.com/p/sickbeard/
#
# This file is part of Sick Beard.
#
# Sick Beard is free software: you can redistribute it and/or modify
# it under the terms of the GNU General Public License as published by
# the Free Software Foundation, either version 3 of the License, or
# (at your option) any later version.
#
# Sick Beard is distributed in the hope that it will be useful,
# but WITHOUT ANY WARRANTY; without even the implied warranty of
# MERCHANTABILITY or FITNESS FOR A PARTICULAR PURPOSE.  See the
# GNU General Public License for more details.
#
# You should have received a copy of the GNU General Public License
# along with Sick Beard.  If not, see <http://www.gnu.org/licenses/>.

import os

import generic

from sickbeard import encodingKludge as ek


class PS3Metadata(generic.GenericMetadata):
    """
    Metadata generation class for Sony PS3.

    The following file structure is used:

    show_root/cover.jpg                         (poster)
    show_root/Season ##/filename.ext            (*)
    show_root/Season ##/filename.ext.cover.jpg  (episode thumb)
    """

    def __init__(self,
                 show_metadata=False,
                 episode_metadata=False,
                 fanart=False,
                 poster=False,
                 banner=False,
                 episode_thumbnails=False,
<<<<<<< HEAD
                 season_thumbnails=False,
                 subtitles=False):
=======
                 season_posters=False,
                 season_banners=False,
                 season_all_poster=False,
                 season_all_banner=False):
>>>>>>> 6a8577c8

        generic.GenericMetadata.__init__(self,
                                         show_metadata,
                                         episode_metadata,
                                         fanart,
                                         poster,
                                         banner,
                                         episode_thumbnails,
<<<<<<< HEAD
                                         season_thumbnails,
                                         subtitles)
        
        self.poster_name = 'cover.jpg'
        self.name = 'Sony PS3'
=======
                                         season_posters,
                                         season_banners,
                                         season_all_poster,
                                         season_all_banner)

        self.name = "Sony PS3"
>>>>>>> 6a8577c8

        self.poster_name = "cover.jpg"

        # web-ui metadata template
        self.eg_show_metadata = "<i>not supported</i>"
        self.eg_episode_metadata = "<i>not supported</i>"
        self.eg_fanart = "<i>not supported</i>"
        self.eg_poster = "cover.jpg"
        self.eg_banner = "<i>not supported</i>"
        self.eg_episode_thumbnails = "Season##\\<i>filename</i>.ext.cover.jpg"
        self.eg_season_posters = "<i>not supported</i>"
        self.eg_season_banners = "<i>not supported</i>"
        self.eg_season_all_poster = "<i>not supported</i>"
        self.eg_season_all_banner = "<i>not supported</i>"

    # Override with empty methods for unsupported features
    def retrieveShowMetadata(self, folder):
        # no show metadata generated, we abort this lookup function
        return (None, None)

    def create_show_metadata(self, show_obj):
        pass

    def get_show_file_path(self, show_obj):
        pass

    def create_episode_metadata(self, ep_obj):
        pass

    def create_fanart(self, show_obj):
        pass

    def create_banner(self, show_obj):
        pass

    def create_season_posters(self, show_obj):
        pass

    def create_season_banners(self, ep_obj):
        pass

    def create_season_all_poster(self, show_obj):
        pass

    def create_season_all_banner(self, show_obj):
        pass

    def get_episode_thumb_path(self, ep_obj):
        """
        Returns the path where the episode thumbnail should be stored. Defaults to
        the same path as the episode file but with a .cover.jpg extension.

        ep_obj: a TVEpisode instance for which to create the thumbnail
        """
        if ek.ek(os.path.isfile, ep_obj.location):
            tbn_filename = ep_obj.location + ".cover.jpg"
        else:
            return None

        return tbn_filename


# present a standard "interface" from the module
metadata_class = PS3Metadata<|MERGE_RESOLUTION|>--- conflicted
+++ resolved
@@ -28,12 +28,12 @@
     Metadata generation class for Sony PS3.
 
     The following file structure is used:
-
+    
     show_root/cover.jpg                         (poster)
     show_root/Season ##/filename.ext            (*)
     show_root/Season ##/filename.ext.cover.jpg  (episode thumb)
     """
-
+    
     def __init__(self,
                  show_metadata=False,
                  episode_metadata=False,
@@ -41,15 +41,11 @@
                  poster=False,
                  banner=False,
                  episode_thumbnails=False,
-<<<<<<< HEAD
-                 season_thumbnails=False,
-                 subtitles=False):
-=======
+                 subtitles=False,
                  season_posters=False,
                  season_banners=False,
                  season_all_poster=False,
-                 season_all_banner=False):
->>>>>>> 6a8577c8
+                 season_all_banner=False):
 
         generic.GenericMetadata.__init__(self,
                                          show_metadata,
@@ -58,20 +54,13 @@
                                          poster,
                                          banner,
                                          episode_thumbnails,
-<<<<<<< HEAD
-                                         season_thumbnails,
-                                         subtitles)
-        
-        self.poster_name = 'cover.jpg'
-        self.name = 'Sony PS3'
-=======
+                                         subtitles,
                                          season_posters,
                                          season_banners,
                                          season_all_poster,
-                                         season_all_banner)
-
+                                         season_all_banner)
+        
         self.name = "Sony PS3"
->>>>>>> 6a8577c8
 
         self.poster_name = "cover.jpg"
 
@@ -91,19 +80,19 @@
     def retrieveShowMetadata(self, folder):
         # no show metadata generated, we abort this lookup function
         return (None, None)
-
+    
     def create_show_metadata(self, show_obj):
         pass
-
+    
     def get_show_file_path(self, show_obj):
         pass
 
     def create_episode_metadata(self, ep_obj):
         pass
-
+    
     def create_fanart(self, show_obj):
         pass
-
+    
     def create_banner(self, show_obj):
         pass
 
@@ -118,19 +107,19 @@
 
     def create_season_all_banner(self, show_obj):
         pass
-
+    
     def get_episode_thumb_path(self, ep_obj):
         """
         Returns the path where the episode thumbnail should be stored. Defaults to
         the same path as the episode file but with a .cover.jpg extension.
-
+        
         ep_obj: a TVEpisode instance for which to create the thumbnail
         """
         if ek.ek(os.path.isfile, ep_obj.location):
             tbn_filename = ep_obj.location + ".cover.jpg"
         else:
             return None
-
+        
         return tbn_filename
 
 
