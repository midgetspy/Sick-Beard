# Author: Nic Wolfe <nic@wolfeden.ca>
# URL: http://code.google.com/p/sickbeard/
#
# This file is part of Sick Beard.
#
# Sick Beard is free software: you can redistribute it and/or modify
# it under the terms of the GNU General Public License as published by
# the Free Software Foundation, either version 3 of the License, or
# (at your option) any later version.
#
# Sick Beard is distributed in the hope that it will be useful,
# but WITHOUT ANY WARRANTY; without even the implied warranty of
# MERCHANTABILITY or FITNESS FOR A PARTICULAR PURPOSE.  See the
# GNU General Public License for more details.
#
# You should have received a copy of the GNU General Public License
# along with Sick Beard.  If not, see <http://www.gnu.org/licenses/>.

import os

import generic

from sickbeard import encodingKludge as ek


class PS3Metadata(generic.GenericMetadata):
    """
    Metadata generation class for Sony PS3.

    The following file structure is used:

    show_root/cover.jpg                         (poster)
    show_root/Season ##/filename.ext            (*)
    show_root/Season ##/filename.ext.cover.jpg  (episode thumb)
    """

    def __init__(self,
                 show_metadata=False,
                 episode_metadata=False,
                 fanart=False,
                 poster=False,
                 banner=False,
                 episode_thumbnails=False,
<<<<<<< HEAD
                 season_thumbnails=False,
                 subtitles=False):
=======
                 season_posters=False,
                 season_banners=False,
                 season_all_poster=False,
                 season_all_banner=False):
>>>>>>> 0544dca3

        generic.GenericMetadata.__init__(self,
                                         show_metadata,
                                         episode_metadata,
                                         fanart,
                                         poster,
                                         banner,
                                         episode_thumbnails,
<<<<<<< HEAD
                                         season_thumbnails,
                                         subtitles)
        
        self.poster_name = 'cover.jpg'
        self.name = 'Sony PS3'
=======
                                         season_posters,
                                         season_banners,
                                         season_all_poster,
                                         season_all_banner)

        self.name = "Sony PS3"
>>>>>>> 0544dca3

        self.poster_name = "cover.jpg"

        # web-ui metadata template
        self.eg_show_metadata = "<i>not supported</i>"
        self.eg_episode_metadata = "<i>not supported</i>"
        self.eg_fanart = "<i>not supported</i>"
        self.eg_poster = "cover.jpg"
        self.eg_banner = "<i>not supported</i>"
        self.eg_episode_thumbnails = "Season##\\<i>filename</i>.ext.cover.jpg"
        self.eg_season_posters = "<i>not supported</i>"
        self.eg_season_banners = "<i>not supported</i>"
        self.eg_season_all_poster = "<i>not supported</i>"
        self.eg_season_all_banner = "<i>not supported</i>"

    # Override with empty methods for unsupported features
    def retrieveShowMetadata(self, folder):
        # no show metadata generated, we abort this lookup function
        return (None, None)

    def create_show_metadata(self, show_obj):
        pass

    def get_show_file_path(self, show_obj):
        pass

    def create_episode_metadata(self, ep_obj):
        pass

    def create_fanart(self, show_obj):
        pass

    def create_banner(self, show_obj):
        pass

    def create_season_posters(self, show_obj):
        pass

    def create_season_banners(self, ep_obj):
        pass

    def create_season_all_poster(self, show_obj):
        pass

    def create_season_all_banner(self, show_obj):
        pass

    def get_episode_thumb_path(self, ep_obj):
        """
        Returns the path where the episode thumbnail should be stored. Defaults to
        the same path as the episode file but with a .cover.jpg extension.

        ep_obj: a TVEpisode instance for which to create the thumbnail
        """
        if ek.ek(os.path.isfile, ep_obj.location):
            tbn_filename = ep_obj.location + ".cover.jpg"
        else:
            return None

        return tbn_filename


# present a standard "interface" from the module
metadata_class = PS3Metadata<|MERGE_RESOLUTION|>--- conflicted
+++ resolved
@@ -41,15 +41,10 @@
                  poster=False,
                  banner=False,
                  episode_thumbnails=False,
-<<<<<<< HEAD
-                 season_thumbnails=False,
-                 subtitles=False):
-=======
                  season_posters=False,
                  season_banners=False,
                  season_all_poster=False,
                  season_all_banner=False):
->>>>>>> 0544dca3
 
         generic.GenericMetadata.__init__(self,
                                          show_metadata,
@@ -58,20 +53,12 @@
                                          poster,
                                          banner,
                                          episode_thumbnails,
-<<<<<<< HEAD
-                                         season_thumbnails,
-                                         subtitles)
-        
-        self.poster_name = 'cover.jpg'
-        self.name = 'Sony PS3'
-=======
                                          season_posters,
                                          season_banners,
                                          season_all_poster,
                                          season_all_banner)
 
         self.name = "Sony PS3"
->>>>>>> 0544dca3
 
         self.poster_name = "cover.jpg"
 
