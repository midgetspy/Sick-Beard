# Author: Nic Wolfe <nic@wolfeden.ca>
# Author: Gordon Turner <gordonturner@gordonturner.ca>
# URL: http://code.google.com/p/sickbeard/
#
# This file is part of Sick Beard.
#
# Sick Beard is free software: you can redistribute it and/or modify
# it under the terms of the GNU General Public License as published by
# the Free Software Foundation, either version 3 of the License, or
# (at your option) any later version.
#
# Sick Beard is distributed in the hope that it will be useful,
# but WITHOUT ANY WARRANTY; without even the implied warranty of
# MERCHANTABILITY or FITNESS FOR A PARTICULAR PURPOSE.  See the
# GNU General Public License for more details.
#
# You should have received a copy of the GNU General Public License
# along with Sick Beard.  If not, see <http://www.gnu.org/licenses/>.

from __future__ import with_statement

import datetime
import os

import sickbeard

from sickbeard import logger, exceptions, helpers
from sickbeard.metadata import generic
from sickbeard import encodingKludge as ek
from sickbeard.exceptions import ex

from lib.tvdb_api import tvdb_api, tvdb_exceptions


class TIVOMetadata(generic.GenericMetadata):
    """
    Metadata generation class for TIVO

    The following file structure is used:

    show_root/Season ##/filename.ext            (*)
    show_root/Season ##/.meta/filename.ext.txt  (episode metadata)

    This class only generates episode specific metadata files, it does NOT generate a default.txt file.
    """

    def __init__(self,
                 show_metadata=False,
                 episode_metadata=False,
                 fanart=False,
                 poster=False,
                 banner=False,
                 episode_thumbnails=False,
                 subtitles=False,
                 season_posters=False,
                 season_banners=False,
                 season_all_poster=False,
                 season_all_banner=False):

        generic.GenericMetadata.__init__(self,
                                         show_metadata,
                                         episode_metadata,
                                         fanart,
                                         poster,
                                         banner,
                                         episode_thumbnails,
                                         subtitles,
                                         season_posters,
                                         season_banners,
                                         season_all_poster,
                                         season_all_banner)

        self.name = 'TIVO'

        self._ep_nfo_extension = "txt"

        # web-ui metadata template
        self.eg_show_metadata = "<i>not supported</i>"
        self.eg_episode_metadata = "Season##\\.meta\\<i>filename</i>.ext.txt"
        self.eg_fanart = "<i>not supported</i>"
        self.eg_poster = "<i>not supported</i>"
        self.eg_banner = "<i>not supported</i>"
        self.eg_episode_thumbnails = "<i>not supported</i>"
        self.eg_season_posters = "<i>not supported</i>"
        self.eg_season_banners = "<i>not supported</i>"
        self.eg_season_all_poster = "<i>not supported</i>"
        self.eg_season_all_banner = "<i>not supported</i>"

    # Override with empty methods for unsupported features
    def retrieveShowMetadata(self, folder):
        # no show metadata generated, we abort this lookup function
        return (None, None)

    def create_show_metadata(self, show_obj):
        pass

    def get_show_file_path(self, show_obj):
        pass

    def create_fanart(self, show_obj):
        pass

    def create_poster(self, show_obj):
        pass

    def create_banner(self, show_obj):
        pass

    def create_episode_thumb(self, ep_obj):
        pass

    def get_episode_thumb_path(self, ep_obj):
        pass

    def create_season_posters(self, ep_obj):
        pass

    def create_season_banners(self, ep_obj):
        pass

    def create_season_all_poster(self, show_obj):
        pass

    def create_season_all_banner(self, show_obj):
        pass

    # Override generic class
    def get_episode_file_path(self, ep_obj):
        """
        Returns a full show dir/.meta/episode.txt path for Tivo
        episode metadata files.

        Note, that pyTivo requires the metadata filename to include the original extention.

        ie If the episode name is foo.avi, the metadata name is foo.avi.txt

        ep_obj: a TVEpisode object to get the path for
        """
        if ek.ek(os.path.isfile, ep_obj.location):
            metadata_file_name = ek.ek(os.path.basename, ep_obj.location) + "." + self._ep_nfo_extension
            metadata_dir_name = ek.ek(os.path.join, ek.ek(os.path.dirname, ep_obj.location), '.meta')
            metadata_file_path = ek.ek(os.path.join, metadata_dir_name, metadata_file_name)
        else:
            logger.log(u"Episode location doesn't exist: " + str(ep_obj.location), logger.DEBUG)
            return ''
        return metadata_file_path

    def _ep_data(self, ep_obj):
        """
        Creates a key value structure for a Tivo episode metadata file and
        returns the resulting data object.

        ep_obj: a TVEpisode instance to create the metadata file for.

        Lookup the show in http://thetvdb.com/ using the python library:

        https://github.com/dbr/tvdb_api/

        The results are saved in the object myShow.

        The key values for the tivo metadata file are from:

        http://pytivo.sourceforge.net/wiki/index.php/Metadata
        """

        data = ""

        eps_to_write = [ep_obj] + ep_obj.relatedEps

        tvdb_lang = ep_obj.show.lang

        try:
            # There's gotta be a better way of doing this but we don't wanna
            # change the language value elsewhere
            ltvdb_api_parms = sickbeard.TVDB_API_PARMS.copy()

            if tvdb_lang and not tvdb_lang == 'en':
                ltvdb_api_parms['language'] = tvdb_lang

            t = tvdb_api.Tvdb(actors=True, **ltvdb_api_parms)
            myShow = t[ep_obj.show.tvdbid]
        except tvdb_exceptions.tvdb_shownotfound, e:
            raise exceptions.ShowNotFoundException(str(e))
        except tvdb_exceptions.tvdb_error, e:
            logger.log(u"Unable to connect to TVDB while creating meta files - skipping - " + str(e), logger.ERROR)
            return False

        for curEpToWrite in eps_to_write:

            try:
                myEp = myShow[curEpToWrite.season][curEpToWrite.episode]
            except (tvdb_exceptions.tvdb_episodenotfound, tvdb_exceptions.tvdb_seasonnotfound):
                logger.log(u"Unable to find episode " + str(curEpToWrite.season) + "x" + str(curEpToWrite.episode) + " on tvdb... has it been removed? Should I delete from db?")
                return None

            if myEp["firstaired"] == None and ep_obj.season == 0:
                myEp["firstaired"] = str(datetime.date.fromordinal(1))

            if myEp["episodename"] == None or myEp["firstaired"] == None:
                return None

            if myShow["seriesname"] != None:
                data += ("title : " + myShow["seriesname"] + "\n")
                data += ("seriesTitle : " + myShow["seriesname"] + "\n")

            data += ("episodeTitle : " + curEpToWrite._format_pattern('%Sx%0E %EN') + "\n")

            # This should be entered for episodic shows and omitted for movies. The standard tivo format is to enter
            # the season number followed by the episode number for that season. For example, enter 201 for season 2
            # episode 01.

            # This only shows up if you go into the Details from the Program screen.

            # This seems to disappear once the video is transferred to TiVo.

            # NOTE: May not be correct format, missing season, but based on description from wiki leaving as is.
            data += ("episodeNumber : " + str(curEpToWrite.episode) + "\n")

            # Must be entered as true or false. If true, the year from originalAirDate will be shown in parentheses
            # after the episode's title and before the description on the Program screen.

            # FIXME: Hardcode isEpisode to true for now, not sure how to handle movies
            data += ("isEpisode : true\n")

            # Write the synopsis of the video here
            # Micrsoft Word's smartquotes can die in a fire.
            sanitizedDescription = curEpToWrite.description
            # Replace double curly quotes
            sanitizedDescription = sanitizedDescription.replace(u"\u201c", "\"").replace(u"\u201d", "\"")
            # Replace single curly quotes
            sanitizedDescription = sanitizedDescription.replace(u"\u2018", "'").replace(u"\u2019", "'").replace(u"\u02BC", "'")

            data += ("description : " + sanitizedDescription + "\n")

            # Usually starts with "SH" and followed by 6-8 digits.
            # Tivo uses zap2it for thier data, so the series id is the zap2it_id.
            if myShow["zap2it_id"] != None:
                data += ("seriesId : " + myShow["zap2it_id"] + "\n")

            # This is the call sign of the channel the episode was recorded from.
            if myShow["network"] != None:
                data += ("callsign : " + myShow["network"] + "\n")

            # This must be entered as yyyy-mm-ddThh:mm:ssZ (the t is capitalized and never changes, the Z is also
            # capitalized and never changes). This is the original air date of the episode.
            # NOTE: Hard coded the time to T00:00:00Z as we really don't know when during the day the first run happened.
            if curEpToWrite.airdate != datetime.date.fromordinal(1):
                data += ("originalAirDate : " + str(curEpToWrite.airdate) + "T00:00:00Z\n")

            # This shows up at the beginning of the description on the Program screen and on the Details screen.
            if myShow["actors"]:
                for actor in myShow["actors"].split('|'):
                    if actor != None and actor.strip():
                        data += ("vActor : " + actor.strip() + "\n")

            # This is shown on both the Program screen and the Details screen.
            if myEp["rating"] != None:
                try:
                    rating = float(myEp['rating'])
                except ValueError:
                    rating = 0.0
                # convert 10 to 4 star rating. 4 * rating / 10
                # only whole numbers or half numbers work. multiply by 2, round, divide by 2.0
                rating = round(8 * rating / 10) / 2.0
                data += ("starRating : " + str(rating) + "\n")

            # This is shown on both the Program screen and the Details screen.
            # It uses the standard TV rating system of: TV-Y7, TV-Y, TV-G, TV-PG, TV-14, TV-MA and TV-NR.
            if myShow["contentrating"]:
                data += ("tvRating : " + str(myShow["contentrating"]) + "\n")

            # This field can be repeated as many times as necessary or omitted completely.
            if ep_obj.show.genre:
                for genre in ep_obj.show.genre.split('|'):
                    if genre and genre.strip():
                        data += ("vProgramGenre : " + str(genre.strip()) + "\n")

            # NOTE: The following are metadata keywords are not used
            # displayMajorNumber
            # showingBits
            # displayMinorNumber
            # colorCode
            # vSeriesGenre
            # vGuestStar, vDirector, vExecProducer, vProducer, vWriter, vHost, vChoreographer
            # partCount
            # partIndex

        return data

    def write_ep_file(self, ep_obj):
        """
        Generates and writes ep_obj's metadata under the given path with the
        given filename root. Uses the episode's name with the extension in
        _ep_nfo_extension.

        ep_obj: TVEpisode object for which to create the metadata

        file_name_path: The file name to use for this metadata. Note that the extension
                will be automatically added based on _ep_nfo_extension. This should
                include an absolute path.
        """
        data = self._ep_data(ep_obj)

        if not data:
            return False

        nfo_file_path = self.get_episode_file_path(ep_obj)
        nfo_file_dir = ek.ek(os.path.dirname, nfo_file_path)

        try:
            if not ek.ek(os.path.isdir, nfo_file_dir):
                logger.log(u"Metadata dir didn't exist, creating it at " + nfo_file_dir, logger.DEBUG)
                ek.ek(os.makedirs, nfo_file_dir)
                helpers.chmodAsParent(nfo_file_dir)

            logger.log(u"Writing episode nfo file to " + nfo_file_path, logger.DEBUG)

            with ek.ek(open, nfo_file_path, 'w') as nfo_file:
<<<<<<< HEAD
                # Calling encode directly, b/c often descriptions have wonky characters.
=======
            # Calling encode directly, b/c often descriptions have wonky characters.
>>>>>>> 008b79f5
                nfo_file.write(data.encode("utf-8"))

            helpers.chmodAsParent(nfo_file_path)

        except EnvironmentError, e:
            logger.log(u"Unable to write file to " + nfo_file_path + " - are you sure the folder is writable? " + ex(e), logger.ERROR)
            return False

        return True


# present a standard "interface" from the module
metadata_class = TIVOMetadata<|MERGE_RESOLUTION|>--- conflicted
+++ resolved
@@ -40,10 +40,10 @@
 
     show_root/Season ##/filename.ext            (*)
     show_root/Season ##/.meta/filename.ext.txt  (episode metadata)
-
+    
     This class only generates episode specific metadata files, it does NOT generate a default.txt file.
     """
-
+    
     def __init__(self,
                  show_metadata=False,
                  episode_metadata=False,
@@ -55,7 +55,7 @@
                  season_posters=False,
                  season_banners=False,
                  season_all_poster=False,
-                 season_all_banner=False):
+                 season_all_banner=False):
 
         generic.GenericMetadata.__init__(self,
                                          show_metadata,
@@ -68,8 +68,8 @@
                                          season_posters,
                                          season_banners,
                                          season_all_poster,
-                                         season_all_banner)
-
+                                         season_all_banner)
+        
         self.name = 'TIVO'
 
         self._ep_nfo_extension = "txt"
@@ -85,7 +85,7 @@
         self.eg_season_banners = "<i>not supported</i>"
         self.eg_season_all_poster = "<i>not supported</i>"
         self.eg_season_all_banner = "<i>not supported</i>"
-
+    
     # Override with empty methods for unsupported features
     def retrieveShowMetadata(self, folder):
         # no show metadata generated, we abort this lookup function
@@ -93,13 +93,13 @@
 
     def create_show_metadata(self, show_obj):
         pass
-
+    
     def get_show_file_path(self, show_obj):
         pass
 
     def create_fanart(self, show_obj):
         pass
-
+    
     def create_poster(self, show_obj):
         pass
 
@@ -111,7 +111,7 @@
 
     def get_episode_thumb_path(self, ep_obj):
         pass
-
+    
     def create_season_posters(self, ep_obj):
         pass
 
@@ -123,17 +123,17 @@
 
     def create_season_all_banner(self, show_obj):
         pass
-
+        
     # Override generic class
     def get_episode_file_path(self, ep_obj):
         """
         Returns a full show dir/.meta/episode.txt path for Tivo
         episode metadata files.
-
+        
         Note, that pyTivo requires the metadata filename to include the original extention.
-
+        
         ie If the episode name is foo.avi, the metadata name is foo.avi.txt
-
+        
         ep_obj: a TVEpisode object to get the path for
         """
         if ek.ek(os.path.isfile, ep_obj.location):
@@ -149,26 +149,26 @@
         """
         Creates a key value structure for a Tivo episode metadata file and
         returns the resulting data object.
-
+        
         ep_obj: a TVEpisode instance to create the metadata file for.
-
+        
         Lookup the show in http://thetvdb.com/ using the python library:
-
+        
         https://github.com/dbr/tvdb_api/
-
+        
         The results are saved in the object myShow.
-
+            
         The key values for the tivo metadata file are from:
-
+            
         http://pytivo.sourceforge.net/wiki/index.php/Metadata
         """
-
+        
         data = ""
-
+                
         eps_to_write = [ep_obj] + ep_obj.relatedEps
-
+        
         tvdb_lang = ep_obj.show.lang
-
+    
         try:
             # There's gotta be a better way of doing this but we don't wanna
             # change the language value elsewhere
@@ -184,44 +184,44 @@
         except tvdb_exceptions.tvdb_error, e:
             logger.log(u"Unable to connect to TVDB while creating meta files - skipping - " + str(e), logger.ERROR)
             return False
-
+        
         for curEpToWrite in eps_to_write:
-
+        
             try:
                 myEp = myShow[curEpToWrite.season][curEpToWrite.episode]
             except (tvdb_exceptions.tvdb_episodenotfound, tvdb_exceptions.tvdb_seasonnotfound):
                 logger.log(u"Unable to find episode " + str(curEpToWrite.season) + "x" + str(curEpToWrite.episode) + " on tvdb... has it been removed? Should I delete from db?")
                 return None
-
+            
             if myEp["firstaired"] == None and ep_obj.season == 0:
                 myEp["firstaired"] = str(datetime.date.fromordinal(1))
-
+            
             if myEp["episodename"] == None or myEp["firstaired"] == None:
                 return None
-
-            if myShow["seriesname"] != None:
+                
+            if myShow["seriesname"] != None: 
                 data += ("title : " + myShow["seriesname"] + "\n")
                 data += ("seriesTitle : " + myShow["seriesname"] + "\n")
-
+                
             data += ("episodeTitle : " + curEpToWrite._format_pattern('%Sx%0E %EN') + "\n")
-
-            # This should be entered for episodic shows and omitted for movies. The standard tivo format is to enter
-            # the season number followed by the episode number for that season. For example, enter 201 for season 2
-            # episode 01.
-
-            # This only shows up if you go into the Details from the Program screen.
+            
+            # This should be entered for episodic shows and omitted for movies. The standard tivo format is to enter 
+            # the season number followed by the episode number for that season. For example, enter 201 for season 2 
+            # episode 01. 
+
+            # This only shows up if you go into the Details from the Program screen. 
 
             # This seems to disappear once the video is transferred to TiVo.
 
             # NOTE: May not be correct format, missing season, but based on description from wiki leaving as is.
             data += ("episodeNumber : " + str(curEpToWrite.episode) + "\n")
-
-            # Must be entered as true or false. If true, the year from originalAirDate will be shown in parentheses
+            
+            # Must be entered as true or false. If true, the year from originalAirDate will be shown in parentheses 
             # after the episode's title and before the description on the Program screen.
-
+ 
             # FIXME: Hardcode isEpisode to true for now, not sure how to handle movies
             data += ("isEpisode : true\n")
-
+            
             # Write the synopsis of the video here
             # Micrsoft Word's smartquotes can die in a fire.
             sanitizedDescription = curEpToWrite.description
@@ -231,28 +231,28 @@
             sanitizedDescription = sanitizedDescription.replace(u"\u2018", "'").replace(u"\u2019", "'").replace(u"\u02BC", "'")
 
             data += ("description : " + sanitizedDescription + "\n")
-
+            
             # Usually starts with "SH" and followed by 6-8 digits.
             # Tivo uses zap2it for thier data, so the series id is the zap2it_id.
             if myShow["zap2it_id"] != None:
                 data += ("seriesId : " + myShow["zap2it_id"] + "\n")
-
+                
             # This is the call sign of the channel the episode was recorded from.
             if myShow["network"] != None:
                 data += ("callsign : " + myShow["network"] + "\n")
-
-            # This must be entered as yyyy-mm-ddThh:mm:ssZ (the t is capitalized and never changes, the Z is also
-            # capitalized and never changes). This is the original air date of the episode.
+            
+            # This must be entered as yyyy-mm-ddThh:mm:ssZ (the t is capitalized and never changes, the Z is also 
+            # capitalized and never changes). This is the original air date of the episode. 
             # NOTE: Hard coded the time to T00:00:00Z as we really don't know when during the day the first run happened.
             if curEpToWrite.airdate != datetime.date.fromordinal(1):
                 data += ("originalAirDate : " + str(curEpToWrite.airdate) + "T00:00:00Z\n")
-
+               
             # This shows up at the beginning of the description on the Program screen and on the Details screen.
             if myShow["actors"]:
                 for actor in myShow["actors"].split('|'):
                     if actor != None and actor.strip():
                         data += ("vActor : " + actor.strip() + "\n")
-
+                    
             # This is shown on both the Program screen and the Details screen.
             if myEp["rating"] != None:
                 try:
@@ -268,7 +268,7 @@
             # It uses the standard TV rating system of: TV-Y7, TV-Y, TV-G, TV-PG, TV-14, TV-MA and TV-NR.
             if myShow["contentrating"]:
                 data += ("tvRating : " + str(myShow["contentrating"]) + "\n")
-
+            
             # This field can be repeated as many times as necessary or omitted completely.
             if ep_obj.show.genre:
                 for genre in ep_obj.show.genre.split('|'):
@@ -284,7 +284,7 @@
             # vGuestStar, vDirector, vExecProducer, vProducer, vWriter, vHost, vChoreographer
             # partCount
             # partIndex
-
+            
         return data
 
     def write_ep_file(self, ep_obj):
@@ -292,35 +292,31 @@
         Generates and writes ep_obj's metadata under the given path with the
         given filename root. Uses the episode's name with the extension in
         _ep_nfo_extension.
-
+        
         ep_obj: TVEpisode object for which to create the metadata
-
+        
         file_name_path: The file name to use for this metadata. Note that the extension
                 will be automatically added based on _ep_nfo_extension. This should
                 include an absolute path.
-        """
+        """       
         data = self._ep_data(ep_obj)
-
+        
         if not data:
             return False
-
+        
         nfo_file_path = self.get_episode_file_path(ep_obj)
         nfo_file_dir = ek.ek(os.path.dirname, nfo_file_path)
-
+        
         try:
             if not ek.ek(os.path.isdir, nfo_file_dir):
                 logger.log(u"Metadata dir didn't exist, creating it at " + nfo_file_dir, logger.DEBUG)
                 ek.ek(os.makedirs, nfo_file_dir)
                 helpers.chmodAsParent(nfo_file_dir)
-
+            
             logger.log(u"Writing episode nfo file to " + nfo_file_path, logger.DEBUG)
-
+            
             with ek.ek(open, nfo_file_path, 'w') as nfo_file:
-<<<<<<< HEAD
-                # Calling encode directly, b/c often descriptions have wonky characters.
-=======
             # Calling encode directly, b/c often descriptions have wonky characters.
->>>>>>> 008b79f5
                 nfo_file.write(data.encode("utf-8"))
 
             helpers.chmodAsParent(nfo_file_path)
@@ -328,7 +324,7 @@
         except EnvironmentError, e:
             logger.log(u"Unable to write file to " + nfo_file_path + " - are you sure the folder is writable? " + ex(e), logger.ERROR)
             return False
-
+        
         return True
 
 
