# Author: Nic Wolfe <nic@wolfeden.ca>
# URL: http://code.google.com/p/sickbeard/
#
# This file is part of Sick Beard.
#
# Sick Beard is free software: you can redistribute it and/or modify
# it under the terms of the GNU General Public License as published by
# the Free Software Foundation, either version 3 of the License, or
# (at your option) any later version.
#
# Sick Beard is distributed in the hope that it will be useful,
# but WITHOUT ANY WARRANTY; without even the implied warranty of
# MERCHANTABILITY or FITNESS FOR A PARTICULAR PURPOSE.  See the
# GNU General Public License for more details.
#
# You should have received a copy of the GNU General Public License
# along with Sick Beard.  If not, see <http://www.gnu.org/licenses/>.

import generic
import xbmc_12plus

import os

from sickbeard import helpers
from sickbeard import encodingKludge as ek


class XBMCMetadata(xbmc_12plus.XBMC_12PlusMetadata):
    """
    Metadata generation class for XBMC (legacy).

    The following file structure is used:

    show_root/tvshow.nfo              (show metadata)
    show_root/fanart.jpg              (fanart)
    show_root/folder.jpg              (poster)
    show_root/folder.jpg              (banner)
    show_root/Season ##/filename.ext  (*)
    show_root/Season ##/filename.nfo  (episode metadata)
    show_root/Season ##/filename.tbn  (episode thumb)
    show_root/season##.tbn            (season posters)
    show_root/season-all.tbn          (season all poster)
    """

    def __init__(self,
                 show_metadata=False,
                 episode_metadata=False,
                 fanart=False,
                 poster=False,
                 banner=False,
                 episode_thumbnails=False,
<<<<<<< HEAD
                 season_thumbnails=False,
                 subtitles=False):
=======
                 season_posters=False,
                 season_banners=False,
                 season_all_poster=False,
                 season_all_banner=False):
>>>>>>> 0544dca3

        generic.GenericMetadata.__init__(self,
                                         show_metadata,
                                         episode_metadata,
                                         fanart,
                                         poster,
                                         banner,
                                         episode_thumbnails,
<<<<<<< HEAD
                                         season_thumbnails,
                                         subtitles)
        
=======
                                         season_posters,
                                         season_banners,
                                         season_all_poster,
                                         season_all_banner)

>>>>>>> 0544dca3
        self.name = 'XBMC'

        self.poster_name = self.banner_name = "folder.jpg"
        self.season_all_poster_name = "season-all.tbn"

        # web-ui metadata template
        self.eg_show_metadata = "tvshow.nfo"
        self.eg_episode_metadata = "Season##\\<i>filename</i>.nfo"
        self.eg_fanart = "fanart.jpg"
        self.eg_poster = "folder.jpg"
        self.eg_banner = "folder.jpg"
        self.eg_episode_thumbnails = "Season##\\<i>filename</i>.tbn"
        self.eg_season_posters = "season##.tbn"
        self.eg_season_banners = "<i>not supported</i>"
        self.eg_season_all_poster = "season-all.tbn"
        self.eg_season_all_banner = "<i>not supported</i>"

    # Override with empty methods for unsupported features
    def create_season_banners(self, ep_obj):
        pass

    def create_season_all_banner(self, show_obj):
        pass

    def get_episode_thumb_path(self, ep_obj):
        """
        Returns the path where the episode thumbnail should be stored. Defaults to
        the same path as the episode file but with a .tbn extension.

        ep_obj: a TVEpisode instance for which to create the thumbnail
        """
        if ek.ek(os.path.isfile, ep_obj.location):
            tbn_filename = helpers.replaceExtension(ep_obj.location, 'tbn')
        else:
            return None

        return tbn_filename

    def get_season_poster_path(self, show_obj, season):
        """
        Returns the full path to the file for a given season poster.

        show_obj: a TVShow instance for which to generate the path
        season: a season number to be used for the path. Note that season 0
                means specials.
        """

        # Our specials thumbnail is, well, special
        if season == 0:
            season_poster_filename = 'season-specials'
        else:
            season_poster_filename = 'season' + str(season).zfill(2)

        return ek.ek(os.path.join, show_obj.location, season_poster_filename + '.tbn')


# present a standard "interface" from the module
metadata_class = XBMCMetadata
<|MERGE_RESOLUTION|>--- conflicted
+++ resolved
@@ -1,137 +1,126 @@
-# Author: Nic Wolfe <nic@wolfeden.ca>
-# URL: http://code.google.com/p/sickbeard/
-#
-# This file is part of Sick Beard.
-#
-# Sick Beard is free software: you can redistribute it and/or modify
-# it under the terms of the GNU General Public License as published by
-# the Free Software Foundation, either version 3 of the License, or
-# (at your option) any later version.
-#
-# Sick Beard is distributed in the hope that it will be useful,
-# but WITHOUT ANY WARRANTY; without even the implied warranty of
-# MERCHANTABILITY or FITNESS FOR A PARTICULAR PURPOSE.  See the
-# GNU General Public License for more details.
-#
-# You should have received a copy of the GNU General Public License
-# along with Sick Beard.  If not, see <http://www.gnu.org/licenses/>.
-
-import generic
-import xbmc_12plus
-
-import os
-
-from sickbeard import helpers
-from sickbeard import encodingKludge as ek
-
-
-class XBMCMetadata(xbmc_12plus.XBMC_12PlusMetadata):
-    """
-    Metadata generation class for XBMC (legacy).
-
-    The following file structure is used:
-
-    show_root/tvshow.nfo              (show metadata)
-    show_root/fanart.jpg              (fanart)
-    show_root/folder.jpg              (poster)
-    show_root/folder.jpg              (banner)
-    show_root/Season ##/filename.ext  (*)
-    show_root/Season ##/filename.nfo  (episode metadata)
-    show_root/Season ##/filename.tbn  (episode thumb)
-    show_root/season##.tbn            (season posters)
-    show_root/season-all.tbn          (season all poster)
-    """
-
-    def __init__(self,
-                 show_metadata=False,
-                 episode_metadata=False,
-                 fanart=False,
-                 poster=False,
-                 banner=False,
-                 episode_thumbnails=False,
-<<<<<<< HEAD
-                 season_thumbnails=False,
-                 subtitles=False):
-=======
-                 season_posters=False,
-                 season_banners=False,
-                 season_all_poster=False,
-                 season_all_banner=False):
->>>>>>> 0544dca3
-
-        generic.GenericMetadata.__init__(self,
-                                         show_metadata,
-                                         episode_metadata,
-                                         fanart,
-                                         poster,
-                                         banner,
-                                         episode_thumbnails,
-<<<<<<< HEAD
-                                         season_thumbnails,
-                                         subtitles)
-        
-=======
-                                         season_posters,
-                                         season_banners,
-                                         season_all_poster,
-                                         season_all_banner)
-
->>>>>>> 0544dca3
-        self.name = 'XBMC'
-
-        self.poster_name = self.banner_name = "folder.jpg"
-        self.season_all_poster_name = "season-all.tbn"
-
-        # web-ui metadata template
-        self.eg_show_metadata = "tvshow.nfo"
-        self.eg_episode_metadata = "Season##\\<i>filename</i>.nfo"
-        self.eg_fanart = "fanart.jpg"
-        self.eg_poster = "folder.jpg"
-        self.eg_banner = "folder.jpg"
-        self.eg_episode_thumbnails = "Season##\\<i>filename</i>.tbn"
-        self.eg_season_posters = "season##.tbn"
-        self.eg_season_banners = "<i>not supported</i>"
-        self.eg_season_all_poster = "season-all.tbn"
-        self.eg_season_all_banner = "<i>not supported</i>"
-
-    # Override with empty methods for unsupported features
-    def create_season_banners(self, ep_obj):
-        pass
-
-    def create_season_all_banner(self, show_obj):
-        pass
-
-    def get_episode_thumb_path(self, ep_obj):
-        """
-        Returns the path where the episode thumbnail should be stored. Defaults to
-        the same path as the episode file but with a .tbn extension.
-
-        ep_obj: a TVEpisode instance for which to create the thumbnail
-        """
-        if ek.ek(os.path.isfile, ep_obj.location):
-            tbn_filename = helpers.replaceExtension(ep_obj.location, 'tbn')
-        else:
-            return None
-
-        return tbn_filename
-
-    def get_season_poster_path(self, show_obj, season):
-        """
-        Returns the full path to the file for a given season poster.
-
-        show_obj: a TVShow instance for which to generate the path
-        season: a season number to be used for the path. Note that season 0
-                means specials.
-        """
-
-        # Our specials thumbnail is, well, special
-        if season == 0:
-            season_poster_filename = 'season-specials'
-        else:
-            season_poster_filename = 'season' + str(season).zfill(2)
-
-        return ek.ek(os.path.join, show_obj.location, season_poster_filename + '.tbn')
-
-
-# present a standard "interface" from the module
-metadata_class = XBMCMetadata
+# Author: Nic Wolfe <nic@wolfeden.ca>
+# URL: http://code.google.com/p/sickbeard/
+#
+# This file is part of Sick Beard.
+#
+# Sick Beard is free software: you can redistribute it and/or modify
+# it under the terms of the GNU General Public License as published by
+# the Free Software Foundation, either version 3 of the License, or
+# (at your option) any later version.
+#
+# Sick Beard is distributed in the hope that it will be useful,
+# but WITHOUT ANY WARRANTY; without even the implied warranty of
+# MERCHANTABILITY or FITNESS FOR A PARTICULAR PURPOSE.  See the
+# GNU General Public License for more details.
+#
+# You should have received a copy of the GNU General Public License
+# along with Sick Beard.  If not, see <http://www.gnu.org/licenses/>.
+
+import generic
+import xbmc_12plus
+
+import os
+
+from sickbeard import helpers
+from sickbeard import encodingKludge as ek
+
+
+class XBMCMetadata(xbmc_12plus.XBMC_12PlusMetadata):
+    """
+    Metadata generation class for XBMC (legacy).
+
+    The following file structure is used:
+
+    show_root/tvshow.nfo              (show metadata)
+    show_root/fanart.jpg              (fanart)
+    show_root/folder.jpg              (poster)
+    show_root/folder.jpg              (banner)
+    show_root/Season ##/filename.ext  (*)
+    show_root/Season ##/filename.nfo  (episode metadata)
+    show_root/Season ##/filename.tbn  (episode thumb)
+    show_root/season##.tbn            (season posters)
+    show_root/season-all.tbn          (season all poster)
+    """
+
+    def __init__(self,
+                 show_metadata=False,
+                 episode_metadata=False,
+                 fanart=False,
+                 poster=False,
+                 banner=False,
+                 episode_thumbnails=False,
+                 season_posters=False,
+                 season_banners=False,
+                 season_all_poster=False,
+                 season_all_banner=False):
+
+        generic.GenericMetadata.__init__(self,
+                                         show_metadata,
+                                         episode_metadata,
+                                         fanart,
+                                         poster,
+                                         banner,
+                                         episode_thumbnails,
+                                         season_posters,
+                                         season_banners,
+                                         season_all_poster,
+                                         season_all_banner)
+
+        self.name = 'XBMC'
+
+        self.poster_name = self.banner_name = "folder.jpg"
+        self.season_all_poster_name = "season-all.tbn"
+
+        # web-ui metadata template
+        self.eg_show_metadata = "tvshow.nfo"
+        self.eg_episode_metadata = "Season##\\<i>filename</i>.nfo"
+        self.eg_fanart = "fanart.jpg"
+        self.eg_poster = "folder.jpg"
+        self.eg_banner = "folder.jpg"
+        self.eg_episode_thumbnails = "Season##\\<i>filename</i>.tbn"
+        self.eg_season_posters = "season##.tbn"
+        self.eg_season_banners = "<i>not supported</i>"
+        self.eg_season_all_poster = "season-all.tbn"
+        self.eg_season_all_banner = "<i>not supported</i>"
+
+    # Override with empty methods for unsupported features
+    def create_season_banners(self, ep_obj):
+        pass
+
+    def create_season_all_banner(self, show_obj):
+        pass
+
+    def get_episode_thumb_path(self, ep_obj):
+        """
+        Returns the path where the episode thumbnail should be stored. Defaults to
+        the same path as the episode file but with a .tbn extension.
+
+        ep_obj: a TVEpisode instance for which to create the thumbnail
+        """
+        if ek.ek(os.path.isfile, ep_obj.location):
+            tbn_filename = helpers.replaceExtension(ep_obj.location, 'tbn')
+        else:
+            return None
+
+        return tbn_filename
+
+    def get_season_poster_path(self, show_obj, season):
+        """
+        Returns the full path to the file for a given season poster.
+
+        show_obj: a TVShow instance for which to generate the path
+        season: a season number to be used for the path. Note that season 0
+                means specials.
+        """
+
+        # Our specials thumbnail is, well, special
+        if season == 0:
+            season_poster_filename = 'season-specials'
+        else:
+            season_poster_filename = 'season' + str(season).zfill(2)
+
+        return ek.ek(os.path.join, show_obj.location, season_poster_filename + '.tbn')
+
+
+# present a standard "interface" from the module
+metadata_class = XBMCMetadata