--- conflicted
+++ resolved
@@ -21,12 +21,7 @@
 
 import sickbeard
 
-<<<<<<< HEAD
-from sickbeard import logger, common
-from sickbeard.encodingKludge import fixStupidEncodings
-=======
 from sickbeard import logger
->>>>>>> e8af8871
 
 try:
     import lib.simplejson as json #@UnusedImport
@@ -43,16 +38,10 @@
     def _sendNotifo(self, msg, title, username, apisecret, label="SickBeard"):
         msg = msg.strip()
         apiurl = API_URL % {"username": username, "secret": apisecret}
-        # got the hint of encoding to utf-8 from http://stackoverflow.com/questions/787935/python-interface-to-paypal-urllib-urlencode-non-ascii-characters-failing/788055#788055
-        # seams like urlencode likes utf-8 better then unicode
         data = urllib.urlencode({
-<<<<<<< HEAD
-            "msg": msg.encode('utf-8'),
-=======
             "title": title,
             "label": label,
             "msg": msg
->>>>>>> e8af8871
         })
 
         try:
@@ -71,25 +60,15 @@
 
     def notify_snatch(self, ep_name, title="Snatched:"):
         if sickbeard.NOTIFO_NOTIFY_ONSNATCH:
-<<<<<<< HEAD
-            logger.log(u"Preparing snatch notification for " + ep_name, logger.DEBUG)
-            self._notifyNotifo(u""+common.notifyStrings[common.NOTIFY_SNATCH]+': '+ep_name)
-=======
             self._notifyNotifo(title, ep_name)
->>>>>>> e8af8871
 
     def notify_download(self, ep_name, title="Completed:"):
         if sickbeard.NOTIFO_NOTIFY_ONDOWNLOAD:
-<<<<<<< HEAD
-            logger.log(u"Preparing download notification for " + ep_name, logger.DEBUG)
-            self._notifyNotifo(u""+common.notifyStrings[common.NOTIFY_DOWNLOAD]+': '+ep_name)       
-=======
             self._notifyNotifo(title, ep_name)       
->>>>>>> e8af8871
 
     def _notifyNotifo(self, title, message=None, username=None, apisecret=None, force=False):
         if not sickbeard.USE_NOTIFO and not force:
-            logger.log(u"Notification for Notifo not enabled, skipping this notification", logger.DEBUG)
+            logger.log("Notification for Notifo not enabled, skipping this notification", logger.DEBUG)
             return False
 
         if not username:
