--- conflicted
+++ resolved
@@ -1,235 +1,231 @@
-# Author: Nic Wolfe <nic@wolfeden.ca>
-# URL: http://code.google.com/p/sickbeard/
-#
-# This file is part of Sick Beard.
-#
-# Sick Beard is free software: you can redistribute it and/or modify
-# it under the terms of the GNU General Public License as published by
-# the Free Software Foundation, either version 3 of the License, or
-# (at your option) any later version.
-#
-# Sick Beard is distributed in the hope that it will be useful,
-# but WITHOUT ANY WARRANTY; without even the implied warranty of
-# MERCHANTABILITY or FITNESS FOR A PARTICULAR PURPOSE.  See the
-# GNU General Public License for more details.
-#
-# You should have received a copy of the GNU General Public License
-# along with Sick Beard.  If not, see <http://www.gnu.org/licenses/>.
-
-from __future__ import with_statement 
-
-import os.path
-import re
-import sqlite3
-import time
-import threading
-
-import sickbeard
-
-from sickbeard import logger
-
-db_lock = threading.Lock()
-
-
-class DBResult(list):
-	'''
-	Sub-class of list which stores some SQL-query metadata along with the query
-	results.  The column_names attribute contains string versions of the column
-	names of the result table which can be used to perform dictionary lookup on
-	the sqlite3.Row objects the DBResult contains.
-	'''
-	def __init__(self, L, description):
-		'''
-		>>> r = DBResult([], (('a',), ('b',), ('c',)))
-		>>> r.column_names
-		('a', 'b', 'c')
-		'''
-		super(DBResult, self).__init__(L)
-		self.column_names = tuple(col[0] for col in description)
-
-	def __iadd__(self, other):
-		'''
-		>>> a = DBResult('12345', (('a',), ('b',), ('c',)))
-		>>> b = DBResult('67890', (('a',), ('b',), ('c',)))
-		>>> ''.join(a + b)
-		'1234567890'
-		'''
-		if self.column_names != other.column_names:
-			raise ValueError("Incompatible columns")
-		return super(DBResult, self).__iadd__(other)
-
-
-class DBConnection:
-	'''
-	Convenience wrapper around an sqlite3 database that provides locking
-	for concurrent access.
-
-	>>> db = DBConnection(dbFileName=":memory:")
-	>>> db.action(None) is None
-	True
-	>>> r = db.action('CREATE TABLE foo ( col1 varchar(10), col2 int )')
-	>>> r = db.action('INSERT INTO foo VALUES ("bar", 1)')
-	>>> r = db.action('INSERT INTO foo VALUES ("biz", 2)')
-	>>> r = db.select('SELECT * FROM foo')
-	>>> r[0]['col1']
-	u'bar'
-	>>> r[1]['col2']
-	2
-	>>> r.column_names
-	('col1', 'col2')
-	'''
-	def __init__(self, dbFileName="sickbeard.db"):
-
-		self.dbFileName = dbFileName
-
-<<<<<<< HEAD
-		# Use an in-memory database for testing
-		if dbFileName == ":memory:":
-			dbPath = ":memory:"
-		else:
-			dbPath = os.path.join(sickbeard.PROG_DIR, self.dbFileName)
-
-		self.connection = sqlite3.connect(dbPath, 20)
-=======
-		self.connection = sqlite3.connect(os.path.join(sickbeard.DATA_DIR, self.dbFileName), 20)
->>>>>>> fa7472b8
-		self.connection.row_factory = sqlite3.Row
-		self.cursor = self.connection.cursor()
-
- 	def action(self, query, args=None):
-
- 		with db_lock:
-
-			if query is None:
-				return None
-	
-			attempt = 0
-	
-			while attempt < 5:
-				try:
-					if args == None:
-						logger.log(self.dbFileName+": "+query, logger.DEBUG)
-						sqlResult = self.cursor.execute(query)
-					else:
-						logger.log(self.dbFileName+": "+query+" with args "+str(args), logger.DEBUG)
-						sqlResult = self.cursor.execute(query, args)
-					self.connection.commit()
-					# get out of the connection attempt loop since we were successful
-					return sqlResult
-				except sqlite3.OperationalError, e:
-					if "unable to open database file" in str(e) or "database is locked" in str(e):
-						logger.log(u"DB error: "+str(e).decode('utf-8'), logger.WARNING)
-						attempt += 1
-						time.sleep(1)
-					else:
-						logger.log(u"DB error: "+str(e).decode('utf-8'), logger.ERROR)
-						raise
-				except sqlite3.DatabaseError, e:
-					logger.log(u"Fatal error executing query: " + str(e), logger.ERROR)
-					raise
-	
-			return None
-
-
-	def select(self, query, args=None):
-
-		sqlResults = self.action(query, args).fetchall()
-
-		if sqlResults is None:
-			sqlResults = []
-
-		return DBResult(sqlResults, self.cursor.description)
-
-	def upsert(self, tableName, valueDict, keyDict):
-
-		changesBefore = self.connection.total_changes
-
-		genParams = lambda myDict : [x + " = ?" for x in myDict.keys()]
-
-		query = "UPDATE "+tableName+" SET " + ", ".join(genParams(valueDict)) + " WHERE " + " AND ".join(genParams(keyDict))
-
-		self.action(query, valueDict.values() + keyDict.values())
-
-		if self.connection.total_changes == changesBefore:
-			query = "INSERT INTO "+tableName+" (" + ", ".join(valueDict.keys() + keyDict.keys()) + ")" + \
-			         " VALUES (" + ", ".join(["?"] * len(valueDict.keys() + keyDict.keys())) + ")"
-			self.action(query, valueDict.values() + keyDict.values())
-
-	def tableInfo(self, tableName):
-		# FIXME ? binding is not supported here, but I cannot find a way to escape a string manually
-		cursor = self.connection.execute("PRAGMA table_info(%s)" % tableName)
-		columns = {}
-		for column in cursor:
-			columns[column['name']] = { 'type': column['type'] }
-		return columns
-
-def sanityCheckDatabase(connection, sanity_check):
-	sanity_check(connection).check()
-
-class DBSanityCheck(object):
-	def __init__(self, connection):
-		self.connection = connection
-
-	def check(self):
-		pass
-
-# ===============
-# = Upgrade API =
-# ===============
-
-def upgradeDatabase(connection, schema):
-	logger.log(u"Checking database structure...", logger.MESSAGE)
-	_processUpgrade(connection, schema)
-
-def prettyName(str):
-	return ' '.join([x.group() for x in re.finditer("([A-Z])([a-z0-9]+)", str)])
-
-def _processUpgrade(connection, upgradeClass):
-	instance = upgradeClass(connection)
-	logger.log(u"Checking " + prettyName(upgradeClass.__name__) + " database upgrade", logger.DEBUG)
-	if not instance.test():
-		logger.log(u"Database upgrade required: " + prettyName(upgradeClass.__name__), logger.MESSAGE)
-		try:
-			instance.execute()
-		except sqlite3.DatabaseError, e:
-			print "Error in " + str(upgradeClass.__name__) + ": " + str(e)
-			raise
-		logger.log(upgradeClass.__name__ + " upgrade completed", logger.DEBUG)
-	else:
-		logger.log(upgradeClass.__name__ + " upgrade not required", logger.DEBUG)
-
-	for upgradeSubClass in upgradeClass.__subclasses__():
-		_processUpgrade(connection, upgradeSubClass)
-
-# Base migration class. All future DB changes should be subclassed from this class
-class SchemaUpgrade (object):
-	def __init__(self, connection):
-		self.connection = connection
-
-	def hasTable(self, tableName):
-		return len(self.connection.action("SELECT 1 FROM sqlite_master WHERE name = ?;", (tableName, )).fetchall()) > 0
-
-	def hasColumn(self, tableName, column):
-		return column in self.connection.tableInfo(tableName)
-
-	def addColumn(self, table, column, type="NUMERIC", default=0):
-		self.connection.action("ALTER TABLE %s ADD %s %s" % (table, column, type))
-		self.connection.action("UPDATE %s SET %s = ?" % (table, column), (default,))
-
-	def checkDBVersion(self):
-		result = self.connection.select("SELECT db_version FROM db_version")
-		if result:
-			return int(result[0]["db_version"])
-		else:
-			return 0
-
-	def incDBVersion(self):
-		curVersion = self.checkDBVersion()
-		self.connection.action("UPDATE db_version SET db_version = ?", [curVersion+1])
-		return curVersion+1
-
-if __name__ == '__main__':
-	import doctest
-	doctest.testmod()
-
-# vim: ft=python noexpandtab
+# Author: Nic Wolfe <nic@wolfeden.ca>
+# URL: http://code.google.com/p/sickbeard/
+#
+# This file is part of Sick Beard.
+#
+# Sick Beard is free software: you can redistribute it and/or modify
+# it under the terms of the GNU General Public License as published by
+# the Free Software Foundation, either version 3 of the License, or
+# (at your option) any later version.
+#
+# Sick Beard is distributed in the hope that it will be useful,
+# but WITHOUT ANY WARRANTY; without even the implied warranty of
+# MERCHANTABILITY or FITNESS FOR A PARTICULAR PURPOSE.  See the
+# GNU General Public License for more details.
+#
+# You should have received a copy of the GNU General Public License
+# along with Sick Beard.  If not, see <http://www.gnu.org/licenses/>.
+
+from __future__ import with_statement 
+
+import os.path
+import re
+import sqlite3
+import time
+import threading
+
+import sickbeard
+
+from sickbeard import logger
+
+db_lock = threading.Lock()
+
+
+class DBResult(list):
+	'''
+	Sub-class of list which stores some SQL-query metadata along with the query
+	results.  The column_names attribute contains string versions of the column
+	names of the result table which can be used to perform dictionary lookup on
+	the sqlite3.Row objects the DBResult contains.
+	'''
+	def __init__(self, L, description):
+		'''
+		>>> r = DBResult([], (('a',), ('b',), ('c',)))
+		>>> r.column_names
+		('a', 'b', 'c')
+		'''
+		super(DBResult, self).__init__(L)
+		self.column_names = tuple(col[0] for col in description)
+
+	def __iadd__(self, other):
+		'''
+		>>> a = DBResult('12345', (('a',), ('b',), ('c',)))
+		>>> b = DBResult('67890', (('a',), ('b',), ('c',)))
+		>>> ''.join(a + b)
+		'1234567890'
+		'''
+		if self.column_names != other.column_names:
+			raise ValueError("Incompatible columns")
+		return super(DBResult, self).__iadd__(other)
+
+
+class DBConnection:
+	'''
+	Convenience wrapper around an sqlite3 database that provides locking
+	for concurrent access.
+
+	>>> db = DBConnection(dbFileName=":memory:")
+	>>> db.action(None) is None
+	True
+	>>> r = db.action('CREATE TABLE foo ( col1 varchar(10), col2 int )')
+	>>> r = db.action('INSERT INTO foo VALUES ("bar", 1)')
+	>>> r = db.action('INSERT INTO foo VALUES ("biz", 2)')
+	>>> r = db.select('SELECT * FROM foo')
+	>>> r[0]['col1']
+	u'bar'
+	>>> r[1]['col2']
+	2
+	>>> r.column_names
+	('col1', 'col2')
+	'''
+	def __init__(self, dbFileName="sickbeard.db"):
+
+		self.dbFileName = dbFileName
+
+		# Use an in-memory database for testing
+		if dbFileName == ":memory:":
+			dbPath = ":memory:"
+		else:
+			dbPath = os.path.join(sickbeard.DATA_DIR, self.dbFileName)
+
+		self.connection = sqlite3.connect(dbPath, 20)
+		self.connection.row_factory = sqlite3.Row
+		self.cursor = self.connection.cursor()
+
+ 	def action(self, query, args=None):
+
+ 		with db_lock:
+
+			if query is None:
+				return None
+	
+			attempt = 0
+	
+			while attempt < 5:
+				try:
+					if args == None:
+						logger.log(self.dbFileName+": "+query, logger.DEBUG)
+						sqlResult = self.cursor.execute(query)
+					else:
+						logger.log(self.dbFileName+": "+query+" with args "+str(args), logger.DEBUG)
+						sqlResult = self.cursor.execute(query, args)
+					self.connection.commit()
+					# get out of the connection attempt loop since we were successful
+					return sqlResult
+				except sqlite3.OperationalError, e:
+					if "unable to open database file" in str(e) or "database is locked" in str(e):
+						logger.log(u"DB error: "+str(e).decode('utf-8'), logger.WARNING)
+						attempt += 1
+						time.sleep(1)
+					else:
+						logger.log(u"DB error: "+str(e).decode('utf-8'), logger.ERROR)
+						raise
+				except sqlite3.DatabaseError, e:
+					logger.log(u"Fatal error executing query: " + str(e), logger.ERROR)
+					raise
+	
+			return None
+
+
+	def select(self, query, args=None):
+
+		sqlResults = self.action(query, args).fetchall()
+
+		if sqlResults is None:
+			sqlResults = []
+
+		return DBResult(sqlResults, self.cursor.description)
+
+	def upsert(self, tableName, valueDict, keyDict):
+
+		changesBefore = self.connection.total_changes
+
+		genParams = lambda myDict : [x + " = ?" for x in myDict.keys()]
+
+		query = "UPDATE "+tableName+" SET " + ", ".join(genParams(valueDict)) + " WHERE " + " AND ".join(genParams(keyDict))
+
+		self.action(query, valueDict.values() + keyDict.values())
+
+		if self.connection.total_changes == changesBefore:
+			query = "INSERT INTO "+tableName+" (" + ", ".join(valueDict.keys() + keyDict.keys()) + ")" + \
+			         " VALUES (" + ", ".join(["?"] * len(valueDict.keys() + keyDict.keys())) + ")"
+			self.action(query, valueDict.values() + keyDict.values())
+
+	def tableInfo(self, tableName):
+		# FIXME ? binding is not supported here, but I cannot find a way to escape a string manually
+		cursor = self.connection.execute("PRAGMA table_info(%s)" % tableName)
+		columns = {}
+		for column in cursor:
+			columns[column['name']] = { 'type': column['type'] }
+		return columns
+
+def sanityCheckDatabase(connection, sanity_check):
+	sanity_check(connection).check()
+
+class DBSanityCheck(object):
+	def __init__(self, connection):
+		self.connection = connection
+
+	def check(self):
+		pass
+
+# ===============
+# = Upgrade API =
+# ===============
+
+def upgradeDatabase(connection, schema):
+	logger.log(u"Checking database structure...", logger.MESSAGE)
+	_processUpgrade(connection, schema)
+
+def prettyName(str):
+	return ' '.join([x.group() for x in re.finditer("([A-Z])([a-z0-9]+)", str)])
+
+def _processUpgrade(connection, upgradeClass):
+	instance = upgradeClass(connection)
+	logger.log(u"Checking " + prettyName(upgradeClass.__name__) + " database upgrade", logger.DEBUG)
+	if not instance.test():
+		logger.log(u"Database upgrade required: " + prettyName(upgradeClass.__name__), logger.MESSAGE)
+		try:
+			instance.execute()
+		except sqlite3.DatabaseError, e:
+			print "Error in " + str(upgradeClass.__name__) + ": " + str(e)
+			raise
+		logger.log(upgradeClass.__name__ + " upgrade completed", logger.DEBUG)
+	else:
+		logger.log(upgradeClass.__name__ + " upgrade not required", logger.DEBUG)
+
+	for upgradeSubClass in upgradeClass.__subclasses__():
+		_processUpgrade(connection, upgradeSubClass)
+
+# Base migration class. All future DB changes should be subclassed from this class
+class SchemaUpgrade (object):
+	def __init__(self, connection):
+		self.connection = connection
+
+	def hasTable(self, tableName):
+		return len(self.connection.action("SELECT 1 FROM sqlite_master WHERE name = ?;", (tableName, )).fetchall()) > 0
+
+	def hasColumn(self, tableName, column):
+		return column in self.connection.tableInfo(tableName)
+
+	def addColumn(self, table, column, type="NUMERIC", default=0):
+		self.connection.action("ALTER TABLE %s ADD %s %s" % (table, column, type))
+		self.connection.action("UPDATE %s SET %s = ?" % (table, column), (default,))
+
+	def checkDBVersion(self):
+		result = self.connection.select("SELECT db_version FROM db_version")
+		if result:
+			return int(result[0]["db_version"])
+		else:
+			return 0
+
+	def incDBVersion(self):
+		curVersion = self.checkDBVersion()
+		self.connection.action("UPDATE db_version SET db_version = ?", [curVersion+1])
+		return curVersion+1
+
+if __name__ == '__main__':
+	import doctest
+	doctest.testmod()
+
+# vim: ft=python noexpandtab