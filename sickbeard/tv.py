# Author: Nic Wolfe <nic@wolfeden.ca>
# URL: http://code.google.com/p/sickbeard/
#
# This file is part of Sick Beard.
#
# Sick Beard is free software: you can redistribute it and/or modify
# it under the terms of the GNU General Public License as published by
# the Free Software Foundation, either version 3 of the License, or
# (at your option) any later version.
#
# Sick Beard is distributed in the hope that it will be useful,
# but WITHOUT ANY WARRANTY; without even the implied warranty of
# MERCHANTABILITY or FITNESS FOR A PARTICULAR PURPOSE.  See the
# GNU General Public License for more details.
#
# You should have received a copy of the GNU General Public License
# along with Sick Beard.  If not, see <http://www.gnu.org/licenses/>.

from __future__ import with_statement

import os.path
import datetime
import threading
import re
import glob
import traceback

import sickbeard

import xml.etree.cElementTree as etree

from name_parser.parser import NameParser, InvalidNameException

from lib import subliminal

from lib.tvdb_api import tvdb_api, tvdb_exceptions

from lib.imdb import imdb

from sickbeard import db
from sickbeard import helpers, exceptions, logger
from sickbeard.exceptions import ex
from sickbeard import tvrage
from sickbeard import image_cache
from sickbeard import notifiers
from sickbeard import postProcessor
from sickbeard import subtitles
from sickbeard import history

from sickbeard import encodingKludge as ek

from common import Quality, Overview
from common import DOWNLOADED, SNATCHED, SNATCHED_PROPER, ARCHIVED, IGNORED, UNAIRED, WANTED, SKIPPED, UNKNOWN
from common import NAMING_DUPLICATE, NAMING_EXTEND, NAMING_LIMITED_EXTEND, NAMING_SEPARATED_REPEAT, NAMING_LIMITED_EXTEND_E_PREFIXED


class TVShow(object):

    def __init__ (self, tvdbid, lang=""):

        self.tvdbid = tvdbid

        self._location = ""
        self.name = ""
        self.tvrid = 0
        self.tvrname = ""
        self.imdbid = "" 
        self.network = ""
        self.genre = ""
        self.runtime = 0
        self.imdb_info = {}
        self.quality = int(sickbeard.QUALITY_DEFAULT)
        self.flatten_folders = int(sickbeard.FLATTEN_FOLDERS_DEFAULT)

        self.status = ""
        self.airs = ""
        self.startyear = 0
        self.paused = 0
        self.air_by_date = 0
        self.subtitles = int(sickbeard.SUBTITLES_DEFAULT)
        self.lang = lang

        self.lock = threading.Lock()
        self._isDirGood = False

        self.episodes = {}
        
        otherShow = helpers.findCertainShow(sickbeard.showList, self.tvdbid)
        if otherShow != None:
            raise exceptions.MultipleShowObjectsException("Can't create a show if it already exists")

        self.loadFromDB()

        self.saveToDB()

    def _getLocation(self):
        # no dir check needed if missing show dirs are created during post-processing
        if sickbeard.CREATE_MISSING_SHOW_DIRS:
            return self._location
        
        if ek.ek(os.path.isdir, self._location):
            return self._location
        else:
            raise exceptions.ShowDirNotFoundException("Show folder doesn't exist, you shouldn't be using it")

        if self._isDirGood:
            return self._location
        else:
            raise exceptions.NoNFOException("Show folder doesn't exist, you shouldn't be using it")

    def _setLocation(self, newLocation):
        logger.log(u"Setter sets location to " + newLocation, logger.DEBUG)
        # Don't validate dir if user wants to add shows without creating a dir
        if sickbeard.ADD_SHOWS_WO_DIR or ek.ek(os.path.isdir, newLocation):
            self._location = newLocation
            self._isDirGood = True
        else:
            raise exceptions.NoNFOException("Invalid folder for the show!")

    location = property(_getLocation, _setLocation)

    # delete references to anything that's not in the internal lists
    def flushEpisodes(self):

        for curSeason in self.episodes:
            for curEp in self.episodes[curSeason]:
                myEp = self.episodes[curSeason][curEp]
                self.episodes[curSeason][curEp] = None
                del myEp

    def getAllEpisodes(self, season=None, has_location=False):

        myDB = db.DBConnection()

        sql_selection = "SELECT season, episode, "

        # subselection to detect multi-episodes early, share_location > 0
        sql_selection = sql_selection + " (SELECT COUNT (*) FROM tv_episodes WHERE showid = tve.showid AND season = tve.season AND location != '' AND location = tve.location AND episode != tve.episode) AS share_location "

        sql_selection = sql_selection + " FROM tv_episodes tve WHERE showid = " + str(self.tvdbid)

        if season is not None:
            sql_selection = sql_selection + " AND season = " + str(season)
        if has_location:
            sql_selection = sql_selection + " AND location != '' "

        # need ORDER episode ASC to rename multi-episodes in order S01E01-02
        sql_selection = sql_selection + " ORDER BY season ASC, episode ASC"

        results = myDB.select(sql_selection)

        ep_list = []
        for cur_result in results:
            cur_ep = self.getEpisode(int(cur_result["season"]), int(cur_result["episode"]))
            if cur_ep:
                if cur_ep.location:
                    # if there is a location, check if it's a multi-episode (share_location > 0) and put them in relatedEps
                    if cur_result["share_location"] > 0:
                        related_eps_result = myDB.select("SELECT * FROM tv_episodes WHERE showid = ? AND season = ? AND location = ? AND episode != ? ORDER BY episode ASC", [self.tvdbid, cur_ep.season, cur_ep.location, cur_ep.episode])
                        for cur_related_ep in related_eps_result:
                            related_ep = self.getEpisode(int(cur_related_ep["season"]), int(cur_related_ep["episode"]))
                            if related_ep not in cur_ep.relatedEps:
                                cur_ep.relatedEps.append(related_ep)
                ep_list.append(cur_ep)

        return ep_list


    def getEpisode(self, season, episode, file=None, noCreate=False):

        #return TVEpisode(self, season, episode)

        if not season in self.episodes:
            self.episodes[season] = {}

        ep = None

        if not episode in self.episodes[season] or self.episodes[season][episode] == None:
            if noCreate:
                return None

            logger.log(str(self.tvdbid) + ": An object for episode " + str(season) + "x" + str(episode) + " didn't exist in the cache, trying to create it", logger.DEBUG)

            if file != None:
                ep = TVEpisode(self, season, episode, file)
            else:
                ep = TVEpisode(self, season, episode)

            if ep != None:
                self.episodes[season][episode] = ep

        return self.episodes[season][episode]

    def writeShowNFO(self):

        result = False

        if not ek.ek(os.path.isdir, self._location):
            logger.log(str(self.tvdbid) + u": Show dir doesn't exist, skipping NFO generation")
            return False

        for cur_provider in sickbeard.metadata_provider_dict.values():
            result = cur_provider.create_show_metadata(self) or result

        return result

    def writeMetadata(self, show_only=False):

        if not ek.ek(os.path.isdir, self._location):
            logger.log(str(self.tvdbid) + u": Show dir doesn't exist, skipping NFO generation")
            return

        self.getImages()

        self.writeShowNFO()
        
        if not show_only:
            self.writeEpisodeNFOs()

    def writeEpisodeNFOs (self):

        if not ek.ek(os.path.isdir, self._location):
            logger.log(str(self.tvdbid) + ": Show dir doesn't exist, skipping NFO generation")
            return

        logger.log(str(self.tvdbid) + ": Writing NFOs for all episodes")

        myDB = db.DBConnection()
        sqlResults = myDB.select("SELECT * FROM tv_episodes WHERE showid = ? AND location != ''", [self.tvdbid])

        for epResult in sqlResults:
            logger.log(str(self.tvdbid) + ": Retrieving/creating episode " + str(epResult["season"]) + "x" + str(epResult["episode"]), logger.DEBUG)
            curEp = self.getEpisode(epResult["season"], epResult["episode"])
            curEp.createMetaFiles()


    # find all media files in the show folder and create episodes for as many as possible
    def loadEpisodesFromDir (self):

        if not ek.ek(os.path.isdir, self._location):
            logger.log(str(self.tvdbid) + ": Show dir doesn't exist, not loading episodes from disk")
            return

        logger.log(str(self.tvdbid) + ": Loading all episodes from the show directory " + self._location)

        # get file list
        mediaFiles = helpers.listMediaFiles(self._location)

        # create TVEpisodes from each media file (if possible)
        for mediaFile in mediaFiles:

            curEpisode = None

            logger.log(str(self.tvdbid) + ": Creating episode from " + mediaFile, logger.DEBUG)
            try:
                curEpisode = self.makeEpFromFile(ek.ek(os.path.join, self._location, mediaFile))
            except (exceptions.ShowNotFoundException, exceptions.EpisodeNotFoundException), e:
                logger.log(u"Episode "+mediaFile+" returned an exception: "+ex(e), logger.ERROR)
                continue
            except exceptions.EpisodeDeletedException:
                logger.log(u"The episode deleted itself when I tried making an object for it", logger.DEBUG)

            if curEpisode is None:
                continue

            # see if we should save the release name in the db
            ep_file_name = ek.ek(os.path.basename, curEpisode.location)
            ep_file_name = ek.ek(os.path.splitext, ep_file_name)[0]
            
            parse_result = None
            try:
                np = NameParser(False)
                parse_result = np.parse(ep_file_name)
            except InvalidNameException:
                pass
        
            if not ' ' in ep_file_name and parse_result and parse_result.release_group:
                logger.log(u"Name " + ep_file_name + " gave release group of " + parse_result.release_group + ", seems valid", logger.DEBUG)
                curEpisode.release_name = ep_file_name

            # store the reference in the show
            if curEpisode != None:
                if self.subtitles:
                    try:
                        curEpisode.refreshSubtitles()
                    except:
                        logger.log(str(self.tvdbid) + ": Could not refresh subtitles", logger.ERROR)
                        logger.log(traceback.format_exc(), logger.DEBUG)
                curEpisode.saveToDB()
                

    def loadEpisodesFromDB(self):

        logger.log(u"Loading all episodes from the DB")

        myDB = db.DBConnection()
        sql = "SELECT * FROM tv_episodes WHERE showid = ?"
        sqlResults = myDB.select(sql, [self.tvdbid])

        scannedEps = {}

        ltvdb_api_parms = sickbeard.TVDB_API_PARMS.copy()

        if self.lang:
            ltvdb_api_parms['language'] = self.lang

        t = tvdb_api.Tvdb(**ltvdb_api_parms)

        cachedShow = t[self.tvdbid]
        cachedSeasons = {}

        for curResult in sqlResults:

            deleteEp = False
                    
            curSeason = int(curResult["season"])
            curEpisode = int(curResult["episode"])
            if curSeason not in cachedSeasons:
                try:
                    cachedSeasons[curSeason] = cachedShow[curSeason]
                except tvdb_exceptions.tvdb_seasonnotfound, e:
                    logger.log(u"Error when trying to load the episode from TVDB: "+e.message, logger.WARNING)
                    deleteEp = True

            if not curSeason in scannedEps:
                scannedEps[curSeason] = {}

            logger.log(u"Loading episode "+str(curSeason)+"x"+str(curEpisode)+" from the DB", logger.DEBUG)

            try:
                curEp = self.getEpisode(curSeason, curEpisode)
                
                # if we found out that the ep is no longer on TVDB then delete it from our database too
                if deleteEp:
                    curEp.deleteEpisode()
                
                curEp.loadFromDB(curSeason, curEpisode)
                curEp.loadFromTVDB(tvapi=t, cachedSeason=cachedSeasons[curSeason])
                scannedEps[curSeason][curEpisode] = True
            except exceptions.EpisodeDeletedException:
                logger.log(u"Tried loading an episode from the DB that should have been deleted, skipping it", logger.DEBUG)
                continue

        return scannedEps


    def loadEpisodesFromTVDB(self, cache=True):

        # There's gotta be a better way of doing this but we don't wanna
        # change the cache value elsewhere
        ltvdb_api_parms = sickbeard.TVDB_API_PARMS.copy()

        if not cache:
            ltvdb_api_parms['cache'] = False

        if self.lang:
            ltvdb_api_parms['language'] = self.lang

        try:
            t = tvdb_api.Tvdb(**ltvdb_api_parms)
            showObj = t[self.tvdbid]
        except tvdb_exceptions.tvdb_error:
            logger.log(u"TVDB timed out, unable to update episodes from TVDB", logger.ERROR)
            return None

        logger.log(str(self.tvdbid) + ": Loading all episodes from theTVDB...")

        scannedEps = {}

        for season in showObj:
            scannedEps[season] = {}
            for episode in showObj[season]:
                # need some examples of wtf episode 0 means to decide if we want it or not
                if episode == 0:
                    continue
                try:
                    #ep = TVEpisode(self, season, episode)
                    ep = self.getEpisode(season, episode)
                except exceptions.EpisodeNotFoundException:
                    logger.log(str(self.tvdbid) + ": TVDB object for " + str(season) + "x" + str(episode) + " is incomplete, skipping this episode")
                    continue
                else:
                    try:
                        ep.loadFromTVDB(tvapi=t)
                    except exceptions.EpisodeDeletedException:
                        logger.log(u"The episode was deleted, skipping the rest of the load")
                        continue

                with ep.lock:
                    logger.log(str(self.tvdbid) + ": Loading info from theTVDB for episode " + str(season) + "x" + str(episode), logger.DEBUG)
                    ep.loadFromTVDB(season, episode, tvapi=t)
                    if ep.dirty:
                        ep.saveToDB()

                scannedEps[season][episode] = True

        return scannedEps

    def setTVRID(self, force=False):

        if self.tvrid != 0 and not force:
            logger.log(u"No need to get the TVRage ID, it's already populated", logger.DEBUG)
            return

        logger.log(u"Attempting to retrieve the TVRage ID", logger.DEBUG)

        try:
            # load the tvrage object, it will set the ID in its constructor if possible
            tvrage.TVRage(self)
            self.saveToDB()
        except exceptions.TVRageException, e:
            logger.log(u"Couldn't get TVRage ID because we're unable to sync TVDB and TVRage: "+ex(e), logger.DEBUG)
            return

    def getImages(self, fanart=None, poster=None):

        poster_result = fanart_result = season_thumb_result = False

        for cur_provider in sickbeard.metadata_provider_dict.values():
            logger.log("Running season folders for "+cur_provider.name, logger.DEBUG)
            poster_result = cur_provider.create_poster(self) or poster_result
            fanart_result = cur_provider.create_fanart(self) or fanart_result
            season_thumb_result = cur_provider.create_season_thumbs(self) or season_thumb_result

        return poster_result or fanart_result or season_thumb_result

    def loadLatestFromTVRage(self):

        try:
            # load the tvrage object
            tvr = tvrage.TVRage(self)

            newEp = tvr.findLatestEp()

            if newEp != None:
                logger.log(u"TVRage gave us an episode object - saving it for now", logger.DEBUG)
                newEp.saveToDB()

            # make an episode out of it
        except exceptions.TVRageException, e:
            logger.log(u"Unable to add TVRage info: " + ex(e), logger.WARNING)



    # make a TVEpisode object from a media file
    def makeEpFromFile(self, file):

        if not ek.ek(os.path.isfile, file):
            logger.log(str(self.tvdbid) + ": That isn't even a real file dude... " + file)
            return None

        logger.log(str(self.tvdbid) + ": Creating episode object from " + file, logger.DEBUG)

        try:
            myParser = NameParser()
            parse_result = myParser.parse(file)
        except InvalidNameException:
            logger.log(u"Unable to parse the filename "+file+" into a valid episode", logger.ERROR)
            return None

        if len(parse_result.episode_numbers) == 0 and not parse_result.air_by_date:
            logger.log("parse_result: "+str(parse_result))
            logger.log(u"No episode number found in "+file+", ignoring it", logger.ERROR)
            return None

        # for now lets assume that any episode in the show dir belongs to that show
        season = parse_result.season_number if parse_result.season_number != None else 1
        episodes = parse_result.episode_numbers
        rootEp = None

        # if we have an air-by-date show then get the real season/episode numbers
        if parse_result.air_by_date:
            try:
                # There's gotta be a better way of doing this but we don't wanna
                # change the cache value elsewhere
                ltvdb_api_parms = sickbeard.TVDB_API_PARMS.copy()

                if self.lang:
                    ltvdb_api_parms['language'] = self.lang

                t = tvdb_api.Tvdb(**ltvdb_api_parms)

                epObj = t[self.tvdbid].airedOn(parse_result.air_date)[0]
                season = int(epObj["seasonnumber"])
                episodes = [int(epObj["episodenumber"])]
            except tvdb_exceptions.tvdb_episodenotfound:
                logger.log(u"Unable to find episode with date " + str(parse_result.air_date) + " for show " + self.name + ", skipping", logger.WARNING)
                return None
            except tvdb_exceptions.tvdb_error, e:
                logger.log(u"Unable to contact TVDB: "+ex(e), logger.WARNING)
                return None

        for curEpNum in episodes:

            episode = int(curEpNum)

            logger.log(str(self.tvdbid) + ": " + file + " parsed to " + self.name + " " + str(season) + "x" + str(episode), logger.DEBUG)

            checkQualityAgain = False
            same_file = False
            curEp = self.getEpisode(season, episode)

            if curEp == None:
                try:
                    curEp = self.getEpisode(season, episode, file)
                except exceptions.EpisodeNotFoundException:
                    logger.log(str(self.tvdbid) + ": Unable to figure out what this file is, skipping", logger.ERROR)
                    continue

            else:
                # if there is a new file associated with this ep then re-check the quality
                if curEp.location and ek.ek(os.path.normpath, curEp.location) != ek.ek(os.path.normpath, file):
                    logger.log(u"The old episode had a different file associated with it, I will re-check the quality based on the new filename "+file, logger.DEBUG)
                    checkQualityAgain = True

                with curEp.lock:
                    old_size = curEp.file_size
                    curEp.location = file
                    # if the sizes are the same then it's probably the same file
                    if old_size and curEp.file_size == old_size:
                        same_file = True
                    else:
                        same_file = False

                    curEp.checkForMetaFiles()
                

            if rootEp == None:
                rootEp = curEp
            else:
                if curEp not in rootEp.relatedEps:
                    rootEp.relatedEps.append(curEp)

            # if it's a new file then 
            if not same_file:
                curEp.release_name = ''

            # if they replace a file on me I'll make some attempt at re-checking the quality unless I know it's the same file
            if checkQualityAgain and not same_file:
                newQuality = Quality.nameQuality(file)
                logger.log(u"Since this file has been renamed, I checked "+file+" and found quality "+Quality.qualityStrings[newQuality], logger.DEBUG)
                if newQuality != Quality.UNKNOWN:
                    curEp.status = Quality.compositeStatus(DOWNLOADED, newQuality)


            # check for status/quality changes as long as it's a new file
            elif not same_file and sickbeard.helpers.isMediaFile(file) and curEp.status not in Quality.DOWNLOADED + [ARCHIVED, IGNORED]:

                oldStatus, oldQuality = Quality.splitCompositeStatus(curEp.status)
                newQuality = Quality.nameQuality(file)
                if newQuality == Quality.UNKNOWN:
                    newQuality = Quality.assumeQuality(file)

                newStatus = None

                # if it was snatched and now exists then set the status correctly
                if oldStatus == SNATCHED and oldQuality <= newQuality:
                    logger.log(u"STATUS: this ep used to be snatched with quality "+Quality.qualityStrings[oldQuality]+" but a file exists with quality "+Quality.qualityStrings[newQuality]+" so I'm setting the status to DOWNLOADED", logger.DEBUG)
                    newStatus = DOWNLOADED

                # if it was snatched proper and we found a higher quality one then allow the status change
                elif oldStatus == SNATCHED_PROPER and oldQuality < newQuality:
                    logger.log(u"STATUS: this ep used to be snatched proper with quality "+Quality.qualityStrings[oldQuality]+" but a file exists with quality "+Quality.qualityStrings[newQuality]+" so I'm setting the status to DOWNLOADED", logger.DEBUG)
                    newStatus = DOWNLOADED

                elif oldStatus not in (SNATCHED, SNATCHED_PROPER):
                    newStatus = DOWNLOADED

                if newStatus != None:
                    with curEp.lock:
                        logger.log(u"STATUS: we have an associated file, so setting the status from "+str(curEp.status)+" to DOWNLOADED/" + str(Quality.statusFromName(file)), logger.DEBUG)
                        curEp.status = Quality.compositeStatus(newStatus, newQuality)

            with curEp.lock:
                curEp.saveToDB()

        # creating metafiles on the root should be good enough
        if rootEp != None:
            with rootEp.lock:
                rootEp.createMetaFiles()

        return rootEp


    def loadFromDB(self, skipNFO=False):

        logger.log(str(self.tvdbid) + ": Loading show info from database")

        myDB = db.DBConnection()

        sqlResults = myDB.select("SELECT * FROM tv_shows WHERE tvdb_id = ?", [self.tvdbid])

        if len(sqlResults) > 1:
            raise exceptions.MultipleDBShowsException()
        elif len(sqlResults) == 0:
            logger.log(str(self.tvdbid) + ": Unable to find the show in the database")
            return
        else:
            if self.name == "":
                self.name = sqlResults[0]["show_name"]
            self.tvrname = sqlResults[0]["tvr_name"]
            if self.network == "":
                self.network = sqlResults[0]["network"]
            if self.genre == "":
                self.genre = sqlResults[0]["genre"]

            self.runtime = sqlResults[0]["runtime"]

            self.status = sqlResults[0]["status"]
            if self.status == None:
                self.status = ""
            self.airs = sqlResults[0]["airs"]
            if self.airs == None:
                self.airs = ""
            self.startyear = sqlResults[0]["startyear"]
            if self.startyear == None:
                self.startyear = 0

            self.air_by_date = sqlResults[0]["air_by_date"]
            if self.air_by_date == None:
                self.air_by_date = 0
            
            self.subtitles = sqlResults[0]["subtitles"]
            if self.subtitles:
                self.subtitles = 1
            else:
                self.subtitles = 0    

            self.quality = int(sqlResults[0]["quality"])
            self.flatten_folders = int(sqlResults[0]["flatten_folders"])
            self.paused = int(sqlResults[0]["paused"])

            self._location = sqlResults[0]["location"]

            if self.tvrid == 0:
                self.tvrid = int(sqlResults[0]["tvr_id"])

            if self.lang == "":
                self.lang = sqlResults[0]["lang"]

            if self.imdbid == "":
                self.imdbid = sqlResults[0]["imdb_id"]                    

        #Get IMDb_info from database
        sqlResults = myDB.select("SELECT * FROM imdb_info WHERE tvdb_id = ?", [self.tvdbid])

        if len(sqlResults) == 0:
            logger.log(str(self.tvdbid) + ": Unable to find IMDb show info in the database")
            return
        else:
            self.imdb_info = dict(zip(sqlResults[0].keys(), sqlResults[0]))

    def loadFromTVDB(self, cache=True, tvapi=None, cachedSeason=None):

        logger.log(str(self.tvdbid) + ": Loading show info from theTVDB")

        # There's gotta be a better way of doing this but we don't wanna
        # change the cache value elsewhere
        if tvapi is None:
            ltvdb_api_parms = sickbeard.TVDB_API_PARMS.copy()

            if not cache:
                ltvdb_api_parms['cache'] = False
            
            if self.lang:
                ltvdb_api_parms['language'] = self.lang

            t = tvdb_api.Tvdb(**ltvdb_api_parms)

        else:
            t = tvapi

        myEp = t[self.tvdbid]

        self.name = myEp["seriesname"]

        self.genre = myEp['genre']
        self.network = myEp['network']
        self.runtime = myEp['runtime']
        self.imdbid = myEp['imdb_id']

        if myEp["airs_dayofweek"] != None and myEp["airs_time"] != None:
            self.airs = myEp["airs_dayofweek"] + " " + myEp["airs_time"]

        if myEp["firstaired"] != None and myEp["firstaired"]:
            self.startyear = int(myEp["firstaired"].split('-')[0])

        if self.airs == None:
            self.airs = ""

        if myEp["status"] != None:
            self.status = myEp["status"]

        if self.status == None:
            self.status = ""

#        self.saveToDB()

    def loadIMDbInfo(self, imdbapi=None):

        imdb_info = {'imdb_id' : self.imdbid,
                     'title' : '',
                     'year' : '',
                     'akas' : [],
                     'runtimes' : '', 
                     'genres' : [],
                     'countries' : '',
                     'country codes' : '',
                     'certificates' : [],
                     'rating' : '',
                     'votes': '',
                     'last_update': ''
                     }
        
        if self.imdbid:
        
            logger.log(str(self.tvdbid) + ": Loading show info from IMDb")
    
            i = imdb.IMDb()
            imdbTv = i.get_movie(str(self.imdbid[2:]))
            
            for key in filter(lambda x: x in imdbTv.keys(), imdb_info.keys()):
                # Store only the first value for string type
                if type(imdb_info[key]) == type('') and type(imdbTv.get(key)) == type([]):
                    imdb_info[key] = imdbTv.get(key)[0]
                else:
                    imdb_info[key] = imdbTv.get(key)
            
            #Filter only the value
            if imdb_info['runtimes']:   
                imdb_info['runtimes'] = re.search('\d+',imdb_info['runtimes']).group(0)   
            else:
                imdb_info['runtimes'] = self.runtime    
    
            if imdb_info['akas']:
                imdb_info['akas'] = '|'.join(imdb_info['akas'])
            else:
                imdb_info['akas'] = ''    
            
            #Join all genres in a string
            if imdb_info['genres']:
                imdb_info['genres'] = '|'.join(imdb_info['genres'])
            else:
                imdb_info['genres'] = ''    
                
            #Get only the production country certificate if any 
            if imdb_info['certificates'] and imdb_info['countries']:
                dct = {}
                try:
                    for item in imdb_info['certificates']:
                        dct[item.split(':')[0]] = item.split(':')[1]
<<<<<<< HEAD
    
=======
        
>>>>>>> a417fe65
                    imdb_info['certificates'] = dct[imdb_info['countries']]
                except:
                    imdb_info['certificates'] = ''    
    
            else:
                imdb_info['certificates'] = ''       
            
            imdb_info['last_update'] = datetime.date.today().toordinal()
            
            #Rename dict keys without spaces for DB upsert
            self.imdb_info = dict((k.replace(' ', '_'),f(v) if hasattr(v,'keys') else v) for k,v in imdb_info.items())
    
            logger.log(str(self.tvdbid) + ": Obtained info from IMDb ->" +  str(self.imdb_info), logger.DEBUG)
        
    def loadNFO (self):

        if not os.path.isdir(self._location):
            logger.log(str(self.tvdbid) + ": Show dir doesn't exist, can't load NFO")
            raise exceptions.NoNFOException("The show dir doesn't exist, no NFO could be loaded")

        logger.log(str(self.tvdbid) + ": Loading show info from NFO")

        xmlFile = os.path.join(self._location, "tvshow.nfo")

        try:
            xmlFileObj = open(xmlFile, 'r')
            showXML = etree.ElementTree(file = xmlFileObj)

            if showXML.findtext('title') == None or (showXML.findtext('tvdbid') == None and showXML.findtext('id') == None):
                raise exceptions.NoNFOException("Invalid info in tvshow.nfo (missing name or id):" \
                    + str(showXML.findtext('title')) + " " \
                    + str(showXML.findtext('tvdbid')) + " " \
                    + str(showXML.findtext('id')))

            self.name = showXML.findtext('title')
            if showXML.findtext('tvdbid') != None:
                self.tvdbid = int(showXML.findtext('tvdbid'))
            elif showXML.findtext('id'):
                self.tvdbid = int(showXML.findtext('id'))
            else:
                raise exceptions.NoNFOException("Empty <id> or <tvdbid> field in NFO")

        except (exceptions.NoNFOException, SyntaxError, ValueError), e:
            logger.log(u"There was an error parsing your existing tvshow.nfo file: " + ex(e), logger.ERROR)
            logger.log(u"Attempting to rename it to tvshow.nfo.old", logger.DEBUG)

            try:
                xmlFileObj.close()
                ek.ek(os.rename, xmlFile, xmlFile + ".old")
            except Exception, e:
                logger.log(u"Failed to rename your tvshow.nfo file - you need to delete it or fix it: " + ex(e), logger.ERROR)
            raise exceptions.NoNFOException("Invalid info in tvshow.nfo")

        if showXML.findtext('studio') != None:
            self.network = showXML.findtext('studio')
        if self.network == None and showXML.findtext('network') != None:
            self.network = ""
        if showXML.findtext('genre') != None:
            self.genre = showXML.findtext('genre')
        else:
            self.genre = ""

        # TODO: need to validate the input, I'm assuming it's good until then


    def nextEpisode(self):

        logger.log(str(self.tvdbid) + ": Finding the episode which airs next", logger.DEBUG)

        myDB = db.DBConnection()
        innerQuery = "SELECT airdate FROM tv_episodes WHERE showid = ? AND airdate >= ? AND status = ? ORDER BY airdate ASC LIMIT 1"
        innerParams = [self.tvdbid, datetime.date.today().toordinal(), UNAIRED]
        query = "SELECT * FROM tv_episodes WHERE showid = ? AND airdate >= ? AND airdate <= (" + innerQuery + ") and status = ?"
        params = [self.tvdbid, datetime.date.today().toordinal()] + innerParams + [UNAIRED]
        sqlResults = myDB.select(query, params)

        if sqlResults == None or len(sqlResults) == 0:
            logger.log(str(self.tvdbid) + ": No episode found... need to implement tvrage and also show status", logger.DEBUG)
            return []
        else:
            logger.log(str(self.tvdbid) + ": Found episode " + str(sqlResults[0]["season"]) + "x" + str(sqlResults[0]["episode"]), logger.DEBUG)
            foundEps = []
            for sqlEp in sqlResults:
                curEp = self.getEpisode(int(sqlEp["season"]), int(sqlEp["episode"]))
                foundEps.append(curEp)
            return foundEps

        # if we didn't get an episode then try getting one from tvrage

        # load tvrage info

        # extract NextEpisode info

        # verify that we don't have it in the DB somehow (ep mismatch)


    def deleteShow(self):

        myDB = db.DBConnection()
        myDB.action("DELETE FROM tv_episodes WHERE showid = ?", [self.tvdbid])
        myDB.action("DELETE FROM tv_shows WHERE tvdb_id = ?", [self.tvdbid])
        myDB.action("DELETE FROM imdb_info WHERE tvdb_id = ?", [self.tvdbid])
        
        # remove self from show list
        sickbeard.showList = [x for x in sickbeard.showList if x.tvdbid != self.tvdbid]
        
        # clear the cache
        image_cache_dir = ek.ek(os.path.join, sickbeard.CACHE_DIR, 'images')
        for cache_file in ek.ek(glob.glob, ek.ek(os.path.join, image_cache_dir, str(self.tvdbid)+'.*')):
            logger.log(u"Deleting cache file "+cache_file)
            os.remove(cache_file)

    def populateCache(self):
        cache_inst = image_cache.ImageCache()
        
        logger.log(u"Checking & filling cache for show "+self.name)
        cache_inst.fill_cache(self)

    def refreshDir(self):

        # make sure the show dir is where we think it is unless dirs are created on the fly
        if not ek.ek(os.path.isdir, self._location) and not sickbeard.CREATE_MISSING_SHOW_DIRS:
            return False

        # load from dir
        self.loadEpisodesFromDir()

        # run through all locations from DB, check that they exist
        logger.log(str(self.tvdbid) + ": Loading all episodes with a location from the database")

        myDB = db.DBConnection()
        sqlResults = myDB.select("SELECT * FROM tv_episodes WHERE showid = ? AND location != ''", [self.tvdbid])

        for ep in sqlResults:
            curLoc = os.path.normpath(ep["location"])
            season = int(ep["season"])
            episode = int(ep["episode"])

            try:
                curEp = self.getEpisode(season, episode)
            except exceptions.EpisodeDeletedException:
                logger.log(u"The episode was deleted while we were refreshing it, moving on to the next one", logger.DEBUG)
                continue

            # if the path doesn't exist or if it's not in our show dir
            if not ek.ek(os.path.isfile, curLoc) or not os.path.normpath(curLoc).startswith(os.path.normpath(self.location)):

                with curEp.lock:
                    # if it used to have a file associated with it and it doesn't anymore then set it to IGNORED
                    if curEp.location and curEp.status in Quality.DOWNLOADED:
                        logger.log(str(self.tvdbid) + ": Location for " + str(season) + "x" + str(episode) + " doesn't exist, removing it and changing our status to IGNORED", logger.DEBUG)
                        curEp.status = IGNORED
                        curEp.subtitles = list()
                        curEp.subtitles_searchcount = 0
                        curEp.subtitles_lastsearch = str(datetime.datetime.min)
                    curEp.location = ''
                    curEp.hasnfo = False
                    curEp.hastbn = False
                    curEp.release_name = ''
                    curEp.saveToDB()


    def downloadSubtitles(self):
        #TODO: Add support for force option
        if not ek.ek(os.path.isdir, self._location):
            logger.log(str(self.tvdbid) + ": Show dir doesn't exist, can't download subtitles", logger.DEBUG)
            return
        logger.log(str(self.tvdbid) + ": Downloading subtitles", logger.DEBUG)
        
        try:
            episodes = db.DBConnection().select("SELECT location FROM tv_episodes WHERE showid = ? AND location NOT LIKE '' ORDER BY season DESC, episode DESC", [self.tvdbid])
            for episodeLoc in episodes:
                episode = self.makeEpFromFile(episodeLoc['location']);
                subtitles = episode.downloadSubtitles()
        
                if sickbeard.SUBTITLES_DIR:
                    for video in subtitles:
                        subs_new_path = ek.ek(os.path.join, os.path.dirname(video.path), sickbeard.SUBTITLES_DIR)
                        if not ek.ek(os.path.isdir, subs_new_path):
                            ek.ek(os.mkdir, subs_new_path)
                        
                        for subtitle in subtitles.get(video):
                            new_file_path = ek.ek(os.path.join, subs_new_path, os.path.basename(subtitle.path))
                            helpers.moveFile(subtitle.path, new_file_path)
                
        except Exception as e:
            logger.log("Error occurred when downloading subtitles: " + str(e), logger.DEBUG)
            return


    def saveToDB(self):
        logger.log(str(self.tvdbid) + ": Saving show info to database", logger.DEBUG)

        myDB = db.DBConnection()

        controlValueDict = {"tvdb_id": self.tvdbid}
        newValueDict = {"show_name": self.name,
                        "tvr_id": self.tvrid,
                        "location": self._location,
                        "network": self.network,
                        "genre": self.genre,
                        "runtime": self.runtime,
                        "quality": self.quality,
                        "airs": self.airs,
                        "status": self.status,
                        "flatten_folders": self.flatten_folders,
                        "paused": self.paused,
                        "air_by_date": self.air_by_date,
						"subtitles": self.subtitles,
                        "startyear": self.startyear,
                        "tvr_name": self.tvrname,
                        "lang": self.lang,
                        "imdb_id": self.imdbid
                        }

        myDB.upsert("tv_shows", newValueDict, controlValueDict)
        
        if self.imdbid:
            controlValueDict = {"tvdb_id": self.tvdbid}
            newValueDict = self.imdb_info
            
            myDB.upsert("imdb_info", newValueDict, controlValueDict)

    def __str__(self):
        toReturn = ""
        toReturn += "name: " + self.name + "\n"
        toReturn += "location: " + self._location + "\n"
        toReturn += "tvdbid: " + str(self.tvdbid) + "\n"
        if self.network != None:
            toReturn += "network: " + self.network + "\n"
        if self.airs != None:
            toReturn += "airs: " + self.airs + "\n"
        if self.status != None:
            toReturn += "status: " + self.status + "\n"
        toReturn += "startyear: " + str(self.startyear) + "\n"
        toReturn += "genre: " + self.genre + "\n"
        toReturn += "runtime: " + str(self.runtime) + "\n"
        toReturn += "quality: " + str(self.quality) + "\n"
        return toReturn


    def wantEpisode(self, season, episode, quality, manualSearch=False):

        logger.log(u"Checking if we want episode "+str(season)+"x"+str(episode)+" at quality "+Quality.qualityStrings[quality], logger.DEBUG)

        # if the quality isn't one we want under any circumstances then just say no
        anyQualities, bestQualities = Quality.splitQuality(self.quality)
        logger.log(u"any,best = "+str(anyQualities)+" "+str(bestQualities)+" and we are "+str(quality), logger.DEBUG)

        if quality not in anyQualities + bestQualities:
            logger.log(u"I know for sure I don't want this episode, saying no", logger.DEBUG)
            return False

        myDB = db.DBConnection()
        sqlResults = myDB.select("SELECT status FROM tv_episodes WHERE showid = ? AND season = ? AND episode = ?", [self.tvdbid, season, episode])

        if not sqlResults or not len(sqlResults):
            logger.log(u"Unable to find the episode", logger.DEBUG)
            return False

        epStatus = int(sqlResults[0]["status"])

        logger.log(u"current episode status: "+str(epStatus), logger.DEBUG)

        # if we know we don't want it then just say no
        if epStatus in (SKIPPED, IGNORED, ARCHIVED) and not manualSearch:
            logger.log(u"Ep is skipped, not bothering", logger.DEBUG)
            return False

        # if it's one of these then we want it as long as it's in our allowed initial qualities
        if quality in anyQualities + bestQualities:
            if epStatus in (WANTED, UNAIRED, SKIPPED):
                logger.log(u"Ep is wanted/unaired/skipped, definitely get it", logger.DEBUG)
                return True
            elif manualSearch:
                logger.log(u"Usually I would ignore this ep but because you forced the search I'm overriding the default and allowing the quality", logger.DEBUG)
                return True
            else:
                logger.log(u"This quality looks like something we might want but I don't know for sure yet", logger.DEBUG)

        curStatus, curQuality = Quality.splitCompositeStatus(epStatus)

        # if we are re-downloading then we only want it if it's in our bestQualities list and better than what we have
        if curStatus in Quality.DOWNLOADED + Quality.SNATCHED + Quality.SNATCHED_PROPER and quality in bestQualities and quality > curQuality:
            logger.log(u"We already have this ep but the new one is better quality, saying yes", logger.DEBUG)
            return True

        logger.log(u"None of the conditions were met so I'm just saying no", logger.DEBUG)
        return False


    def getOverview(self, epStatus):

        if epStatus == WANTED:
            return Overview.WANTED
        elif epStatus in (UNAIRED, UNKNOWN):
            return Overview.UNAIRED
        elif epStatus in (SKIPPED, IGNORED):
            return Overview.SKIPPED
        elif epStatus == ARCHIVED:
            return Overview.GOOD
        elif epStatus in Quality.DOWNLOADED + Quality.SNATCHED + Quality.SNATCHED_PROPER:

            anyQualities, bestQualities = Quality.splitQuality(self.quality) #@UnusedVariable
            if bestQualities:
                maxBestQuality = max(bestQualities)
            else:
                maxBestQuality = None

            epStatus, curQuality = Quality.splitCompositeStatus(epStatus)

            # if they don't want re-downloads then we call it good if they have anything
            if maxBestQuality == None:
                return Overview.GOOD
            # if they have one but it's not the best they want then mark it as qual
            elif curQuality < maxBestQuality:
                return Overview.QUAL
            # if it's >= maxBestQuality then it's good
            else:
                return Overview.GOOD

def dirty_setter(attr_name):
    def wrapper(self, val):
        if getattr(self, attr_name) != val:
            setattr(self, attr_name, val)
            self.dirty = True
    return wrapper

class TVEpisode(object):

    def __init__(self, show, season, episode, file=""):

        self._name = ""
        self._season = season
        self._episode = episode
        self._description = ""
        self._subtitles = list()
        self._subtitles_searchcount = 0
        self._subtitles_lastsearch = str(datetime.datetime.min)
        self._airdate = datetime.date.fromordinal(1)
        self._hasnfo = False
        self._hastbn = False
        self._status = UNKNOWN
        self._tvdbid = 0
        self._file_size = 0
        self._release_name = ''
        self._is_proper = False

        # setting any of the above sets the dirty flag
        self.dirty = True

        self.show = show
        self._location = file

        self.lock = threading.Lock()

        self.specifyEpisode(self.season, self.episode)

        self.relatedEps = []

        self.checkForMetaFiles()

    name = property(lambda self: self._name, dirty_setter("_name"))
    season = property(lambda self: self._season, dirty_setter("_season"))
    episode = property(lambda self: self._episode, dirty_setter("_episode"))
    description = property(lambda self: self._description, dirty_setter("_description"))
    subtitles = property(lambda self: self._subtitles, dirty_setter("_subtitles"))
    subtitles_searchcount = property(lambda self: self._subtitles_searchcount, dirty_setter("_subtitles_searchcount"))
    subtitles_lastsearch = property(lambda self: self._subtitles_lastsearch, dirty_setter("_subtitles_lastsearch"))
    airdate = property(lambda self: self._airdate, dirty_setter("_airdate"))
    hasnfo = property(lambda self: self._hasnfo, dirty_setter("_hasnfo"))
    hastbn = property(lambda self: self._hastbn, dirty_setter("_hastbn"))
    status = property(lambda self: self._status, dirty_setter("_status"))
    tvdbid = property(lambda self: self._tvdbid, dirty_setter("_tvdbid"))
    #location = property(lambda self: self._location, dirty_setter("_location"))
    file_size = property(lambda self: self._file_size, dirty_setter("_file_size"))
    release_name = property(lambda self: self._release_name, dirty_setter("_release_name"))
    is_proper = property(lambda self: self._is_proper, dirty_setter("_is_proper"))

    def _set_location(self, new_location):
        logger.log(u"Setter sets location to " + new_location, logger.DEBUG)
        
        #self._location = newLocation
        dirty_setter("_location")(self, new_location)

        if new_location and ek.ek(os.path.isfile, new_location):
            self.file_size = ek.ek(os.path.getsize, new_location)
        else:
            self.file_size = 0

    location = property(lambda self: self._location, _set_location)
    def refreshSubtitles(self):
        """Look for subtitles files and refresh the subtitles property"""
        self.subtitles = subtitles.subtitlesLanguages(self.location)

    def downloadSubtitles(self):
        #TODO: Add support for force option
        if not ek.ek(os.path.isfile, self.location):
            logger.log(str(self.show.tvdbid) + ": Episode file doesn't exist, can't download subtitles for episode " + str(self.season) + "x" + str(self.episode), logger.DEBUG)
            return
        logger.log(str(self.show.tvdbid) + ": Downloading subtitles for episode " + str(self.season) + "x" + str(self.episode), logger.DEBUG)
        
        try:
            need_languages = set(sickbeard.SUBTITLES_LANGUAGES) - set(self.subtitles)
            subtitles = subliminal.download_subtitles([self.location], languages=need_languages, services=sickbeard.subtitles.getEnabledServiceList(), force=False, multi=True, cache_dir=sickbeard.CACHE_DIR)
            
        except Exception as e:
            logger.log("Error occurred when downloading subtitles: " + str(e), logger.DEBUG)
            return
        
        if subtitles:
            subtitleList = []
            for video in subtitles:
                for subtitle in subtitles.get(video):
                    subtitleList.append(subtitle.language.name)
                    history.logSubtitle(self.show.tvdbid, self.season, self.episode, self.status, subtitle)
                    
            logger.log(str(self.show.tvdbid) + ": Downloaded " + ", ".join(subtitleList) + " subtitles for episode " + str(self.season) + "x" + str(self.episode), logger.DEBUG)
            
            notifiers.notify_subtitle_download(self.prettyName(), ", ".join(subtitleList))
        else:
            logger.log(str(self.show.tvdbid) + ": No subtitles downloaded for episode " + str(self.season) + "x" + str(self.episode), logger.DEBUG)
        
        self.refreshSubtitles()
        self.subtitles_searchcount = self.subtitles_searchcount + 1
        self.subtitles_lastsearch = datetime.datetime.now().strftime("%Y-%m-%d %H:%M:%S")
        self.saveToDB()
        
        return subtitles


    def checkForMetaFiles(self):

        oldhasnfo = self.hasnfo
        oldhastbn = self.hastbn

        cur_nfo = False
        cur_tbn = False

        # check for nfo and tbn
        if ek.ek(os.path.isfile, self.location):
            for cur_provider in sickbeard.metadata_provider_dict.values():
                if cur_provider.episode_metadata:
                    new_result = cur_provider._has_episode_metadata(self)
                else:
                    new_result = False
                cur_nfo = new_result or cur_nfo
                
                if cur_provider.episode_thumbnails:
                    new_result = cur_provider._has_episode_thumb(self)
                else:
                    new_result = False
                cur_tbn = new_result or cur_tbn

        self.hasnfo = cur_nfo
        self.hastbn = cur_tbn

        # if either setting has changed return true, if not return false
        return oldhasnfo != self.hasnfo or oldhastbn != self.hastbn

    def specifyEpisode(self, season, episode):

        sqlResult = self.loadFromDB(season, episode)

        if not sqlResult:
            # only load from NFO if we didn't load from DB
            if ek.ek(os.path.isfile, self.location):
                try:
                    self.loadFromNFO(self.location)
                except exceptions.NoNFOException:
                    logger.log(str(self.show.tvdbid) + ": There was an error loading the NFO for episode " + str(season) + "x" + str(episode), logger.ERROR)
                    pass

                # if we tried loading it from NFO and didn't find the NFO, use TVDB
                if self.hasnfo == False:
                    try:
                        result = self.loadFromTVDB(season, episode)
                    except exceptions.EpisodeDeletedException:
                        result = False

                    # if we failed SQL *and* NFO, TVDB then fail
                    if result == False:
                        raise exceptions.EpisodeNotFoundException("Couldn't find episode " + str(season) + "x" + str(episode))
        
        # don't update if not needed
        if self.dirty:
            self.saveToDB()

    def loadFromDB(self, season, episode):

        logger.log(str(self.show.tvdbid) + ": Loading episode details from DB for episode " + str(season) + "x" + str(episode), logger.DEBUG)

        myDB = db.DBConnection()
        sqlResults = myDB.select("SELECT * FROM tv_episodes WHERE showid = ? AND season = ? AND episode = ?", [self.show.tvdbid, season, episode])

        if len(sqlResults) > 1:
            raise exceptions.MultipleDBEpisodesException("Your DB has two records for the same show somehow.")
        elif len(sqlResults) == 0:
            logger.log(str(self.show.tvdbid) + ": Episode " + str(self.season) + "x" + str(self.episode) + " not found in the database", logger.DEBUG)
            return False
        else:
            #NAMEIT logger.log(u"AAAAA from" + str(self.season)+"x"+str(self.episode) + " -" + self.name + " to " + str(sqlResults[0]["name"]))
            if sqlResults[0]["name"] != None:
                self.name = sqlResults[0]["name"]
            self.season = season
            self.episode = episode
            self.description = sqlResults[0]["description"]
            if self.description == None:
                self.description = ""
            if sqlResults[0]["subtitles"] != None and sqlResults[0]["subtitles"] != '':
                self.subtitles = sqlResults[0]["subtitles"].split(",")
            self.subtitles_searchcount = sqlResults[0]["subtitles_searchcount"]
            self.subtitles_lastsearch = sqlResults[0]["subtitles_lastsearch"]
            self.airdate = datetime.date.fromordinal(int(sqlResults[0]["airdate"]))
            #logger.log(u"1 Status changes from " + str(self.status) + " to " + str(sqlResults[0]["status"]), logger.DEBUG)
            self.status = int(sqlResults[0]["status"])

            # don't overwrite my location
            if sqlResults[0]["location"] != "" and sqlResults[0]["location"] != None:
                self.location = os.path.normpath(sqlResults[0]["location"])
            if sqlResults[0]["file_size"]:
                self.file_size = int(sqlResults[0]["file_size"])
            else:
                self.file_size = 0

            self.tvdbid = int(sqlResults[0]["tvdbid"])
            
            if sqlResults[0]["release_name"] != None:
                self.release_name = sqlResults[0]["release_name"]

            if sqlResults[0]["is_proper"]:
                self.is_proper = int(sqlResults[0]["is_proper"])

            self.dirty = False
            return True

    def loadFromTVDB(self, season=None, episode=None, cache=True, tvapi=None, cachedSeason=None):

        if season == None:
            season = self.season
        if episode == None:
            episode = self.episode

        logger.log(str(self.show.tvdbid) + ": Loading episode details from theTVDB for episode " + str(season) + "x" + str(episode), logger.DEBUG)

        tvdb_lang = self.show.lang

        try:
            if cachedSeason is None:
                if tvapi is None:
                    # There's gotta be a better way of doing this but we don't wanna
                    # change the cache value elsewhere
                    ltvdb_api_parms = sickbeard.TVDB_API_PARMS.copy()

                    if not cache:
                        ltvdb_api_parms['cache'] = False

                    if tvdb_lang:
                            ltvdb_api_parms['language'] = tvdb_lang

                    t = tvdb_api.Tvdb(**ltvdb_api_parms)
                else:
                    t = tvapi
                myEp = t[self.show.tvdbid][season][episode]
            else:
                myEp = cachedSeason[episode]

        except (tvdb_exceptions.tvdb_error, IOError), e:
            logger.log(u"TVDB threw up an error: "+ex(e), logger.DEBUG)
            # if the episode is already valid just log it, if not throw it up
            if self.name:
                logger.log(u"TVDB timed out but we have enough info from other sources, allowing the error", logger.DEBUG)
                return
            else:
                logger.log(u"TVDB timed out, unable to create the episode", logger.ERROR)
                return False
        except (tvdb_exceptions.tvdb_episodenotfound, tvdb_exceptions.tvdb_seasonnotfound):
            logger.log(u"Unable to find the episode on tvdb... has it been removed? Should I delete from db?", logger.DEBUG)
            # if I'm no longer on TVDB but I once was then delete myself from the DB
            if self.tvdbid != -1:
                self.deleteEpisode()
            return


        if not myEp["firstaired"] or myEp["firstaired"] == "0000-00-00":
            myEp["firstaired"] = str(datetime.date.fromordinal(1))

        if myEp["episodename"] == None or myEp["episodename"] == "":
            logger.log(u"This episode ("+self.show.name+" - "+str(season)+"x"+str(episode)+") has no name on TVDB")
            # if I'm incomplete on TVDB but I once was complete then just delete myself from the DB for now
            if self.tvdbid != -1:
                self.deleteEpisode()
            return False

        #NAMEIT logger.log(u"BBBBBBBB from " + str(self.season)+"x"+str(self.episode) + " -" +self.name+" to "+myEp["episodename"])
        self.name = myEp["episodename"]
        self.season = season
        self.episode = episode
        tmp_description = myEp["overview"]
        if tmp_description == None:
            self.description = ""
        else:
            self.description = tmp_description
        rawAirdate = [int(x) for x in myEp["firstaired"].split("-")]
        try:
            self.airdate = datetime.date(rawAirdate[0], rawAirdate[1], rawAirdate[2])
        except ValueError:
            logger.log(u"Malformed air date retrieved from TVDB ("+self.show.name+" - "+str(season)+"x"+str(episode)+")", logger.ERROR)
            # if I'm incomplete on TVDB but I once was complete then just delete myself from the DB for now
            if self.tvdbid != -1:
                self.deleteEpisode()
            return False
        
        #early conversion to int so that episode doesn't get marked dirty
        self.tvdbid = int(myEp["id"])
        
        #don't update show status if show dir is missing, unless missing show dirs are created during post-processing
        if not ek.ek(os.path.isdir, self.show._location) and not sickbeard.CREATE_MISSING_SHOW_DIRS:
            logger.log(u"The show dir is missing, not bothering to change the episode statuses since it'd probably be invalid")
            return

        logger.log(str(self.show.tvdbid) + ": Setting status for " + str(season) + "x" + str(episode) + " based on status " + str(self.status) + " and existence of " + self.location, logger.DEBUG)

        if not ek.ek(os.path.isfile, self.location):

            # if we don't have the file
            if self.airdate >= datetime.date.today() and self.status not in Quality.SNATCHED + Quality.SNATCHED_PROPER:
                # and it hasn't aired yet set the status to UNAIRED
                logger.log(u"Episode airs in the future, changing status from " + str(self.status) + " to " + str(UNAIRED), logger.DEBUG)
                self.status = UNAIRED
            # if there's no airdate then set it to skipped (and respect ignored)
            elif self.airdate == datetime.date.fromordinal(1):
                if self.status == IGNORED:
                    logger.log(u"Episode has no air date, but it's already marked as ignored", logger.DEBUG)
                else:
                    logger.log(u"Episode has no air date, automatically marking it skipped", logger.DEBUG)
                    self.status = SKIPPED
            # if we don't have the file and the airdate is in the past
            else:
                if self.status == UNAIRED:
                    self.status = WANTED

                # if we somehow are still UNKNOWN then just skip it
                elif self.status == UNKNOWN:
                    self.status = SKIPPED

                else:
                    logger.log(u"Not touching status because we have no ep file, the airdate is in the past, and the status is "+str(self.status), logger.DEBUG)

        # if we have a media file then it's downloaded
        elif sickbeard.helpers.isMediaFile(self.location):
            # leave propers alone, you have to either post-process them or manually change them back
            if self.status not in Quality.SNATCHED_PROPER + Quality.DOWNLOADED + Quality.SNATCHED + [ARCHIVED]:
                logger.log(u"5 Status changes from " + str(self.status) + " to " + str(Quality.statusFromName(self.location)), logger.DEBUG)
                self.status = Quality.statusFromName(self.location)

        # shouldn't get here probably
        else:
            logger.log(u"6 Status changes from " + str(self.status) + " to " + str(UNKNOWN), logger.DEBUG)
            self.status = UNKNOWN


        # hasnfo, hastbn, status?


    def loadFromNFO(self, location):

        if not os.path.isdir(self.show._location):
            logger.log(str(self.show.tvdbid) + ": The show dir is missing, not bothering to try loading the episode NFO")
            return

        logger.log(str(self.show.tvdbid) + ": Loading episode details from the NFO file associated with " + location, logger.DEBUG)

        self.location = location

        if self.location != "":

            if self.status == UNKNOWN:
                if sickbeard.helpers.isMediaFile(self.location):
                    logger.log(u"7 Status changes from " + str(self.status) + " to " + str(Quality.statusFromName(self.location)), logger.DEBUG)
                    self.status = Quality.statusFromName(self.location)

            nfoFile = sickbeard.helpers.replaceExtension(self.location, "nfo")
            logger.log(str(self.show.tvdbid) + ": Using NFO name " + nfoFile, logger.DEBUG)

            if ek.ek(os.path.isfile, nfoFile):
                try:
                    showXML = etree.ElementTree(file = nfoFile)
                except (SyntaxError, ValueError), e:
                    logger.log(u"Error loading the NFO, backing up the NFO and skipping for now: " + ex(e), logger.ERROR) #TODO: figure out what's wrong and fix it
                    try:
                        ek.ek(os.rename, nfoFile, nfoFile + ".old")
                    except Exception, e:
                        logger.log(u"Failed to rename your episode's NFO file - you need to delete it or fix it: " + ex(e), logger.ERROR)
                    raise exceptions.NoNFOException("Error in NFO format")

                for epDetails in showXML.getiterator('episodedetails'):
                    if epDetails.findtext('season') == None or int(epDetails.findtext('season')) != self.season or \
                       epDetails.findtext('episode') == None or int(epDetails.findtext('episode')) != self.episode:
                        logger.log(str(self.show.tvdbid) + ": NFO has an <episodedetails> block for a different episode - wanted " + str(self.season) + "x" + str(self.episode) + " but got " + str(epDetails.findtext('season')) + "x" + str(epDetails.findtext('episode')), logger.DEBUG)
                        continue

                    if epDetails.findtext('title') == None or epDetails.findtext('aired') == None:
                        raise exceptions.NoNFOException("Error in NFO format (missing episode title or airdate)")

                    self.name = epDetails.findtext('title')
                    self.episode = int(epDetails.findtext('episode'))
                    self.season = int(epDetails.findtext('season'))

                    self.description = epDetails.findtext('plot')
                    if self.description == None:
                        self.description = ""

                    if epDetails.findtext('aired'):
                        rawAirdate = [int(x) for x in epDetails.findtext('aired').split("-")]
                        self.airdate = datetime.date(rawAirdate[0], rawAirdate[1], rawAirdate[2])
                    else:
                        self.airdate = datetime.date.fromordinal(1)

                    self.hasnfo = True
            else:
                self.hasnfo = False

            if ek.ek(os.path.isfile, sickbeard.helpers.replaceExtension(nfoFile, "tbn")):
                self.hastbn = True
            else:
                self.hastbn = False

    def __str__ (self):

        toReturn = ""
        toReturn += str(self.show.name) + " - " + str(self.season) + "x" + str(self.episode) + " - " + str(self.name) + "\n"
        toReturn += "location: " + str(self.location) + "\n"
        toReturn += "description: " + str(self.description) + "\n"
        toReturn += "subtitles: " + str(",".join(self.subtitles)) + "\n"
        toReturn += "subtitles_searchcount: " + str(self.subtitles_searchcount) + "\n"
        toReturn += "subtitles_lastsearch: " + str(self.subtitles_lastsearch) + "\n"
        toReturn += "airdate: " + str(self.airdate.toordinal()) + " (" + str(self.airdate) + ")\n"
        toReturn += "hasnfo: " + str(self.hasnfo) + "\n"
        toReturn += "hastbn: " + str(self.hastbn) + "\n"
        toReturn += "status: " + str(self.status) + "\n"
        return toReturn

    def createMetaFiles(self, force=False):

        if not ek.ek(os.path.isdir, self.show._location):
            logger.log(str(self.show.tvdbid) + ": The show dir is missing, not bothering to try to create metadata")
            return

        self.createNFO(force)
        self.createThumbnail(force)

        if self.checkForMetaFiles():
            self.saveToDB()

    def createNFO(self, force=False):

        result = False

        for cur_provider in sickbeard.metadata_provider_dict.values():
            result = cur_provider.create_episode_metadata(self) or result

        return result

    def createThumbnail(self, force=False):

        result = False

        for cur_provider in sickbeard.metadata_provider_dict.values():
            result = cur_provider.create_episode_thumb(self) or result

        return result

    def deleteEpisode(self):

        logger.log(u"Deleting "+self.show.name+" "+str(self.season)+"x"+str(self.episode)+" from the DB", logger.DEBUG)

        # remove myself from the show dictionary
        if self.show.getEpisode(self.season, self.episode, noCreate=True) == self:
            logger.log(u"Removing myself from my show's list", logger.DEBUG)
            del self.show.episodes[self.season][self.episode]

        # delete myself from the DB
        logger.log(u"Deleting myself from the database", logger.DEBUG)
        myDB = db.DBConnection()
        sql = "DELETE FROM tv_episodes WHERE showid="+str(self.show.tvdbid)+" AND season="+str(self.season)+" AND episode="+str(self.episode)
        myDB.action(sql)

        raise exceptions.EpisodeDeletedException()

    def saveToDB(self, forceSave=False):
        """
        Saves this episode to the database if any of its data has been changed since the last save.
        
        forceSave: If True it will save to the database even if no data has been changed since the
                    last save (aka if the record is not dirty).
        """
        
        if not self.dirty and not forceSave:
            logger.log(str(self.show.tvdbid) + ": Not saving episode to db - record is not dirty", logger.DEBUG)
            return

        logger.log(str(self.show.tvdbid) + ": Saving episode details to database", logger.DEBUG)

        logger.log(u"STATUS IS " + str(self.status), logger.DEBUG)

        myDB = db.DBConnection()
        
        newValueDict = {"tvdbid": self.tvdbid,
                        "name": self.name,
                        "description": self.description,
                        "subtitles": ",".join([sub for sub in self.subtitles]),
                        "subtitles_searchcount": self.subtitles_searchcount,
                        "subtitles_lastsearch": self.subtitles_lastsearch,
                        "airdate": self.airdate.toordinal(),
                        "hasnfo": self.hasnfo,
                        "hastbn": self.hastbn,
                        "status": self.status,
                        "location": self.location,
                        "file_size": self.file_size,
                        "release_name": self.release_name,
                        "is_proper": self.is_proper}
        controlValueDict = {"showid": self.show.tvdbid,
                            "season": self.season,
                            "episode": self.episode}

        # use a custom update/insert method to get the data into the DB
        myDB.upsert("tv_episodes", newValueDict, controlValueDict)

    def fullPath (self):
        if self.location == None or self.location == "":
            return None
        else:
            return ek.ek(os.path.join, self.show.location, self.location)

    def prettyName(self):
        """
        Returns the name of this episode in a "pretty" human-readable format. Used for logging
        and notifications and such.
        
        Returns: A string representing the episode's name and season/ep numbers 
        """

        return self._format_pattern('%SN - %Sx%0E - %EN')

    def _ep_name(self):
        """
        Returns the name of the episode to use during renaming. Combines the names of related episodes.
        Eg. "Ep Name (1)" and "Ep Name (2)" becomes "Ep Name"
            "Ep Name" and "Other Ep Name" becomes "Ep Name & Other Ep Name"
        """
        
        multiNameRegex = "(.*) \(\d\)"

        self.relatedEps = sorted(self.relatedEps, key=lambda x: x.episode)

        if len(self.relatedEps) == 0:
            goodName = self.name

        else:
            goodName = ''

            singleName = True
            curGoodName = None

            for curName in [self.name] + [x.name for x in self.relatedEps]:
                match = re.match(multiNameRegex, curName)
                if not match:
                    singleName = False
                    break

                if curGoodName == None:
                    curGoodName = match.group(1)
                elif curGoodName != match.group(1):
                    singleName = False
                    break

            if singleName:
                goodName = curGoodName
            else:
                goodName = self.name
                for relEp in self.relatedEps:
                    goodName += " & " + relEp.name

        return goodName

    def _replace_map(self):
        """
        Generates a replacement map for this episode which maps all possible custom naming patterns to the correct
        value for this episode.
        
        Returns: A dict with patterns as the keys and their replacement values as the values.
        """
        
        ep_name = self._ep_name()
        
        def dot(name):
            return helpers.sanitizeSceneName(name)
        
        def us(name):
            return re.sub('[ -]','_', name)

        def release_name(name):
            if name and name.lower().endswith('.nzb'):
                name = name.rpartition('.')[0]
            return name

        def release_group(name):
            if not name:
                return ''

            np = NameParser(name)

            try:
                parse_result = np.parse(name)
            except InvalidNameException, e:
                logger.log(u"Unable to get parse release_group: "+ex(e), logger.DEBUG)
                return ''

            if not parse_result.release_group:
                return ''
            return parse_result.release_group

        epStatus, epQual = Quality.splitCompositeStatus(self.status) #@UnusedVariable

        if sickbeard.NAMING_STRIP_YEAR:
            show_name = re.sub("\(\d+\)$", "", self.show.name).rstrip()
        else:
            show_name = self.show.name 
        
        return {
                   '%SN': show_name,
                   '%S.N': dot(show_name),
                   '%S_N': us(show_name),
                   '%EN': ep_name,
                   '%E.N': dot(ep_name),
                   '%E_N': us(ep_name),
                   '%QN': Quality.qualityStrings[epQual],
                   '%Q.N': dot(Quality.qualityStrings[epQual]),
                   '%Q_N': us(Quality.qualityStrings[epQual]),
                   '%S': str(self.season),
                   '%0S': '%02d' % self.season,
                   '%E': str(self.episode),
                   '%0E': '%02d' % self.episode,
                   '%RN': release_name(self.release_name),
                   '%RG': release_group(self.release_name),
                   '%AD': str(self.airdate).replace('-', ' '),
                   '%A.D': str(self.airdate).replace('-', '.'),
                   '%A_D': us(str(self.airdate)),
                   '%A-D': str(self.airdate),
                   '%Y': str(self.airdate.year),
                   '%M': str(self.airdate.month),
                   '%D': str(self.airdate.day),
                   '%0M': '%02d' % self.airdate.month,
                   '%0D': '%02d' % self.airdate.day,
                   '%RT': "PROPER" if self.is_proper else "",
                   }

    def _format_string(self, pattern, replace_map):
        """
        Replaces all template strings with the correct value
        """

        result_name = pattern

        # do the replacements
        for cur_replacement in sorted(replace_map.keys(), reverse=True):
            result_name = result_name.replace(cur_replacement, helpers.sanitizeFileName(replace_map[cur_replacement]))
            result_name = result_name.replace(cur_replacement.lower(), helpers.sanitizeFileName(replace_map[cur_replacement].lower()))

        return result_name

    def _format_pattern(self, pattern=None, multi=None):
        """
        Manipulates an episode naming pattern and then fills the template in
        """
        
        if pattern == None:
            pattern = sickbeard.NAMING_PATTERN
        
        if multi == None:
            multi = sickbeard.NAMING_MULTI_EP
        
        replace_map = self._replace_map()

        result_name = pattern
        
        # if there's no release group then replace it with a reasonable facsimile
        if not replace_map['%RN']:
            if self.show.air_by_date:
                result_name = result_name.replace('%RN', '%S.N.%A.D.%E.N-SiCKBEARD')
                result_name = result_name.replace('%rn', '%s.n.%A.D.%e.n-sickbeard')
            else:
                result_name = result_name.replace('%RN', '%S.N.S%0SE%0E.%E.N-SiCKBEARD')
                result_name = result_name.replace('%rn', '%s.n.s%0se%0e.%e.n-sickbeard')

            result_name = result_name.replace('%RG', 'SICKBEARD')
            result_name = result_name.replace('%rg', 'sickbeard')
            logger.log(u"Episode has no release name, replacing it with a generic one: "+result_name, logger.DEBUG)
        
        # split off ep name part only
        name_groups = re.split(r'[\\/]', result_name)
        
        # figure out the double-ep numbering style for each group, if applicable
        for cur_name_group in name_groups:
        
            season_format = sep = ep_sep = ep_format = None
        
            season_ep_regex = '''
                                (?P<pre_sep>[ _.-]*)
                                ((?:s(?:eason|eries)?\s*)?%0?S(?![._]?N))
                                (.*?)
                                (%0?E(?![._]?N))
                                (?P<post_sep>[ _.-]*)
                              '''
            ep_only_regex = '(E?%0?E(?![._]?N))'
        
            # try the normal way
            season_ep_match = re.search(season_ep_regex, cur_name_group, re.I|re.X)
            ep_only_match = re.search(ep_only_regex, cur_name_group, re.I|re.X)
            
            # if we have a season and episode then collect the necessary data
            if season_ep_match:
                season_format = season_ep_match.group(2)
                ep_sep = season_ep_match.group(3)
                ep_format = season_ep_match.group(4)
                sep = season_ep_match.group('pre_sep')
                if not sep:
                    sep = season_ep_match.group('post_sep')
                if not sep:
                    sep = ' '

                # force 2-3-4 format if they chose to extend
                if multi in (NAMING_EXTEND, NAMING_LIMITED_EXTEND):
                    ep_sep = '-'
                
                regex_used = season_ep_regex

            # if there's no season then there's not much choice so we'll just force them to use 03-04-05 style
            elif ep_only_match:
                season_format = ''
                ep_sep = '-'
                ep_format = ep_only_match.group(1)
                sep = ''
                regex_used = ep_only_regex

            else:
                continue

            # we need at least this much info to continue
            if not ep_sep or not ep_format:
                continue
            
            # start with the ep string, eg. E03
            ep_string = self._format_string(ep_format.upper(), replace_map)
            for other_ep in self.relatedEps:
                
                # for limited extend we only append the last ep
                if multi == NAMING_LIMITED_EXTEND and other_ep != self.relatedEps[-1]:
                    continue
                
                elif multi == NAMING_DUPLICATE:
                    # add " - S01"
                    ep_string += sep + season_format
                
                elif multi == NAMING_SEPARATED_REPEAT:
                    ep_string += sep

                # add "E04"
                ep_string += ep_sep
                
                if multi == NAMING_LIMITED_EXTEND_E_PREFIXED:
                    ep_string += 'E'
                
                ep_string += other_ep._format_string(ep_format.upper(), other_ep._replace_map())

            if season_ep_match:
                regex_replacement = r'\g<pre_sep>\g<2>\g<3>' + ep_string + r'\g<post_sep>'
            elif ep_only_match:
                regex_replacement = ep_string

            # fill out the template for this piece and then insert this piece into the actual pattern
            cur_name_group_result = re.sub('(?i)(?x)'+regex_used, regex_replacement, cur_name_group)
            #cur_name_group_result = cur_name_group.replace(ep_format, ep_string)
            #logger.log(u"found "+ep_format+" as the ep pattern using "+regex_used+" and replaced it with "+regex_replacement+" to result in "+cur_name_group_result+" from "+cur_name_group, logger.DEBUG)
            result_name = result_name.replace(cur_name_group, cur_name_group_result)

        result_name = self._format_string(result_name, replace_map)
        
        logger.log(u"formatting pattern: "+pattern+" -> "+result_name, logger.DEBUG)
        
        return result_name

    def proper_path(self):
        """    
        Figures out the path where this episode SHOULD live according to the renaming rules, relative from the show dir
        """
        
        result = self.formatted_filename()

        # if they want us to flatten it and we're allowed to flatten it then we will
        if self.show.flatten_folders and not sickbeard.NAMING_FORCE_FOLDERS:
            return result
        
        # if not we append the folder on and use that
        else:
            result = ek.ek(os.path.join, self.formatted_dir(), result)
        
        return result
        

    def formatted_dir(self, pattern=None, multi=None):
        """
        Just the folder name of the episode
        """

        if pattern == None:
            # we only use ABD if it's enabled, this is an ABD show, AND this is not a multi-ep
            if self.show.air_by_date and sickbeard.NAMING_CUSTOM_ABD and not self.relatedEps:
                pattern = sickbeard.NAMING_ABD_PATTERN
            else:
                pattern = sickbeard.NAMING_PATTERN
        
        # split off the dirs only, if they exist
        name_groups = re.split(r'[\\/]', pattern)
        
        if len(name_groups) == 1:
            return ''
        else:
            return self._format_pattern(os.sep.join(name_groups[:-1]), multi)


    def formatted_filename(self, pattern=None, multi=None):
        """
        Just the filename of the episode, formatted based on the naming settings
        """
        
        if pattern == None:
            # we only use ABD if it's enabled, this is an ABD show, AND this is not a multi-ep
            if self.show.air_by_date and sickbeard.NAMING_CUSTOM_ABD and not self.relatedEps:
                pattern = sickbeard.NAMING_ABD_PATTERN
            else:
                pattern = sickbeard.NAMING_PATTERN
            
        # split off the filename only, if they exist
        name_groups = re.split(r'[\\/]', pattern)
        
        return self._format_pattern(name_groups[-1], multi)

    def rename(self):
        """
        Renames an episode file and all related files to the location and filename as specified
        in the naming settings.
        """

        proper_path = self.proper_path()
        absolute_proper_path = ek.ek(os.path.join, self.show.location, proper_path)
        absolute_current_path_no_ext, file_ext = os.path.splitext(self.location)
        related_subs = []
        
        current_path = absolute_current_path_no_ext

        if absolute_current_path_no_ext.startswith(self.show.location):
            current_path = absolute_current_path_no_ext[len(self.show.location):]

        logger.log(u"Renaming/moving episode from the base path " + self.location + " to " + absolute_proper_path, logger.DEBUG)

        # if it's already named correctly then don't do anything
        if proper_path == current_path:
            logger.log(str(self.tvdbid) + ": File " + self.location + " is already named correctly, skipping", logger.DEBUG)
            return

        related_files = postProcessor.PostProcessor(self.location)._list_associated_files(self.location)

        if self.show.subtitles and sickbeard.SUBTITLES_DIR != '':
            related_subs = postProcessor.PostProcessor(self.location)._list_associated_files(sickbeard.SUBTITLES_DIR, subtitles_only=True)
            absolute_proper_subs_path = ek.ek(os.path.join, sickbeard.SUBTITLES_DIR, self.formatted_filename())
            
        logger.log(u"Files associated to " + self.location + ": " + str(related_files), logger.DEBUG)

        # move the ep file
        result = helpers.rename_ep_file(self.location, absolute_proper_path)

        # move related files
        for cur_related_file in related_files:
            cur_result = helpers.rename_ep_file(cur_related_file, absolute_proper_path)
            if cur_result == False:
                logger.log(str(self.tvdbid) + ": Unable to rename file " + cur_related_file, logger.ERROR)

        for cur_related_sub in related_subs:
            cur_result = helpers.rename_ep_file(cur_related_sub, absolute_proper_subs_path)
            if cur_result == False:
                logger.log(str(self.tvdbid) + ": Unable to rename file " + cur_related_sub, logger.ERROR)

        # save the ep
        with self.lock:
            if result != False:
                self.location = absolute_proper_path + file_ext
                for relEp in self.relatedEps:
                    relEp.location = absolute_proper_path + file_ext

        # in case something changed with the metadata just do a quick check
        for curEp in [self] + self.relatedEps:
            curEp.checkForMetaFiles()

        # save any changes to the database
        with self.lock:
            self.saveToDB()
            for relEp in self.relatedEps:
                relEp.saveToDB()
<|MERGE_RESOLUTION|>--- conflicted
+++ resolved
@@ -1,1966 +1,1962 @@
-# Author: Nic Wolfe <nic@wolfeden.ca>
-# URL: http://code.google.com/p/sickbeard/
-#
-# This file is part of Sick Beard.
-#
-# Sick Beard is free software: you can redistribute it and/or modify
-# it under the terms of the GNU General Public License as published by
-# the Free Software Foundation, either version 3 of the License, or
-# (at your option) any later version.
-#
-# Sick Beard is distributed in the hope that it will be useful,
-# but WITHOUT ANY WARRANTY; without even the implied warranty of
-# MERCHANTABILITY or FITNESS FOR A PARTICULAR PURPOSE.  See the
-# GNU General Public License for more details.
-#
-# You should have received a copy of the GNU General Public License
-# along with Sick Beard.  If not, see <http://www.gnu.org/licenses/>.
-
-from __future__ import with_statement
-
-import os.path
-import datetime
-import threading
-import re
-import glob
-import traceback
-
-import sickbeard
-
-import xml.etree.cElementTree as etree
-
-from name_parser.parser import NameParser, InvalidNameException
-
-from lib import subliminal
-
-from lib.tvdb_api import tvdb_api, tvdb_exceptions
-
-from lib.imdb import imdb
-
-from sickbeard import db
-from sickbeard import helpers, exceptions, logger
-from sickbeard.exceptions import ex
-from sickbeard import tvrage
-from sickbeard import image_cache
-from sickbeard import notifiers
-from sickbeard import postProcessor
-from sickbeard import subtitles
-from sickbeard import history
-
-from sickbeard import encodingKludge as ek
-
-from common import Quality, Overview
-from common import DOWNLOADED, SNATCHED, SNATCHED_PROPER, ARCHIVED, IGNORED, UNAIRED, WANTED, SKIPPED, UNKNOWN
-from common import NAMING_DUPLICATE, NAMING_EXTEND, NAMING_LIMITED_EXTEND, NAMING_SEPARATED_REPEAT, NAMING_LIMITED_EXTEND_E_PREFIXED
-
-
-class TVShow(object):
-
-    def __init__ (self, tvdbid, lang=""):
-
-        self.tvdbid = tvdbid
-
-        self._location = ""
-        self.name = ""
-        self.tvrid = 0
-        self.tvrname = ""
-        self.imdbid = "" 
-        self.network = ""
-        self.genre = ""
-        self.runtime = 0
-        self.imdb_info = {}
-        self.quality = int(sickbeard.QUALITY_DEFAULT)
-        self.flatten_folders = int(sickbeard.FLATTEN_FOLDERS_DEFAULT)
-
-        self.status = ""
-        self.airs = ""
-        self.startyear = 0
-        self.paused = 0
-        self.air_by_date = 0
-        self.subtitles = int(sickbeard.SUBTITLES_DEFAULT)
-        self.lang = lang
-
-        self.lock = threading.Lock()
-        self._isDirGood = False
-
-        self.episodes = {}
-        
-        otherShow = helpers.findCertainShow(sickbeard.showList, self.tvdbid)
-        if otherShow != None:
-            raise exceptions.MultipleShowObjectsException("Can't create a show if it already exists")
-
-        self.loadFromDB()
-
-        self.saveToDB()
-
-    def _getLocation(self):
-        # no dir check needed if missing show dirs are created during post-processing
-        if sickbeard.CREATE_MISSING_SHOW_DIRS:
-            return self._location
-        
-        if ek.ek(os.path.isdir, self._location):
-            return self._location
-        else:
-            raise exceptions.ShowDirNotFoundException("Show folder doesn't exist, you shouldn't be using it")
-
-        if self._isDirGood:
-            return self._location
-        else:
-            raise exceptions.NoNFOException("Show folder doesn't exist, you shouldn't be using it")
-
-    def _setLocation(self, newLocation):
-        logger.log(u"Setter sets location to " + newLocation, logger.DEBUG)
-        # Don't validate dir if user wants to add shows without creating a dir
-        if sickbeard.ADD_SHOWS_WO_DIR or ek.ek(os.path.isdir, newLocation):
-            self._location = newLocation
-            self._isDirGood = True
-        else:
-            raise exceptions.NoNFOException("Invalid folder for the show!")
-
-    location = property(_getLocation, _setLocation)
-
-    # delete references to anything that's not in the internal lists
-    def flushEpisodes(self):
-
-        for curSeason in self.episodes:
-            for curEp in self.episodes[curSeason]:
-                myEp = self.episodes[curSeason][curEp]
-                self.episodes[curSeason][curEp] = None
-                del myEp
-
-    def getAllEpisodes(self, season=None, has_location=False):
-
-        myDB = db.DBConnection()
-
-        sql_selection = "SELECT season, episode, "
-
-        # subselection to detect multi-episodes early, share_location > 0
-        sql_selection = sql_selection + " (SELECT COUNT (*) FROM tv_episodes WHERE showid = tve.showid AND season = tve.season AND location != '' AND location = tve.location AND episode != tve.episode) AS share_location "
-
-        sql_selection = sql_selection + " FROM tv_episodes tve WHERE showid = " + str(self.tvdbid)
-
-        if season is not None:
-            sql_selection = sql_selection + " AND season = " + str(season)
-        if has_location:
-            sql_selection = sql_selection + " AND location != '' "
-
-        # need ORDER episode ASC to rename multi-episodes in order S01E01-02
-        sql_selection = sql_selection + " ORDER BY season ASC, episode ASC"
-
-        results = myDB.select(sql_selection)
-
-        ep_list = []
-        for cur_result in results:
-            cur_ep = self.getEpisode(int(cur_result["season"]), int(cur_result["episode"]))
-            if cur_ep:
-                if cur_ep.location:
-                    # if there is a location, check if it's a multi-episode (share_location > 0) and put them in relatedEps
-                    if cur_result["share_location"] > 0:
-                        related_eps_result = myDB.select("SELECT * FROM tv_episodes WHERE showid = ? AND season = ? AND location = ? AND episode != ? ORDER BY episode ASC", [self.tvdbid, cur_ep.season, cur_ep.location, cur_ep.episode])
-                        for cur_related_ep in related_eps_result:
-                            related_ep = self.getEpisode(int(cur_related_ep["season"]), int(cur_related_ep["episode"]))
-                            if related_ep not in cur_ep.relatedEps:
-                                cur_ep.relatedEps.append(related_ep)
-                ep_list.append(cur_ep)
-
-        return ep_list
-
-
-    def getEpisode(self, season, episode, file=None, noCreate=False):
-
-        #return TVEpisode(self, season, episode)
-
-        if not season in self.episodes:
-            self.episodes[season] = {}
-
-        ep = None
-
-        if not episode in self.episodes[season] or self.episodes[season][episode] == None:
-            if noCreate:
-                return None
-
-            logger.log(str(self.tvdbid) + ": An object for episode " + str(season) + "x" + str(episode) + " didn't exist in the cache, trying to create it", logger.DEBUG)
-
-            if file != None:
-                ep = TVEpisode(self, season, episode, file)
-            else:
-                ep = TVEpisode(self, season, episode)
-
-            if ep != None:
-                self.episodes[season][episode] = ep
-
-        return self.episodes[season][episode]
-
-    def writeShowNFO(self):
-
-        result = False
-
-        if not ek.ek(os.path.isdir, self._location):
-            logger.log(str(self.tvdbid) + u": Show dir doesn't exist, skipping NFO generation")
-            return False
-
-        for cur_provider in sickbeard.metadata_provider_dict.values():
-            result = cur_provider.create_show_metadata(self) or result
-
-        return result
-
-    def writeMetadata(self, show_only=False):
-
-        if not ek.ek(os.path.isdir, self._location):
-            logger.log(str(self.tvdbid) + u": Show dir doesn't exist, skipping NFO generation")
-            return
-
-        self.getImages()
-
-        self.writeShowNFO()
-        
-        if not show_only:
-            self.writeEpisodeNFOs()
-
-    def writeEpisodeNFOs (self):
-
-        if not ek.ek(os.path.isdir, self._location):
-            logger.log(str(self.tvdbid) + ": Show dir doesn't exist, skipping NFO generation")
-            return
-
-        logger.log(str(self.tvdbid) + ": Writing NFOs for all episodes")
-
-        myDB = db.DBConnection()
-        sqlResults = myDB.select("SELECT * FROM tv_episodes WHERE showid = ? AND location != ''", [self.tvdbid])
-
-        for epResult in sqlResults:
-            logger.log(str(self.tvdbid) + ": Retrieving/creating episode " + str(epResult["season"]) + "x" + str(epResult["episode"]), logger.DEBUG)
-            curEp = self.getEpisode(epResult["season"], epResult["episode"])
-            curEp.createMetaFiles()
-
-
-    # find all media files in the show folder and create episodes for as many as possible
-    def loadEpisodesFromDir (self):
-
-        if not ek.ek(os.path.isdir, self._location):
-            logger.log(str(self.tvdbid) + ": Show dir doesn't exist, not loading episodes from disk")
-            return
-
-        logger.log(str(self.tvdbid) + ": Loading all episodes from the show directory " + self._location)
-
-        # get file list
-        mediaFiles = helpers.listMediaFiles(self._location)
-
-        # create TVEpisodes from each media file (if possible)
-        for mediaFile in mediaFiles:
-
-            curEpisode = None
-
-            logger.log(str(self.tvdbid) + ": Creating episode from " + mediaFile, logger.DEBUG)
-            try:
-                curEpisode = self.makeEpFromFile(ek.ek(os.path.join, self._location, mediaFile))
-            except (exceptions.ShowNotFoundException, exceptions.EpisodeNotFoundException), e:
-                logger.log(u"Episode "+mediaFile+" returned an exception: "+ex(e), logger.ERROR)
-                continue
-            except exceptions.EpisodeDeletedException:
-                logger.log(u"The episode deleted itself when I tried making an object for it", logger.DEBUG)
-
-            if curEpisode is None:
-                continue
-
-            # see if we should save the release name in the db
-            ep_file_name = ek.ek(os.path.basename, curEpisode.location)
-            ep_file_name = ek.ek(os.path.splitext, ep_file_name)[0]
-            
-            parse_result = None
-            try:
-                np = NameParser(False)
-                parse_result = np.parse(ep_file_name)
-            except InvalidNameException:
-                pass
-        
-            if not ' ' in ep_file_name and parse_result and parse_result.release_group:
-                logger.log(u"Name " + ep_file_name + " gave release group of " + parse_result.release_group + ", seems valid", logger.DEBUG)
-                curEpisode.release_name = ep_file_name
-
-            # store the reference in the show
-            if curEpisode != None:
-                if self.subtitles:
-                    try:
-                        curEpisode.refreshSubtitles()
-                    except:
-                        logger.log(str(self.tvdbid) + ": Could not refresh subtitles", logger.ERROR)
-                        logger.log(traceback.format_exc(), logger.DEBUG)
-                curEpisode.saveToDB()
-                
-
-    def loadEpisodesFromDB(self):
-
-        logger.log(u"Loading all episodes from the DB")
-
-        myDB = db.DBConnection()
-        sql = "SELECT * FROM tv_episodes WHERE showid = ?"
-        sqlResults = myDB.select(sql, [self.tvdbid])
-
-        scannedEps = {}
-
-        ltvdb_api_parms = sickbeard.TVDB_API_PARMS.copy()
-
-        if self.lang:
-            ltvdb_api_parms['language'] = self.lang
-
-        t = tvdb_api.Tvdb(**ltvdb_api_parms)
-
-        cachedShow = t[self.tvdbid]
-        cachedSeasons = {}
-
-        for curResult in sqlResults:
-
-            deleteEp = False
-                    
-            curSeason = int(curResult["season"])
-            curEpisode = int(curResult["episode"])
-            if curSeason not in cachedSeasons:
-                try:
-                    cachedSeasons[curSeason] = cachedShow[curSeason]
-                except tvdb_exceptions.tvdb_seasonnotfound, e:
-                    logger.log(u"Error when trying to load the episode from TVDB: "+e.message, logger.WARNING)
-                    deleteEp = True
-
-            if not curSeason in scannedEps:
-                scannedEps[curSeason] = {}
-
-            logger.log(u"Loading episode "+str(curSeason)+"x"+str(curEpisode)+" from the DB", logger.DEBUG)
-
-            try:
-                curEp = self.getEpisode(curSeason, curEpisode)
-                
-                # if we found out that the ep is no longer on TVDB then delete it from our database too
-                if deleteEp:
-                    curEp.deleteEpisode()
-                
-                curEp.loadFromDB(curSeason, curEpisode)
-                curEp.loadFromTVDB(tvapi=t, cachedSeason=cachedSeasons[curSeason])
-                scannedEps[curSeason][curEpisode] = True
-            except exceptions.EpisodeDeletedException:
-                logger.log(u"Tried loading an episode from the DB that should have been deleted, skipping it", logger.DEBUG)
-                continue
-
-        return scannedEps
-
-
-    def loadEpisodesFromTVDB(self, cache=True):
-
-        # There's gotta be a better way of doing this but we don't wanna
-        # change the cache value elsewhere
-        ltvdb_api_parms = sickbeard.TVDB_API_PARMS.copy()
-
-        if not cache:
-            ltvdb_api_parms['cache'] = False
-
-        if self.lang:
-            ltvdb_api_parms['language'] = self.lang
-
-        try:
-            t = tvdb_api.Tvdb(**ltvdb_api_parms)
-            showObj = t[self.tvdbid]
-        except tvdb_exceptions.tvdb_error:
-            logger.log(u"TVDB timed out, unable to update episodes from TVDB", logger.ERROR)
-            return None
-
-        logger.log(str(self.tvdbid) + ": Loading all episodes from theTVDB...")
-
-        scannedEps = {}
-
-        for season in showObj:
-            scannedEps[season] = {}
-            for episode in showObj[season]:
-                # need some examples of wtf episode 0 means to decide if we want it or not
-                if episode == 0:
-                    continue
-                try:
-                    #ep = TVEpisode(self, season, episode)
-                    ep = self.getEpisode(season, episode)
-                except exceptions.EpisodeNotFoundException:
-                    logger.log(str(self.tvdbid) + ": TVDB object for " + str(season) + "x" + str(episode) + " is incomplete, skipping this episode")
-                    continue
-                else:
-                    try:
-                        ep.loadFromTVDB(tvapi=t)
-                    except exceptions.EpisodeDeletedException:
-                        logger.log(u"The episode was deleted, skipping the rest of the load")
-                        continue
-
-                with ep.lock:
-                    logger.log(str(self.tvdbid) + ": Loading info from theTVDB for episode " + str(season) + "x" + str(episode), logger.DEBUG)
-                    ep.loadFromTVDB(season, episode, tvapi=t)
-                    if ep.dirty:
-                        ep.saveToDB()
-
-                scannedEps[season][episode] = True
-
-        return scannedEps
-
-    def setTVRID(self, force=False):
-
-        if self.tvrid != 0 and not force:
-            logger.log(u"No need to get the TVRage ID, it's already populated", logger.DEBUG)
-            return
-
-        logger.log(u"Attempting to retrieve the TVRage ID", logger.DEBUG)
-
-        try:
-            # load the tvrage object, it will set the ID in its constructor if possible
-            tvrage.TVRage(self)
-            self.saveToDB()
-        except exceptions.TVRageException, e:
-            logger.log(u"Couldn't get TVRage ID because we're unable to sync TVDB and TVRage: "+ex(e), logger.DEBUG)
-            return
-
-    def getImages(self, fanart=None, poster=None):
-
-        poster_result = fanart_result = season_thumb_result = False
-
-        for cur_provider in sickbeard.metadata_provider_dict.values():
-            logger.log("Running season folders for "+cur_provider.name, logger.DEBUG)
-            poster_result = cur_provider.create_poster(self) or poster_result
-            fanart_result = cur_provider.create_fanart(self) or fanart_result
-            season_thumb_result = cur_provider.create_season_thumbs(self) or season_thumb_result
-
-        return poster_result or fanart_result or season_thumb_result
-
-    def loadLatestFromTVRage(self):
-
-        try:
-            # load the tvrage object
-            tvr = tvrage.TVRage(self)
-
-            newEp = tvr.findLatestEp()
-
-            if newEp != None:
-                logger.log(u"TVRage gave us an episode object - saving it for now", logger.DEBUG)
-                newEp.saveToDB()
-
-            # make an episode out of it
-        except exceptions.TVRageException, e:
-            logger.log(u"Unable to add TVRage info: " + ex(e), logger.WARNING)
-
-
-
-    # make a TVEpisode object from a media file
-    def makeEpFromFile(self, file):
-
-        if not ek.ek(os.path.isfile, file):
-            logger.log(str(self.tvdbid) + ": That isn't even a real file dude... " + file)
-            return None
-
-        logger.log(str(self.tvdbid) + ": Creating episode object from " + file, logger.DEBUG)
-
-        try:
-            myParser = NameParser()
-            parse_result = myParser.parse(file)
-        except InvalidNameException:
-            logger.log(u"Unable to parse the filename "+file+" into a valid episode", logger.ERROR)
-            return None
-
-        if len(parse_result.episode_numbers) == 0 and not parse_result.air_by_date:
-            logger.log("parse_result: "+str(parse_result))
-            logger.log(u"No episode number found in "+file+", ignoring it", logger.ERROR)
-            return None
-
-        # for now lets assume that any episode in the show dir belongs to that show
-        season = parse_result.season_number if parse_result.season_number != None else 1
-        episodes = parse_result.episode_numbers
-        rootEp = None
-
-        # if we have an air-by-date show then get the real season/episode numbers
-        if parse_result.air_by_date:
-            try:
-                # There's gotta be a better way of doing this but we don't wanna
-                # change the cache value elsewhere
-                ltvdb_api_parms = sickbeard.TVDB_API_PARMS.copy()
-
-                if self.lang:
-                    ltvdb_api_parms['language'] = self.lang
-
-                t = tvdb_api.Tvdb(**ltvdb_api_parms)
-
-                epObj = t[self.tvdbid].airedOn(parse_result.air_date)[0]
-                season = int(epObj["seasonnumber"])
-                episodes = [int(epObj["episodenumber"])]
-            except tvdb_exceptions.tvdb_episodenotfound:
-                logger.log(u"Unable to find episode with date " + str(parse_result.air_date) + " for show " + self.name + ", skipping", logger.WARNING)
-                return None
-            except tvdb_exceptions.tvdb_error, e:
-                logger.log(u"Unable to contact TVDB: "+ex(e), logger.WARNING)
-                return None
-
-        for curEpNum in episodes:
-
-            episode = int(curEpNum)
-
-            logger.log(str(self.tvdbid) + ": " + file + " parsed to " + self.name + " " + str(season) + "x" + str(episode), logger.DEBUG)
-
-            checkQualityAgain = False
-            same_file = False
-            curEp = self.getEpisode(season, episode)
-
-            if curEp == None:
-                try:
-                    curEp = self.getEpisode(season, episode, file)
-                except exceptions.EpisodeNotFoundException:
-                    logger.log(str(self.tvdbid) + ": Unable to figure out what this file is, skipping", logger.ERROR)
-                    continue
-
-            else:
-                # if there is a new file associated with this ep then re-check the quality
-                if curEp.location and ek.ek(os.path.normpath, curEp.location) != ek.ek(os.path.normpath, file):
-                    logger.log(u"The old episode had a different file associated with it, I will re-check the quality based on the new filename "+file, logger.DEBUG)
-                    checkQualityAgain = True
-
-                with curEp.lock:
-                    old_size = curEp.file_size
-                    curEp.location = file
-                    # if the sizes are the same then it's probably the same file
-                    if old_size and curEp.file_size == old_size:
-                        same_file = True
-                    else:
-                        same_file = False
-
-                    curEp.checkForMetaFiles()
-                
-
-            if rootEp == None:
-                rootEp = curEp
-            else:
-                if curEp not in rootEp.relatedEps:
-                    rootEp.relatedEps.append(curEp)
-
-            # if it's a new file then 
-            if not same_file:
-                curEp.release_name = ''
-
-            # if they replace a file on me I'll make some attempt at re-checking the quality unless I know it's the same file
-            if checkQualityAgain and not same_file:
-                newQuality = Quality.nameQuality(file)
-                logger.log(u"Since this file has been renamed, I checked "+file+" and found quality "+Quality.qualityStrings[newQuality], logger.DEBUG)
-                if newQuality != Quality.UNKNOWN:
-                    curEp.status = Quality.compositeStatus(DOWNLOADED, newQuality)
-
-
-            # check for status/quality changes as long as it's a new file
-            elif not same_file and sickbeard.helpers.isMediaFile(file) and curEp.status not in Quality.DOWNLOADED + [ARCHIVED, IGNORED]:
-
-                oldStatus, oldQuality = Quality.splitCompositeStatus(curEp.status)
-                newQuality = Quality.nameQuality(file)
-                if newQuality == Quality.UNKNOWN:
-                    newQuality = Quality.assumeQuality(file)
-
-                newStatus = None
-
-                # if it was snatched and now exists then set the status correctly
-                if oldStatus == SNATCHED and oldQuality <= newQuality:
-                    logger.log(u"STATUS: this ep used to be snatched with quality "+Quality.qualityStrings[oldQuality]+" but a file exists with quality "+Quality.qualityStrings[newQuality]+" so I'm setting the status to DOWNLOADED", logger.DEBUG)
-                    newStatus = DOWNLOADED
-
-                # if it was snatched proper and we found a higher quality one then allow the status change
-                elif oldStatus == SNATCHED_PROPER and oldQuality < newQuality:
-                    logger.log(u"STATUS: this ep used to be snatched proper with quality "+Quality.qualityStrings[oldQuality]+" but a file exists with quality "+Quality.qualityStrings[newQuality]+" so I'm setting the status to DOWNLOADED", logger.DEBUG)
-                    newStatus = DOWNLOADED
-
-                elif oldStatus not in (SNATCHED, SNATCHED_PROPER):
-                    newStatus = DOWNLOADED
-
-                if newStatus != None:
-                    with curEp.lock:
-                        logger.log(u"STATUS: we have an associated file, so setting the status from "+str(curEp.status)+" to DOWNLOADED/" + str(Quality.statusFromName(file)), logger.DEBUG)
-                        curEp.status = Quality.compositeStatus(newStatus, newQuality)
-
-            with curEp.lock:
-                curEp.saveToDB()
-
-        # creating metafiles on the root should be good enough
-        if rootEp != None:
-            with rootEp.lock:
-                rootEp.createMetaFiles()
-
-        return rootEp
-
-
-    def loadFromDB(self, skipNFO=False):
-
-        logger.log(str(self.tvdbid) + ": Loading show info from database")
-
-        myDB = db.DBConnection()
-
-        sqlResults = myDB.select("SELECT * FROM tv_shows WHERE tvdb_id = ?", [self.tvdbid])
-
-        if len(sqlResults) > 1:
-            raise exceptions.MultipleDBShowsException()
-        elif len(sqlResults) == 0:
-            logger.log(str(self.tvdbid) + ": Unable to find the show in the database")
-            return
-        else:
-            if self.name == "":
-                self.name = sqlResults[0]["show_name"]
-            self.tvrname = sqlResults[0]["tvr_name"]
-            if self.network == "":
-                self.network = sqlResults[0]["network"]
-            if self.genre == "":
-                self.genre = sqlResults[0]["genre"]
-
-            self.runtime = sqlResults[0]["runtime"]
-
-            self.status = sqlResults[0]["status"]
-            if self.status == None:
-                self.status = ""
-            self.airs = sqlResults[0]["airs"]
-            if self.airs == None:
-                self.airs = ""
-            self.startyear = sqlResults[0]["startyear"]
-            if self.startyear == None:
-                self.startyear = 0
-
-            self.air_by_date = sqlResults[0]["air_by_date"]
-            if self.air_by_date == None:
-                self.air_by_date = 0
-            
-            self.subtitles = sqlResults[0]["subtitles"]
-            if self.subtitles:
-                self.subtitles = 1
-            else:
-                self.subtitles = 0    
-
-            self.quality = int(sqlResults[0]["quality"])
-            self.flatten_folders = int(sqlResults[0]["flatten_folders"])
-            self.paused = int(sqlResults[0]["paused"])
-
-            self._location = sqlResults[0]["location"]
-
-            if self.tvrid == 0:
-                self.tvrid = int(sqlResults[0]["tvr_id"])
-
-            if self.lang == "":
-                self.lang = sqlResults[0]["lang"]
-
-            if self.imdbid == "":
-                self.imdbid = sqlResults[0]["imdb_id"]                    
-
-        #Get IMDb_info from database
-        sqlResults = myDB.select("SELECT * FROM imdb_info WHERE tvdb_id = ?", [self.tvdbid])
-
-        if len(sqlResults) == 0:
-            logger.log(str(self.tvdbid) + ": Unable to find IMDb show info in the database")
-            return
-        else:
-            self.imdb_info = dict(zip(sqlResults[0].keys(), sqlResults[0]))
-
-    def loadFromTVDB(self, cache=True, tvapi=None, cachedSeason=None):
-
-        logger.log(str(self.tvdbid) + ": Loading show info from theTVDB")
-
-        # There's gotta be a better way of doing this but we don't wanna
-        # change the cache value elsewhere
-        if tvapi is None:
-            ltvdb_api_parms = sickbeard.TVDB_API_PARMS.copy()
-
-            if not cache:
-                ltvdb_api_parms['cache'] = False
-            
-            if self.lang:
-                ltvdb_api_parms['language'] = self.lang
-
-            t = tvdb_api.Tvdb(**ltvdb_api_parms)
-
-        else:
-            t = tvapi
-
-        myEp = t[self.tvdbid]
-
-        self.name = myEp["seriesname"]
-
-        self.genre = myEp['genre']
-        self.network = myEp['network']
-        self.runtime = myEp['runtime']
-        self.imdbid = myEp['imdb_id']
-
-        if myEp["airs_dayofweek"] != None and myEp["airs_time"] != None:
-            self.airs = myEp["airs_dayofweek"] + " " + myEp["airs_time"]
-
-        if myEp["firstaired"] != None and myEp["firstaired"]:
-            self.startyear = int(myEp["firstaired"].split('-')[0])
-
-        if self.airs == None:
-            self.airs = ""
-
-        if myEp["status"] != None:
-            self.status = myEp["status"]
-
-        if self.status == None:
-            self.status = ""
-
-#        self.saveToDB()
-
-    def loadIMDbInfo(self, imdbapi=None):
-
-        imdb_info = {'imdb_id' : self.imdbid,
-                     'title' : '',
-                     'year' : '',
-                     'akas' : [],
-                     'runtimes' : '', 
-                     'genres' : [],
-                     'countries' : '',
-                     'country codes' : '',
-                     'certificates' : [],
-                     'rating' : '',
-                     'votes': '',
-                     'last_update': ''
-                     }
-        
-        if self.imdbid:
-        
-            logger.log(str(self.tvdbid) + ": Loading show info from IMDb")
-    
-            i = imdb.IMDb()
-            imdbTv = i.get_movie(str(self.imdbid[2:]))
-            
-            for key in filter(lambda x: x in imdbTv.keys(), imdb_info.keys()):
-                # Store only the first value for string type
-                if type(imdb_info[key]) == type('') and type(imdbTv.get(key)) == type([]):
-                    imdb_info[key] = imdbTv.get(key)[0]
-                else:
-                    imdb_info[key] = imdbTv.get(key)
-            
-            #Filter only the value
-            if imdb_info['runtimes']:   
-                imdb_info['runtimes'] = re.search('\d+',imdb_info['runtimes']).group(0)   
-            else:
-                imdb_info['runtimes'] = self.runtime    
-    
-            if imdb_info['akas']:
-                imdb_info['akas'] = '|'.join(imdb_info['akas'])
-            else:
-                imdb_info['akas'] = ''    
-            
-            #Join all genres in a string
-            if imdb_info['genres']:
-                imdb_info['genres'] = '|'.join(imdb_info['genres'])
-            else:
-                imdb_info['genres'] = ''    
-                
-            #Get only the production country certificate if any 
-            if imdb_info['certificates'] and imdb_info['countries']:
-                dct = {}
-                try:
-                    for item in imdb_info['certificates']:
-                        dct[item.split(':')[0]] = item.split(':')[1]
-<<<<<<< HEAD
-    
-=======
-        
->>>>>>> a417fe65
-                    imdb_info['certificates'] = dct[imdb_info['countries']]
-                except:
-                    imdb_info['certificates'] = ''    
-    
-            else:
-                imdb_info['certificates'] = ''       
-            
-            imdb_info['last_update'] = datetime.date.today().toordinal()
-            
-            #Rename dict keys without spaces for DB upsert
-            self.imdb_info = dict((k.replace(' ', '_'),f(v) if hasattr(v,'keys') else v) for k,v in imdb_info.items())
-    
-            logger.log(str(self.tvdbid) + ": Obtained info from IMDb ->" +  str(self.imdb_info), logger.DEBUG)
-        
-    def loadNFO (self):
-
-        if not os.path.isdir(self._location):
-            logger.log(str(self.tvdbid) + ": Show dir doesn't exist, can't load NFO")
-            raise exceptions.NoNFOException("The show dir doesn't exist, no NFO could be loaded")
-
-        logger.log(str(self.tvdbid) + ": Loading show info from NFO")
-
-        xmlFile = os.path.join(self._location, "tvshow.nfo")
-
-        try:
-            xmlFileObj = open(xmlFile, 'r')
-            showXML = etree.ElementTree(file = xmlFileObj)
-
-            if showXML.findtext('title') == None or (showXML.findtext('tvdbid') == None and showXML.findtext('id') == None):
-                raise exceptions.NoNFOException("Invalid info in tvshow.nfo (missing name or id):" \
-                    + str(showXML.findtext('title')) + " " \
-                    + str(showXML.findtext('tvdbid')) + " " \
-                    + str(showXML.findtext('id')))
-
-            self.name = showXML.findtext('title')
-            if showXML.findtext('tvdbid') != None:
-                self.tvdbid = int(showXML.findtext('tvdbid'))
-            elif showXML.findtext('id'):
-                self.tvdbid = int(showXML.findtext('id'))
-            else:
-                raise exceptions.NoNFOException("Empty <id> or <tvdbid> field in NFO")
-
-        except (exceptions.NoNFOException, SyntaxError, ValueError), e:
-            logger.log(u"There was an error parsing your existing tvshow.nfo file: " + ex(e), logger.ERROR)
-            logger.log(u"Attempting to rename it to tvshow.nfo.old", logger.DEBUG)
-
-            try:
-                xmlFileObj.close()
-                ek.ek(os.rename, xmlFile, xmlFile + ".old")
-            except Exception, e:
-                logger.log(u"Failed to rename your tvshow.nfo file - you need to delete it or fix it: " + ex(e), logger.ERROR)
-            raise exceptions.NoNFOException("Invalid info in tvshow.nfo")
-
-        if showXML.findtext('studio') != None:
-            self.network = showXML.findtext('studio')
-        if self.network == None and showXML.findtext('network') != None:
-            self.network = ""
-        if showXML.findtext('genre') != None:
-            self.genre = showXML.findtext('genre')
-        else:
-            self.genre = ""
-
-        # TODO: need to validate the input, I'm assuming it's good until then
-
-
-    def nextEpisode(self):
-
-        logger.log(str(self.tvdbid) + ": Finding the episode which airs next", logger.DEBUG)
-
-        myDB = db.DBConnection()
-        innerQuery = "SELECT airdate FROM tv_episodes WHERE showid = ? AND airdate >= ? AND status = ? ORDER BY airdate ASC LIMIT 1"
-        innerParams = [self.tvdbid, datetime.date.today().toordinal(), UNAIRED]
-        query = "SELECT * FROM tv_episodes WHERE showid = ? AND airdate >= ? AND airdate <= (" + innerQuery + ") and status = ?"
-        params = [self.tvdbid, datetime.date.today().toordinal()] + innerParams + [UNAIRED]
-        sqlResults = myDB.select(query, params)
-
-        if sqlResults == None or len(sqlResults) == 0:
-            logger.log(str(self.tvdbid) + ": No episode found... need to implement tvrage and also show status", logger.DEBUG)
-            return []
-        else:
-            logger.log(str(self.tvdbid) + ": Found episode " + str(sqlResults[0]["season"]) + "x" + str(sqlResults[0]["episode"]), logger.DEBUG)
-            foundEps = []
-            for sqlEp in sqlResults:
-                curEp = self.getEpisode(int(sqlEp["season"]), int(sqlEp["episode"]))
-                foundEps.append(curEp)
-            return foundEps
-
-        # if we didn't get an episode then try getting one from tvrage
-
-        # load tvrage info
-
-        # extract NextEpisode info
-
-        # verify that we don't have it in the DB somehow (ep mismatch)
-
-
-    def deleteShow(self):
-
-        myDB = db.DBConnection()
-        myDB.action("DELETE FROM tv_episodes WHERE showid = ?", [self.tvdbid])
-        myDB.action("DELETE FROM tv_shows WHERE tvdb_id = ?", [self.tvdbid])
-        myDB.action("DELETE FROM imdb_info WHERE tvdb_id = ?", [self.tvdbid])
-        
-        # remove self from show list
-        sickbeard.showList = [x for x in sickbeard.showList if x.tvdbid != self.tvdbid]
-        
-        # clear the cache
-        image_cache_dir = ek.ek(os.path.join, sickbeard.CACHE_DIR, 'images')
-        for cache_file in ek.ek(glob.glob, ek.ek(os.path.join, image_cache_dir, str(self.tvdbid)+'.*')):
-            logger.log(u"Deleting cache file "+cache_file)
-            os.remove(cache_file)
-
-    def populateCache(self):
-        cache_inst = image_cache.ImageCache()
-        
-        logger.log(u"Checking & filling cache for show "+self.name)
-        cache_inst.fill_cache(self)
-
-    def refreshDir(self):
-
-        # make sure the show dir is where we think it is unless dirs are created on the fly
-        if not ek.ek(os.path.isdir, self._location) and not sickbeard.CREATE_MISSING_SHOW_DIRS:
-            return False
-
-        # load from dir
-        self.loadEpisodesFromDir()
-
-        # run through all locations from DB, check that they exist
-        logger.log(str(self.tvdbid) + ": Loading all episodes with a location from the database")
-
-        myDB = db.DBConnection()
-        sqlResults = myDB.select("SELECT * FROM tv_episodes WHERE showid = ? AND location != ''", [self.tvdbid])
-
-        for ep in sqlResults:
-            curLoc = os.path.normpath(ep["location"])
-            season = int(ep["season"])
-            episode = int(ep["episode"])
-
-            try:
-                curEp = self.getEpisode(season, episode)
-            except exceptions.EpisodeDeletedException:
-                logger.log(u"The episode was deleted while we were refreshing it, moving on to the next one", logger.DEBUG)
-                continue
-
-            # if the path doesn't exist or if it's not in our show dir
-            if not ek.ek(os.path.isfile, curLoc) or not os.path.normpath(curLoc).startswith(os.path.normpath(self.location)):
-
-                with curEp.lock:
-                    # if it used to have a file associated with it and it doesn't anymore then set it to IGNORED
-                    if curEp.location and curEp.status in Quality.DOWNLOADED:
-                        logger.log(str(self.tvdbid) + ": Location for " + str(season) + "x" + str(episode) + " doesn't exist, removing it and changing our status to IGNORED", logger.DEBUG)
-                        curEp.status = IGNORED
-                        curEp.subtitles = list()
-                        curEp.subtitles_searchcount = 0
-                        curEp.subtitles_lastsearch = str(datetime.datetime.min)
-                    curEp.location = ''
-                    curEp.hasnfo = False
-                    curEp.hastbn = False
-                    curEp.release_name = ''
-                    curEp.saveToDB()
-
-
-    def downloadSubtitles(self):
-        #TODO: Add support for force option
-        if not ek.ek(os.path.isdir, self._location):
-            logger.log(str(self.tvdbid) + ": Show dir doesn't exist, can't download subtitles", logger.DEBUG)
-            return
-        logger.log(str(self.tvdbid) + ": Downloading subtitles", logger.DEBUG)
-        
-        try:
-            episodes = db.DBConnection().select("SELECT location FROM tv_episodes WHERE showid = ? AND location NOT LIKE '' ORDER BY season DESC, episode DESC", [self.tvdbid])
-            for episodeLoc in episodes:
-                episode = self.makeEpFromFile(episodeLoc['location']);
-                subtitles = episode.downloadSubtitles()
-        
-                if sickbeard.SUBTITLES_DIR:
-                    for video in subtitles:
-                        subs_new_path = ek.ek(os.path.join, os.path.dirname(video.path), sickbeard.SUBTITLES_DIR)
-                        if not ek.ek(os.path.isdir, subs_new_path):
-                            ek.ek(os.mkdir, subs_new_path)
-                        
-                        for subtitle in subtitles.get(video):
-                            new_file_path = ek.ek(os.path.join, subs_new_path, os.path.basename(subtitle.path))
-                            helpers.moveFile(subtitle.path, new_file_path)
-                
-        except Exception as e:
-            logger.log("Error occurred when downloading subtitles: " + str(e), logger.DEBUG)
-            return
-
-
-    def saveToDB(self):
-        logger.log(str(self.tvdbid) + ": Saving show info to database", logger.DEBUG)
-
-        myDB = db.DBConnection()
-
-        controlValueDict = {"tvdb_id": self.tvdbid}
-        newValueDict = {"show_name": self.name,
-                        "tvr_id": self.tvrid,
-                        "location": self._location,
-                        "network": self.network,
-                        "genre": self.genre,
-                        "runtime": self.runtime,
-                        "quality": self.quality,
-                        "airs": self.airs,
-                        "status": self.status,
-                        "flatten_folders": self.flatten_folders,
-                        "paused": self.paused,
-                        "air_by_date": self.air_by_date,
-						"subtitles": self.subtitles,
-                        "startyear": self.startyear,
-                        "tvr_name": self.tvrname,
-                        "lang": self.lang,
-                        "imdb_id": self.imdbid
-                        }
-
-        myDB.upsert("tv_shows", newValueDict, controlValueDict)
-        
-        if self.imdbid:
-            controlValueDict = {"tvdb_id": self.tvdbid}
-            newValueDict = self.imdb_info
-            
-            myDB.upsert("imdb_info", newValueDict, controlValueDict)
-
-    def __str__(self):
-        toReturn = ""
-        toReturn += "name: " + self.name + "\n"
-        toReturn += "location: " + self._location + "\n"
-        toReturn += "tvdbid: " + str(self.tvdbid) + "\n"
-        if self.network != None:
-            toReturn += "network: " + self.network + "\n"
-        if self.airs != None:
-            toReturn += "airs: " + self.airs + "\n"
-        if self.status != None:
-            toReturn += "status: " + self.status + "\n"
-        toReturn += "startyear: " + str(self.startyear) + "\n"
-        toReturn += "genre: " + self.genre + "\n"
-        toReturn += "runtime: " + str(self.runtime) + "\n"
-        toReturn += "quality: " + str(self.quality) + "\n"
-        return toReturn
-
-
-    def wantEpisode(self, season, episode, quality, manualSearch=False):
-
-        logger.log(u"Checking if we want episode "+str(season)+"x"+str(episode)+" at quality "+Quality.qualityStrings[quality], logger.DEBUG)
-
-        # if the quality isn't one we want under any circumstances then just say no
-        anyQualities, bestQualities = Quality.splitQuality(self.quality)
-        logger.log(u"any,best = "+str(anyQualities)+" "+str(bestQualities)+" and we are "+str(quality), logger.DEBUG)
-
-        if quality not in anyQualities + bestQualities:
-            logger.log(u"I know for sure I don't want this episode, saying no", logger.DEBUG)
-            return False
-
-        myDB = db.DBConnection()
-        sqlResults = myDB.select("SELECT status FROM tv_episodes WHERE showid = ? AND season = ? AND episode = ?", [self.tvdbid, season, episode])
-
-        if not sqlResults or not len(sqlResults):
-            logger.log(u"Unable to find the episode", logger.DEBUG)
-            return False
-
-        epStatus = int(sqlResults[0]["status"])
-
-        logger.log(u"current episode status: "+str(epStatus), logger.DEBUG)
-
-        # if we know we don't want it then just say no
-        if epStatus in (SKIPPED, IGNORED, ARCHIVED) and not manualSearch:
-            logger.log(u"Ep is skipped, not bothering", logger.DEBUG)
-            return False
-
-        # if it's one of these then we want it as long as it's in our allowed initial qualities
-        if quality in anyQualities + bestQualities:
-            if epStatus in (WANTED, UNAIRED, SKIPPED):
-                logger.log(u"Ep is wanted/unaired/skipped, definitely get it", logger.DEBUG)
-                return True
-            elif manualSearch:
-                logger.log(u"Usually I would ignore this ep but because you forced the search I'm overriding the default and allowing the quality", logger.DEBUG)
-                return True
-            else:
-                logger.log(u"This quality looks like something we might want but I don't know for sure yet", logger.DEBUG)
-
-        curStatus, curQuality = Quality.splitCompositeStatus(epStatus)
-
-        # if we are re-downloading then we only want it if it's in our bestQualities list and better than what we have
-        if curStatus in Quality.DOWNLOADED + Quality.SNATCHED + Quality.SNATCHED_PROPER and quality in bestQualities and quality > curQuality:
-            logger.log(u"We already have this ep but the new one is better quality, saying yes", logger.DEBUG)
-            return True
-
-        logger.log(u"None of the conditions were met so I'm just saying no", logger.DEBUG)
-        return False
-
-
-    def getOverview(self, epStatus):
-
-        if epStatus == WANTED:
-            return Overview.WANTED
-        elif epStatus in (UNAIRED, UNKNOWN):
-            return Overview.UNAIRED
-        elif epStatus in (SKIPPED, IGNORED):
-            return Overview.SKIPPED
-        elif epStatus == ARCHIVED:
-            return Overview.GOOD
-        elif epStatus in Quality.DOWNLOADED + Quality.SNATCHED + Quality.SNATCHED_PROPER:
-
-            anyQualities, bestQualities = Quality.splitQuality(self.quality) #@UnusedVariable
-            if bestQualities:
-                maxBestQuality = max(bestQualities)
-            else:
-                maxBestQuality = None
-
-            epStatus, curQuality = Quality.splitCompositeStatus(epStatus)
-
-            # if they don't want re-downloads then we call it good if they have anything
-            if maxBestQuality == None:
-                return Overview.GOOD
-            # if they have one but it's not the best they want then mark it as qual
-            elif curQuality < maxBestQuality:
-                return Overview.QUAL
-            # if it's >= maxBestQuality then it's good
-            else:
-                return Overview.GOOD
-
-def dirty_setter(attr_name):
-    def wrapper(self, val):
-        if getattr(self, attr_name) != val:
-            setattr(self, attr_name, val)
-            self.dirty = True
-    return wrapper
-
-class TVEpisode(object):
-
-    def __init__(self, show, season, episode, file=""):
-
-        self._name = ""
-        self._season = season
-        self._episode = episode
-        self._description = ""
-        self._subtitles = list()
-        self._subtitles_searchcount = 0
-        self._subtitles_lastsearch = str(datetime.datetime.min)
-        self._airdate = datetime.date.fromordinal(1)
-        self._hasnfo = False
-        self._hastbn = False
-        self._status = UNKNOWN
-        self._tvdbid = 0
-        self._file_size = 0
-        self._release_name = ''
-        self._is_proper = False
-
-        # setting any of the above sets the dirty flag
-        self.dirty = True
-
-        self.show = show
-        self._location = file
-
-        self.lock = threading.Lock()
-
-        self.specifyEpisode(self.season, self.episode)
-
-        self.relatedEps = []
-
-        self.checkForMetaFiles()
-
-    name = property(lambda self: self._name, dirty_setter("_name"))
-    season = property(lambda self: self._season, dirty_setter("_season"))
-    episode = property(lambda self: self._episode, dirty_setter("_episode"))
-    description = property(lambda self: self._description, dirty_setter("_description"))
-    subtitles = property(lambda self: self._subtitles, dirty_setter("_subtitles"))
-    subtitles_searchcount = property(lambda self: self._subtitles_searchcount, dirty_setter("_subtitles_searchcount"))
-    subtitles_lastsearch = property(lambda self: self._subtitles_lastsearch, dirty_setter("_subtitles_lastsearch"))
-    airdate = property(lambda self: self._airdate, dirty_setter("_airdate"))
-    hasnfo = property(lambda self: self._hasnfo, dirty_setter("_hasnfo"))
-    hastbn = property(lambda self: self._hastbn, dirty_setter("_hastbn"))
-    status = property(lambda self: self._status, dirty_setter("_status"))
-    tvdbid = property(lambda self: self._tvdbid, dirty_setter("_tvdbid"))
-    #location = property(lambda self: self._location, dirty_setter("_location"))
-    file_size = property(lambda self: self._file_size, dirty_setter("_file_size"))
-    release_name = property(lambda self: self._release_name, dirty_setter("_release_name"))
-    is_proper = property(lambda self: self._is_proper, dirty_setter("_is_proper"))
-
-    def _set_location(self, new_location):
-        logger.log(u"Setter sets location to " + new_location, logger.DEBUG)
-        
-        #self._location = newLocation
-        dirty_setter("_location")(self, new_location)
-
-        if new_location and ek.ek(os.path.isfile, new_location):
-            self.file_size = ek.ek(os.path.getsize, new_location)
-        else:
-            self.file_size = 0
-
-    location = property(lambda self: self._location, _set_location)
-    def refreshSubtitles(self):
-        """Look for subtitles files and refresh the subtitles property"""
-        self.subtitles = subtitles.subtitlesLanguages(self.location)
-
-    def downloadSubtitles(self):
-        #TODO: Add support for force option
-        if not ek.ek(os.path.isfile, self.location):
-            logger.log(str(self.show.tvdbid) + ": Episode file doesn't exist, can't download subtitles for episode " + str(self.season) + "x" + str(self.episode), logger.DEBUG)
-            return
-        logger.log(str(self.show.tvdbid) + ": Downloading subtitles for episode " + str(self.season) + "x" + str(self.episode), logger.DEBUG)
-        
-        try:
-            need_languages = set(sickbeard.SUBTITLES_LANGUAGES) - set(self.subtitles)
-            subtitles = subliminal.download_subtitles([self.location], languages=need_languages, services=sickbeard.subtitles.getEnabledServiceList(), force=False, multi=True, cache_dir=sickbeard.CACHE_DIR)
-            
-        except Exception as e:
-            logger.log("Error occurred when downloading subtitles: " + str(e), logger.DEBUG)
-            return
-        
-        if subtitles:
-            subtitleList = []
-            for video in subtitles:
-                for subtitle in subtitles.get(video):
-                    subtitleList.append(subtitle.language.name)
-                    history.logSubtitle(self.show.tvdbid, self.season, self.episode, self.status, subtitle)
-                    
-            logger.log(str(self.show.tvdbid) + ": Downloaded " + ", ".join(subtitleList) + " subtitles for episode " + str(self.season) + "x" + str(self.episode), logger.DEBUG)
-            
-            notifiers.notify_subtitle_download(self.prettyName(), ", ".join(subtitleList))
-        else:
-            logger.log(str(self.show.tvdbid) + ": No subtitles downloaded for episode " + str(self.season) + "x" + str(self.episode), logger.DEBUG)
-        
-        self.refreshSubtitles()
-        self.subtitles_searchcount = self.subtitles_searchcount + 1
-        self.subtitles_lastsearch = datetime.datetime.now().strftime("%Y-%m-%d %H:%M:%S")
-        self.saveToDB()
-        
-        return subtitles
-
-
-    def checkForMetaFiles(self):
-
-        oldhasnfo = self.hasnfo
-        oldhastbn = self.hastbn
-
-        cur_nfo = False
-        cur_tbn = False
-
-        # check for nfo and tbn
-        if ek.ek(os.path.isfile, self.location):
-            for cur_provider in sickbeard.metadata_provider_dict.values():
-                if cur_provider.episode_metadata:
-                    new_result = cur_provider._has_episode_metadata(self)
-                else:
-                    new_result = False
-                cur_nfo = new_result or cur_nfo
-                
-                if cur_provider.episode_thumbnails:
-                    new_result = cur_provider._has_episode_thumb(self)
-                else:
-                    new_result = False
-                cur_tbn = new_result or cur_tbn
-
-        self.hasnfo = cur_nfo
-        self.hastbn = cur_tbn
-
-        # if either setting has changed return true, if not return false
-        return oldhasnfo != self.hasnfo or oldhastbn != self.hastbn
-
-    def specifyEpisode(self, season, episode):
-
-        sqlResult = self.loadFromDB(season, episode)
-
-        if not sqlResult:
-            # only load from NFO if we didn't load from DB
-            if ek.ek(os.path.isfile, self.location):
-                try:
-                    self.loadFromNFO(self.location)
-                except exceptions.NoNFOException:
-                    logger.log(str(self.show.tvdbid) + ": There was an error loading the NFO for episode " + str(season) + "x" + str(episode), logger.ERROR)
-                    pass
-
-                # if we tried loading it from NFO and didn't find the NFO, use TVDB
-                if self.hasnfo == False:
-                    try:
-                        result = self.loadFromTVDB(season, episode)
-                    except exceptions.EpisodeDeletedException:
-                        result = False
-
-                    # if we failed SQL *and* NFO, TVDB then fail
-                    if result == False:
-                        raise exceptions.EpisodeNotFoundException("Couldn't find episode " + str(season) + "x" + str(episode))
-        
-        # don't update if not needed
-        if self.dirty:
-            self.saveToDB()
-
-    def loadFromDB(self, season, episode):
-
-        logger.log(str(self.show.tvdbid) + ": Loading episode details from DB for episode " + str(season) + "x" + str(episode), logger.DEBUG)
-
-        myDB = db.DBConnection()
-        sqlResults = myDB.select("SELECT * FROM tv_episodes WHERE showid = ? AND season = ? AND episode = ?", [self.show.tvdbid, season, episode])
-
-        if len(sqlResults) > 1:
-            raise exceptions.MultipleDBEpisodesException("Your DB has two records for the same show somehow.")
-        elif len(sqlResults) == 0:
-            logger.log(str(self.show.tvdbid) + ": Episode " + str(self.season) + "x" + str(self.episode) + " not found in the database", logger.DEBUG)
-            return False
-        else:
-            #NAMEIT logger.log(u"AAAAA from" + str(self.season)+"x"+str(self.episode) + " -" + self.name + " to " + str(sqlResults[0]["name"]))
-            if sqlResults[0]["name"] != None:
-                self.name = sqlResults[0]["name"]
-            self.season = season
-            self.episode = episode
-            self.description = sqlResults[0]["description"]
-            if self.description == None:
-                self.description = ""
-            if sqlResults[0]["subtitles"] != None and sqlResults[0]["subtitles"] != '':
-                self.subtitles = sqlResults[0]["subtitles"].split(",")
-            self.subtitles_searchcount = sqlResults[0]["subtitles_searchcount"]
-            self.subtitles_lastsearch = sqlResults[0]["subtitles_lastsearch"]
-            self.airdate = datetime.date.fromordinal(int(sqlResults[0]["airdate"]))
-            #logger.log(u"1 Status changes from " + str(self.status) + " to " + str(sqlResults[0]["status"]), logger.DEBUG)
-            self.status = int(sqlResults[0]["status"])
-
-            # don't overwrite my location
-            if sqlResults[0]["location"] != "" and sqlResults[0]["location"] != None:
-                self.location = os.path.normpath(sqlResults[0]["location"])
-            if sqlResults[0]["file_size"]:
-                self.file_size = int(sqlResults[0]["file_size"])
-            else:
-                self.file_size = 0
-
-            self.tvdbid = int(sqlResults[0]["tvdbid"])
-            
-            if sqlResults[0]["release_name"] != None:
-                self.release_name = sqlResults[0]["release_name"]
-
-            if sqlResults[0]["is_proper"]:
-                self.is_proper = int(sqlResults[0]["is_proper"])
-
-            self.dirty = False
-            return True
-
-    def loadFromTVDB(self, season=None, episode=None, cache=True, tvapi=None, cachedSeason=None):
-
-        if season == None:
-            season = self.season
-        if episode == None:
-            episode = self.episode
-
-        logger.log(str(self.show.tvdbid) + ": Loading episode details from theTVDB for episode " + str(season) + "x" + str(episode), logger.DEBUG)
-
-        tvdb_lang = self.show.lang
-
-        try:
-            if cachedSeason is None:
-                if tvapi is None:
-                    # There's gotta be a better way of doing this but we don't wanna
-                    # change the cache value elsewhere
-                    ltvdb_api_parms = sickbeard.TVDB_API_PARMS.copy()
-
-                    if not cache:
-                        ltvdb_api_parms['cache'] = False
-
-                    if tvdb_lang:
-                            ltvdb_api_parms['language'] = tvdb_lang
-
-                    t = tvdb_api.Tvdb(**ltvdb_api_parms)
-                else:
-                    t = tvapi
-                myEp = t[self.show.tvdbid][season][episode]
-            else:
-                myEp = cachedSeason[episode]
-
-        except (tvdb_exceptions.tvdb_error, IOError), e:
-            logger.log(u"TVDB threw up an error: "+ex(e), logger.DEBUG)
-            # if the episode is already valid just log it, if not throw it up
-            if self.name:
-                logger.log(u"TVDB timed out but we have enough info from other sources, allowing the error", logger.DEBUG)
-                return
-            else:
-                logger.log(u"TVDB timed out, unable to create the episode", logger.ERROR)
-                return False
-        except (tvdb_exceptions.tvdb_episodenotfound, tvdb_exceptions.tvdb_seasonnotfound):
-            logger.log(u"Unable to find the episode on tvdb... has it been removed? Should I delete from db?", logger.DEBUG)
-            # if I'm no longer on TVDB but I once was then delete myself from the DB
-            if self.tvdbid != -1:
-                self.deleteEpisode()
-            return
-
-
-        if not myEp["firstaired"] or myEp["firstaired"] == "0000-00-00":
-            myEp["firstaired"] = str(datetime.date.fromordinal(1))
-
-        if myEp["episodename"] == None or myEp["episodename"] == "":
-            logger.log(u"This episode ("+self.show.name+" - "+str(season)+"x"+str(episode)+") has no name on TVDB")
-            # if I'm incomplete on TVDB but I once was complete then just delete myself from the DB for now
-            if self.tvdbid != -1:
-                self.deleteEpisode()
-            return False
-
-        #NAMEIT logger.log(u"BBBBBBBB from " + str(self.season)+"x"+str(self.episode) + " -" +self.name+" to "+myEp["episodename"])
-        self.name = myEp["episodename"]
-        self.season = season
-        self.episode = episode
-        tmp_description = myEp["overview"]
-        if tmp_description == None:
-            self.description = ""
-        else:
-            self.description = tmp_description
-        rawAirdate = [int(x) for x in myEp["firstaired"].split("-")]
-        try:
-            self.airdate = datetime.date(rawAirdate[0], rawAirdate[1], rawAirdate[2])
-        except ValueError:
-            logger.log(u"Malformed air date retrieved from TVDB ("+self.show.name+" - "+str(season)+"x"+str(episode)+")", logger.ERROR)
-            # if I'm incomplete on TVDB but I once was complete then just delete myself from the DB for now
-            if self.tvdbid != -1:
-                self.deleteEpisode()
-            return False
-        
-        #early conversion to int so that episode doesn't get marked dirty
-        self.tvdbid = int(myEp["id"])
-        
-        #don't update show status if show dir is missing, unless missing show dirs are created during post-processing
-        if not ek.ek(os.path.isdir, self.show._location) and not sickbeard.CREATE_MISSING_SHOW_DIRS:
-            logger.log(u"The show dir is missing, not bothering to change the episode statuses since it'd probably be invalid")
-            return
-
-        logger.log(str(self.show.tvdbid) + ": Setting status for " + str(season) + "x" + str(episode) + " based on status " + str(self.status) + " and existence of " + self.location, logger.DEBUG)
-
-        if not ek.ek(os.path.isfile, self.location):
-
-            # if we don't have the file
-            if self.airdate >= datetime.date.today() and self.status not in Quality.SNATCHED + Quality.SNATCHED_PROPER:
-                # and it hasn't aired yet set the status to UNAIRED
-                logger.log(u"Episode airs in the future, changing status from " + str(self.status) + " to " + str(UNAIRED), logger.DEBUG)
-                self.status = UNAIRED
-            # if there's no airdate then set it to skipped (and respect ignored)
-            elif self.airdate == datetime.date.fromordinal(1):
-                if self.status == IGNORED:
-                    logger.log(u"Episode has no air date, but it's already marked as ignored", logger.DEBUG)
-                else:
-                    logger.log(u"Episode has no air date, automatically marking it skipped", logger.DEBUG)
-                    self.status = SKIPPED
-            # if we don't have the file and the airdate is in the past
-            else:
-                if self.status == UNAIRED:
-                    self.status = WANTED
-
-                # if we somehow are still UNKNOWN then just skip it
-                elif self.status == UNKNOWN:
-                    self.status = SKIPPED
-
-                else:
-                    logger.log(u"Not touching status because we have no ep file, the airdate is in the past, and the status is "+str(self.status), logger.DEBUG)
-
-        # if we have a media file then it's downloaded
-        elif sickbeard.helpers.isMediaFile(self.location):
-            # leave propers alone, you have to either post-process them or manually change them back
-            if self.status not in Quality.SNATCHED_PROPER + Quality.DOWNLOADED + Quality.SNATCHED + [ARCHIVED]:
-                logger.log(u"5 Status changes from " + str(self.status) + " to " + str(Quality.statusFromName(self.location)), logger.DEBUG)
-                self.status = Quality.statusFromName(self.location)
-
-        # shouldn't get here probably
-        else:
-            logger.log(u"6 Status changes from " + str(self.status) + " to " + str(UNKNOWN), logger.DEBUG)
-            self.status = UNKNOWN
-
-
-        # hasnfo, hastbn, status?
-
-
-    def loadFromNFO(self, location):
-
-        if not os.path.isdir(self.show._location):
-            logger.log(str(self.show.tvdbid) + ": The show dir is missing, not bothering to try loading the episode NFO")
-            return
-
-        logger.log(str(self.show.tvdbid) + ": Loading episode details from the NFO file associated with " + location, logger.DEBUG)
-
-        self.location = location
-
-        if self.location != "":
-
-            if self.status == UNKNOWN:
-                if sickbeard.helpers.isMediaFile(self.location):
-                    logger.log(u"7 Status changes from " + str(self.status) + " to " + str(Quality.statusFromName(self.location)), logger.DEBUG)
-                    self.status = Quality.statusFromName(self.location)
-
-            nfoFile = sickbeard.helpers.replaceExtension(self.location, "nfo")
-            logger.log(str(self.show.tvdbid) + ": Using NFO name " + nfoFile, logger.DEBUG)
-
-            if ek.ek(os.path.isfile, nfoFile):
-                try:
-                    showXML = etree.ElementTree(file = nfoFile)
-                except (SyntaxError, ValueError), e:
-                    logger.log(u"Error loading the NFO, backing up the NFO and skipping for now: " + ex(e), logger.ERROR) #TODO: figure out what's wrong and fix it
-                    try:
-                        ek.ek(os.rename, nfoFile, nfoFile + ".old")
-                    except Exception, e:
-                        logger.log(u"Failed to rename your episode's NFO file - you need to delete it or fix it: " + ex(e), logger.ERROR)
-                    raise exceptions.NoNFOException("Error in NFO format")
-
-                for epDetails in showXML.getiterator('episodedetails'):
-                    if epDetails.findtext('season') == None or int(epDetails.findtext('season')) != self.season or \
-                       epDetails.findtext('episode') == None or int(epDetails.findtext('episode')) != self.episode:
-                        logger.log(str(self.show.tvdbid) + ": NFO has an <episodedetails> block for a different episode - wanted " + str(self.season) + "x" + str(self.episode) + " but got " + str(epDetails.findtext('season')) + "x" + str(epDetails.findtext('episode')), logger.DEBUG)
-                        continue
-
-                    if epDetails.findtext('title') == None or epDetails.findtext('aired') == None:
-                        raise exceptions.NoNFOException("Error in NFO format (missing episode title or airdate)")
-
-                    self.name = epDetails.findtext('title')
-                    self.episode = int(epDetails.findtext('episode'))
-                    self.season = int(epDetails.findtext('season'))
-
-                    self.description = epDetails.findtext('plot')
-                    if self.description == None:
-                        self.description = ""
-
-                    if epDetails.findtext('aired'):
-                        rawAirdate = [int(x) for x in epDetails.findtext('aired').split("-")]
-                        self.airdate = datetime.date(rawAirdate[0], rawAirdate[1], rawAirdate[2])
-                    else:
-                        self.airdate = datetime.date.fromordinal(1)
-
-                    self.hasnfo = True
-            else:
-                self.hasnfo = False
-
-            if ek.ek(os.path.isfile, sickbeard.helpers.replaceExtension(nfoFile, "tbn")):
-                self.hastbn = True
-            else:
-                self.hastbn = False
-
-    def __str__ (self):
-
-        toReturn = ""
-        toReturn += str(self.show.name) + " - " + str(self.season) + "x" + str(self.episode) + " - " + str(self.name) + "\n"
-        toReturn += "location: " + str(self.location) + "\n"
-        toReturn += "description: " + str(self.description) + "\n"
-        toReturn += "subtitles: " + str(",".join(self.subtitles)) + "\n"
-        toReturn += "subtitles_searchcount: " + str(self.subtitles_searchcount) + "\n"
-        toReturn += "subtitles_lastsearch: " + str(self.subtitles_lastsearch) + "\n"
-        toReturn += "airdate: " + str(self.airdate.toordinal()) + " (" + str(self.airdate) + ")\n"
-        toReturn += "hasnfo: " + str(self.hasnfo) + "\n"
-        toReturn += "hastbn: " + str(self.hastbn) + "\n"
-        toReturn += "status: " + str(self.status) + "\n"
-        return toReturn
-
-    def createMetaFiles(self, force=False):
-
-        if not ek.ek(os.path.isdir, self.show._location):
-            logger.log(str(self.show.tvdbid) + ": The show dir is missing, not bothering to try to create metadata")
-            return
-
-        self.createNFO(force)
-        self.createThumbnail(force)
-
-        if self.checkForMetaFiles():
-            self.saveToDB()
-
-    def createNFO(self, force=False):
-
-        result = False
-
-        for cur_provider in sickbeard.metadata_provider_dict.values():
-            result = cur_provider.create_episode_metadata(self) or result
-
-        return result
-
-    def createThumbnail(self, force=False):
-
-        result = False
-
-        for cur_provider in sickbeard.metadata_provider_dict.values():
-            result = cur_provider.create_episode_thumb(self) or result
-
-        return result
-
-    def deleteEpisode(self):
-
-        logger.log(u"Deleting "+self.show.name+" "+str(self.season)+"x"+str(self.episode)+" from the DB", logger.DEBUG)
-
-        # remove myself from the show dictionary
-        if self.show.getEpisode(self.season, self.episode, noCreate=True) == self:
-            logger.log(u"Removing myself from my show's list", logger.DEBUG)
-            del self.show.episodes[self.season][self.episode]
-
-        # delete myself from the DB
-        logger.log(u"Deleting myself from the database", logger.DEBUG)
-        myDB = db.DBConnection()
-        sql = "DELETE FROM tv_episodes WHERE showid="+str(self.show.tvdbid)+" AND season="+str(self.season)+" AND episode="+str(self.episode)
-        myDB.action(sql)
-
-        raise exceptions.EpisodeDeletedException()
-
-    def saveToDB(self, forceSave=False):
-        """
-        Saves this episode to the database if any of its data has been changed since the last save.
-        
-        forceSave: If True it will save to the database even if no data has been changed since the
-                    last save (aka if the record is not dirty).
-        """
-        
-        if not self.dirty and not forceSave:
-            logger.log(str(self.show.tvdbid) + ": Not saving episode to db - record is not dirty", logger.DEBUG)
-            return
-
-        logger.log(str(self.show.tvdbid) + ": Saving episode details to database", logger.DEBUG)
-
-        logger.log(u"STATUS IS " + str(self.status), logger.DEBUG)
-
-        myDB = db.DBConnection()
-        
-        newValueDict = {"tvdbid": self.tvdbid,
-                        "name": self.name,
-                        "description": self.description,
-                        "subtitles": ",".join([sub for sub in self.subtitles]),
-                        "subtitles_searchcount": self.subtitles_searchcount,
-                        "subtitles_lastsearch": self.subtitles_lastsearch,
-                        "airdate": self.airdate.toordinal(),
-                        "hasnfo": self.hasnfo,
-                        "hastbn": self.hastbn,
-                        "status": self.status,
-                        "location": self.location,
-                        "file_size": self.file_size,
-                        "release_name": self.release_name,
-                        "is_proper": self.is_proper}
-        controlValueDict = {"showid": self.show.tvdbid,
-                            "season": self.season,
-                            "episode": self.episode}
-
-        # use a custom update/insert method to get the data into the DB
-        myDB.upsert("tv_episodes", newValueDict, controlValueDict)
-
-    def fullPath (self):
-        if self.location == None or self.location == "":
-            return None
-        else:
-            return ek.ek(os.path.join, self.show.location, self.location)
-
-    def prettyName(self):
-        """
-        Returns the name of this episode in a "pretty" human-readable format. Used for logging
-        and notifications and such.
-        
-        Returns: A string representing the episode's name and season/ep numbers 
-        """
-
-        return self._format_pattern('%SN - %Sx%0E - %EN')
-
-    def _ep_name(self):
-        """
-        Returns the name of the episode to use during renaming. Combines the names of related episodes.
-        Eg. "Ep Name (1)" and "Ep Name (2)" becomes "Ep Name"
-            "Ep Name" and "Other Ep Name" becomes "Ep Name & Other Ep Name"
-        """
-        
-        multiNameRegex = "(.*) \(\d\)"
-
-        self.relatedEps = sorted(self.relatedEps, key=lambda x: x.episode)
-
-        if len(self.relatedEps) == 0:
-            goodName = self.name
-
-        else:
-            goodName = ''
-
-            singleName = True
-            curGoodName = None
-
-            for curName in [self.name] + [x.name for x in self.relatedEps]:
-                match = re.match(multiNameRegex, curName)
-                if not match:
-                    singleName = False
-                    break
-
-                if curGoodName == None:
-                    curGoodName = match.group(1)
-                elif curGoodName != match.group(1):
-                    singleName = False
-                    break
-
-            if singleName:
-                goodName = curGoodName
-            else:
-                goodName = self.name
-                for relEp in self.relatedEps:
-                    goodName += " & " + relEp.name
-
-        return goodName
-
-    def _replace_map(self):
-        """
-        Generates a replacement map for this episode which maps all possible custom naming patterns to the correct
-        value for this episode.
-        
-        Returns: A dict with patterns as the keys and their replacement values as the values.
-        """
-        
-        ep_name = self._ep_name()
-        
-        def dot(name):
-            return helpers.sanitizeSceneName(name)
-        
-        def us(name):
-            return re.sub('[ -]','_', name)
-
-        def release_name(name):
-            if name and name.lower().endswith('.nzb'):
-                name = name.rpartition('.')[0]
-            return name
-
-        def release_group(name):
-            if not name:
-                return ''
-
-            np = NameParser(name)
-
-            try:
-                parse_result = np.parse(name)
-            except InvalidNameException, e:
-                logger.log(u"Unable to get parse release_group: "+ex(e), logger.DEBUG)
-                return ''
-
-            if not parse_result.release_group:
-                return ''
-            return parse_result.release_group
-
-        epStatus, epQual = Quality.splitCompositeStatus(self.status) #@UnusedVariable
-
-        if sickbeard.NAMING_STRIP_YEAR:
-            show_name = re.sub("\(\d+\)$", "", self.show.name).rstrip()
-        else:
-            show_name = self.show.name 
-        
-        return {
-                   '%SN': show_name,
-                   '%S.N': dot(show_name),
-                   '%S_N': us(show_name),
-                   '%EN': ep_name,
-                   '%E.N': dot(ep_name),
-                   '%E_N': us(ep_name),
-                   '%QN': Quality.qualityStrings[epQual],
-                   '%Q.N': dot(Quality.qualityStrings[epQual]),
-                   '%Q_N': us(Quality.qualityStrings[epQual]),
-                   '%S': str(self.season),
-                   '%0S': '%02d' % self.season,
-                   '%E': str(self.episode),
-                   '%0E': '%02d' % self.episode,
-                   '%RN': release_name(self.release_name),
-                   '%RG': release_group(self.release_name),
-                   '%AD': str(self.airdate).replace('-', ' '),
-                   '%A.D': str(self.airdate).replace('-', '.'),
-                   '%A_D': us(str(self.airdate)),
-                   '%A-D': str(self.airdate),
-                   '%Y': str(self.airdate.year),
-                   '%M': str(self.airdate.month),
-                   '%D': str(self.airdate.day),
-                   '%0M': '%02d' % self.airdate.month,
-                   '%0D': '%02d' % self.airdate.day,
-                   '%RT': "PROPER" if self.is_proper else "",
-                   }
-
-    def _format_string(self, pattern, replace_map):
-        """
-        Replaces all template strings with the correct value
-        """
-
-        result_name = pattern
-
-        # do the replacements
-        for cur_replacement in sorted(replace_map.keys(), reverse=True):
-            result_name = result_name.replace(cur_replacement, helpers.sanitizeFileName(replace_map[cur_replacement]))
-            result_name = result_name.replace(cur_replacement.lower(), helpers.sanitizeFileName(replace_map[cur_replacement].lower()))
-
-        return result_name
-
-    def _format_pattern(self, pattern=None, multi=None):
-        """
-        Manipulates an episode naming pattern and then fills the template in
-        """
-        
-        if pattern == None:
-            pattern = sickbeard.NAMING_PATTERN
-        
-        if multi == None:
-            multi = sickbeard.NAMING_MULTI_EP
-        
-        replace_map = self._replace_map()
-
-        result_name = pattern
-        
-        # if there's no release group then replace it with a reasonable facsimile
-        if not replace_map['%RN']:
-            if self.show.air_by_date:
-                result_name = result_name.replace('%RN', '%S.N.%A.D.%E.N-SiCKBEARD')
-                result_name = result_name.replace('%rn', '%s.n.%A.D.%e.n-sickbeard')
-            else:
-                result_name = result_name.replace('%RN', '%S.N.S%0SE%0E.%E.N-SiCKBEARD')
-                result_name = result_name.replace('%rn', '%s.n.s%0se%0e.%e.n-sickbeard')
-
-            result_name = result_name.replace('%RG', 'SICKBEARD')
-            result_name = result_name.replace('%rg', 'sickbeard')
-            logger.log(u"Episode has no release name, replacing it with a generic one: "+result_name, logger.DEBUG)
-        
-        # split off ep name part only
-        name_groups = re.split(r'[\\/]', result_name)
-        
-        # figure out the double-ep numbering style for each group, if applicable
-        for cur_name_group in name_groups:
-        
-            season_format = sep = ep_sep = ep_format = None
-        
-            season_ep_regex = '''
-                                (?P<pre_sep>[ _.-]*)
-                                ((?:s(?:eason|eries)?\s*)?%0?S(?![._]?N))
-                                (.*?)
-                                (%0?E(?![._]?N))
-                                (?P<post_sep>[ _.-]*)
-                              '''
-            ep_only_regex = '(E?%0?E(?![._]?N))'
-        
-            # try the normal way
-            season_ep_match = re.search(season_ep_regex, cur_name_group, re.I|re.X)
-            ep_only_match = re.search(ep_only_regex, cur_name_group, re.I|re.X)
-            
-            # if we have a season and episode then collect the necessary data
-            if season_ep_match:
-                season_format = season_ep_match.group(2)
-                ep_sep = season_ep_match.group(3)
-                ep_format = season_ep_match.group(4)
-                sep = season_ep_match.group('pre_sep')
-                if not sep:
-                    sep = season_ep_match.group('post_sep')
-                if not sep:
-                    sep = ' '
-
-                # force 2-3-4 format if they chose to extend
-                if multi in (NAMING_EXTEND, NAMING_LIMITED_EXTEND):
-                    ep_sep = '-'
-                
-                regex_used = season_ep_regex
-
-            # if there's no season then there's not much choice so we'll just force them to use 03-04-05 style
-            elif ep_only_match:
-                season_format = ''
-                ep_sep = '-'
-                ep_format = ep_only_match.group(1)
-                sep = ''
-                regex_used = ep_only_regex
-
-            else:
-                continue
-
-            # we need at least this much info to continue
-            if not ep_sep or not ep_format:
-                continue
-            
-            # start with the ep string, eg. E03
-            ep_string = self._format_string(ep_format.upper(), replace_map)
-            for other_ep in self.relatedEps:
-                
-                # for limited extend we only append the last ep
-                if multi == NAMING_LIMITED_EXTEND and other_ep != self.relatedEps[-1]:
-                    continue
-                
-                elif multi == NAMING_DUPLICATE:
-                    # add " - S01"
-                    ep_string += sep + season_format
-                
-                elif multi == NAMING_SEPARATED_REPEAT:
-                    ep_string += sep
-
-                # add "E04"
-                ep_string += ep_sep
-                
-                if multi == NAMING_LIMITED_EXTEND_E_PREFIXED:
-                    ep_string += 'E'
-                
-                ep_string += other_ep._format_string(ep_format.upper(), other_ep._replace_map())
-
-            if season_ep_match:
-                regex_replacement = r'\g<pre_sep>\g<2>\g<3>' + ep_string + r'\g<post_sep>'
-            elif ep_only_match:
-                regex_replacement = ep_string
-
-            # fill out the template for this piece and then insert this piece into the actual pattern
-            cur_name_group_result = re.sub('(?i)(?x)'+regex_used, regex_replacement, cur_name_group)
-            #cur_name_group_result = cur_name_group.replace(ep_format, ep_string)
-            #logger.log(u"found "+ep_format+" as the ep pattern using "+regex_used+" and replaced it with "+regex_replacement+" to result in "+cur_name_group_result+" from "+cur_name_group, logger.DEBUG)
-            result_name = result_name.replace(cur_name_group, cur_name_group_result)
-
-        result_name = self._format_string(result_name, replace_map)
-        
-        logger.log(u"formatting pattern: "+pattern+" -> "+result_name, logger.DEBUG)
-        
-        return result_name
-
-    def proper_path(self):
-        """    
-        Figures out the path where this episode SHOULD live according to the renaming rules, relative from the show dir
-        """
-        
-        result = self.formatted_filename()
-
-        # if they want us to flatten it and we're allowed to flatten it then we will
-        if self.show.flatten_folders and not sickbeard.NAMING_FORCE_FOLDERS:
-            return result
-        
-        # if not we append the folder on and use that
-        else:
-            result = ek.ek(os.path.join, self.formatted_dir(), result)
-        
-        return result
-        
-
-    def formatted_dir(self, pattern=None, multi=None):
-        """
-        Just the folder name of the episode
-        """
-
-        if pattern == None:
-            # we only use ABD if it's enabled, this is an ABD show, AND this is not a multi-ep
-            if self.show.air_by_date and sickbeard.NAMING_CUSTOM_ABD and not self.relatedEps:
-                pattern = sickbeard.NAMING_ABD_PATTERN
-            else:
-                pattern = sickbeard.NAMING_PATTERN
-        
-        # split off the dirs only, if they exist
-        name_groups = re.split(r'[\\/]', pattern)
-        
-        if len(name_groups) == 1:
-            return ''
-        else:
-            return self._format_pattern(os.sep.join(name_groups[:-1]), multi)
-
-
-    def formatted_filename(self, pattern=None, multi=None):
-        """
-        Just the filename of the episode, formatted based on the naming settings
-        """
-        
-        if pattern == None:
-            # we only use ABD if it's enabled, this is an ABD show, AND this is not a multi-ep
-            if self.show.air_by_date and sickbeard.NAMING_CUSTOM_ABD and not self.relatedEps:
-                pattern = sickbeard.NAMING_ABD_PATTERN
-            else:
-                pattern = sickbeard.NAMING_PATTERN
-            
-        # split off the filename only, if they exist
-        name_groups = re.split(r'[\\/]', pattern)
-        
-        return self._format_pattern(name_groups[-1], multi)
-
-    def rename(self):
-        """
-        Renames an episode file and all related files to the location and filename as specified
-        in the naming settings.
-        """
-
-        proper_path = self.proper_path()
-        absolute_proper_path = ek.ek(os.path.join, self.show.location, proper_path)
-        absolute_current_path_no_ext, file_ext = os.path.splitext(self.location)
-        related_subs = []
-        
-        current_path = absolute_current_path_no_ext
-
-        if absolute_current_path_no_ext.startswith(self.show.location):
-            current_path = absolute_current_path_no_ext[len(self.show.location):]
-
-        logger.log(u"Renaming/moving episode from the base path " + self.location + " to " + absolute_proper_path, logger.DEBUG)
-
-        # if it's already named correctly then don't do anything
-        if proper_path == current_path:
-            logger.log(str(self.tvdbid) + ": File " + self.location + " is already named correctly, skipping", logger.DEBUG)
-            return
-
-        related_files = postProcessor.PostProcessor(self.location)._list_associated_files(self.location)
-
-        if self.show.subtitles and sickbeard.SUBTITLES_DIR != '':
-            related_subs = postProcessor.PostProcessor(self.location)._list_associated_files(sickbeard.SUBTITLES_DIR, subtitles_only=True)
-            absolute_proper_subs_path = ek.ek(os.path.join, sickbeard.SUBTITLES_DIR, self.formatted_filename())
-            
-        logger.log(u"Files associated to " + self.location + ": " + str(related_files), logger.DEBUG)
-
-        # move the ep file
-        result = helpers.rename_ep_file(self.location, absolute_proper_path)
-
-        # move related files
-        for cur_related_file in related_files:
-            cur_result = helpers.rename_ep_file(cur_related_file, absolute_proper_path)
-            if cur_result == False:
-                logger.log(str(self.tvdbid) + ": Unable to rename file " + cur_related_file, logger.ERROR)
-
-        for cur_related_sub in related_subs:
-            cur_result = helpers.rename_ep_file(cur_related_sub, absolute_proper_subs_path)
-            if cur_result == False:
-                logger.log(str(self.tvdbid) + ": Unable to rename file " + cur_related_sub, logger.ERROR)
-
-        # save the ep
-        with self.lock:
-            if result != False:
-                self.location = absolute_proper_path + file_ext
-                for relEp in self.relatedEps:
-                    relEp.location = absolute_proper_path + file_ext
-
-        # in case something changed with the metadata just do a quick check
-        for curEp in [self] + self.relatedEps:
-            curEp.checkForMetaFiles()
-
-        # save any changes to the database
-        with self.lock:
-            self.saveToDB()
-            for relEp in self.relatedEps:
-                relEp.saveToDB()
+# Author: Nic Wolfe <nic@wolfeden.ca>
+# URL: http://code.google.com/p/sickbeard/
+#
+# This file is part of Sick Beard.
+#
+# Sick Beard is free software: you can redistribute it and/or modify
+# it under the terms of the GNU General Public License as published by
+# the Free Software Foundation, either version 3 of the License, or
+# (at your option) any later version.
+#
+# Sick Beard is distributed in the hope that it will be useful,
+# but WITHOUT ANY WARRANTY; without even the implied warranty of
+# MERCHANTABILITY or FITNESS FOR A PARTICULAR PURPOSE.  See the
+# GNU General Public License for more details.
+#
+# You should have received a copy of the GNU General Public License
+# along with Sick Beard.  If not, see <http://www.gnu.org/licenses/>.
+
+from __future__ import with_statement
+
+import os.path
+import datetime
+import threading
+import re
+import glob
+import traceback
+
+import sickbeard
+
+import xml.etree.cElementTree as etree
+
+from name_parser.parser import NameParser, InvalidNameException
+
+from lib import subliminal
+
+from lib.tvdb_api import tvdb_api, tvdb_exceptions
+
+from lib.imdb import imdb
+
+from sickbeard import db
+from sickbeard import helpers, exceptions, logger
+from sickbeard.exceptions import ex
+from sickbeard import tvrage
+from sickbeard import image_cache
+from sickbeard import notifiers
+from sickbeard import postProcessor
+from sickbeard import subtitles
+from sickbeard import history
+
+from sickbeard import encodingKludge as ek
+
+from common import Quality, Overview
+from common import DOWNLOADED, SNATCHED, SNATCHED_PROPER, ARCHIVED, IGNORED, UNAIRED, WANTED, SKIPPED, UNKNOWN
+from common import NAMING_DUPLICATE, NAMING_EXTEND, NAMING_LIMITED_EXTEND, NAMING_SEPARATED_REPEAT, NAMING_LIMITED_EXTEND_E_PREFIXED
+
+
+class TVShow(object):
+
+    def __init__ (self, tvdbid, lang=""):
+
+        self.tvdbid = tvdbid
+
+        self._location = ""
+        self.name = ""
+        self.tvrid = 0
+        self.tvrname = ""
+        self.imdbid = "" 
+        self.network = ""
+        self.genre = ""
+        self.runtime = 0
+        self.imdb_info = {}
+        self.quality = int(sickbeard.QUALITY_DEFAULT)
+        self.flatten_folders = int(sickbeard.FLATTEN_FOLDERS_DEFAULT)
+
+        self.status = ""
+        self.airs = ""
+        self.startyear = 0
+        self.paused = 0
+        self.air_by_date = 0
+        self.subtitles = int(sickbeard.SUBTITLES_DEFAULT)
+        self.lang = lang
+
+        self.lock = threading.Lock()
+        self._isDirGood = False
+
+        self.episodes = {}
+        
+        otherShow = helpers.findCertainShow(sickbeard.showList, self.tvdbid)
+        if otherShow != None:
+            raise exceptions.MultipleShowObjectsException("Can't create a show if it already exists")
+
+        self.loadFromDB()
+
+        self.saveToDB()
+
+    def _getLocation(self):
+        # no dir check needed if missing show dirs are created during post-processing
+        if sickbeard.CREATE_MISSING_SHOW_DIRS:
+            return self._location
+        
+        if ek.ek(os.path.isdir, self._location):
+            return self._location
+        else:
+            raise exceptions.ShowDirNotFoundException("Show folder doesn't exist, you shouldn't be using it")
+
+        if self._isDirGood:
+            return self._location
+        else:
+            raise exceptions.NoNFOException("Show folder doesn't exist, you shouldn't be using it")
+
+    def _setLocation(self, newLocation):
+        logger.log(u"Setter sets location to " + newLocation, logger.DEBUG)
+        # Don't validate dir if user wants to add shows without creating a dir
+        if sickbeard.ADD_SHOWS_WO_DIR or ek.ek(os.path.isdir, newLocation):
+            self._location = newLocation
+            self._isDirGood = True
+        else:
+            raise exceptions.NoNFOException("Invalid folder for the show!")
+
+    location = property(_getLocation, _setLocation)
+
+    # delete references to anything that's not in the internal lists
+    def flushEpisodes(self):
+
+        for curSeason in self.episodes:
+            for curEp in self.episodes[curSeason]:
+                myEp = self.episodes[curSeason][curEp]
+                self.episodes[curSeason][curEp] = None
+                del myEp
+
+    def getAllEpisodes(self, season=None, has_location=False):
+
+        myDB = db.DBConnection()
+
+        sql_selection = "SELECT season, episode, "
+
+        # subselection to detect multi-episodes early, share_location > 0
+        sql_selection = sql_selection + " (SELECT COUNT (*) FROM tv_episodes WHERE showid = tve.showid AND season = tve.season AND location != '' AND location = tve.location AND episode != tve.episode) AS share_location "
+
+        sql_selection = sql_selection + " FROM tv_episodes tve WHERE showid = " + str(self.tvdbid)
+
+        if season is not None:
+            sql_selection = sql_selection + " AND season = " + str(season)
+        if has_location:
+            sql_selection = sql_selection + " AND location != '' "
+
+        # need ORDER episode ASC to rename multi-episodes in order S01E01-02
+        sql_selection = sql_selection + " ORDER BY season ASC, episode ASC"
+
+        results = myDB.select(sql_selection)
+
+        ep_list = []
+        for cur_result in results:
+            cur_ep = self.getEpisode(int(cur_result["season"]), int(cur_result["episode"]))
+            if cur_ep:
+                if cur_ep.location:
+                    # if there is a location, check if it's a multi-episode (share_location > 0) and put them in relatedEps
+                    if cur_result["share_location"] > 0:
+                        related_eps_result = myDB.select("SELECT * FROM tv_episodes WHERE showid = ? AND season = ? AND location = ? AND episode != ? ORDER BY episode ASC", [self.tvdbid, cur_ep.season, cur_ep.location, cur_ep.episode])
+                        for cur_related_ep in related_eps_result:
+                            related_ep = self.getEpisode(int(cur_related_ep["season"]), int(cur_related_ep["episode"]))
+                            if related_ep not in cur_ep.relatedEps:
+                                cur_ep.relatedEps.append(related_ep)
+                ep_list.append(cur_ep)
+
+        return ep_list
+
+
+    def getEpisode(self, season, episode, file=None, noCreate=False):
+
+        #return TVEpisode(self, season, episode)
+
+        if not season in self.episodes:
+            self.episodes[season] = {}
+
+        ep = None
+
+        if not episode in self.episodes[season] or self.episodes[season][episode] == None:
+            if noCreate:
+                return None
+
+            logger.log(str(self.tvdbid) + ": An object for episode " + str(season) + "x" + str(episode) + " didn't exist in the cache, trying to create it", logger.DEBUG)
+
+            if file != None:
+                ep = TVEpisode(self, season, episode, file)
+            else:
+                ep = TVEpisode(self, season, episode)
+
+            if ep != None:
+                self.episodes[season][episode] = ep
+
+        return self.episodes[season][episode]
+
+    def writeShowNFO(self):
+
+        result = False
+
+        if not ek.ek(os.path.isdir, self._location):
+            logger.log(str(self.tvdbid) + u": Show dir doesn't exist, skipping NFO generation")
+            return False
+
+        for cur_provider in sickbeard.metadata_provider_dict.values():
+            result = cur_provider.create_show_metadata(self) or result
+
+        return result
+
+    def writeMetadata(self, show_only=False):
+
+        if not ek.ek(os.path.isdir, self._location):
+            logger.log(str(self.tvdbid) + u": Show dir doesn't exist, skipping NFO generation")
+            return
+
+        self.getImages()
+
+        self.writeShowNFO()
+        
+        if not show_only:
+            self.writeEpisodeNFOs()
+
+    def writeEpisodeNFOs (self):
+
+        if not ek.ek(os.path.isdir, self._location):
+            logger.log(str(self.tvdbid) + ": Show dir doesn't exist, skipping NFO generation")
+            return
+
+        logger.log(str(self.tvdbid) + ": Writing NFOs for all episodes")
+
+        myDB = db.DBConnection()
+        sqlResults = myDB.select("SELECT * FROM tv_episodes WHERE showid = ? AND location != ''", [self.tvdbid])
+
+        for epResult in sqlResults:
+            logger.log(str(self.tvdbid) + ": Retrieving/creating episode " + str(epResult["season"]) + "x" + str(epResult["episode"]), logger.DEBUG)
+            curEp = self.getEpisode(epResult["season"], epResult["episode"])
+            curEp.createMetaFiles()
+
+
+    # find all media files in the show folder and create episodes for as many as possible
+    def loadEpisodesFromDir (self):
+
+        if not ek.ek(os.path.isdir, self._location):
+            logger.log(str(self.tvdbid) + ": Show dir doesn't exist, not loading episodes from disk")
+            return
+
+        logger.log(str(self.tvdbid) + ": Loading all episodes from the show directory " + self._location)
+
+        # get file list
+        mediaFiles = helpers.listMediaFiles(self._location)
+
+        # create TVEpisodes from each media file (if possible)
+        for mediaFile in mediaFiles:
+
+            curEpisode = None
+
+            logger.log(str(self.tvdbid) + ": Creating episode from " + mediaFile, logger.DEBUG)
+            try:
+                curEpisode = self.makeEpFromFile(ek.ek(os.path.join, self._location, mediaFile))
+            except (exceptions.ShowNotFoundException, exceptions.EpisodeNotFoundException), e:
+                logger.log(u"Episode "+mediaFile+" returned an exception: "+ex(e), logger.ERROR)
+                continue
+            except exceptions.EpisodeDeletedException:
+                logger.log(u"The episode deleted itself when I tried making an object for it", logger.DEBUG)
+
+            if curEpisode is None:
+                continue
+
+            # see if we should save the release name in the db
+            ep_file_name = ek.ek(os.path.basename, curEpisode.location)
+            ep_file_name = ek.ek(os.path.splitext, ep_file_name)[0]
+            
+            parse_result = None
+            try:
+                np = NameParser(False)
+                parse_result = np.parse(ep_file_name)
+            except InvalidNameException:
+                pass
+        
+            if not ' ' in ep_file_name and parse_result and parse_result.release_group:
+                logger.log(u"Name " + ep_file_name + " gave release group of " + parse_result.release_group + ", seems valid", logger.DEBUG)
+                curEpisode.release_name = ep_file_name
+
+            # store the reference in the show
+            if curEpisode != None:
+                if self.subtitles:
+                    try:
+                        curEpisode.refreshSubtitles()
+                    except:
+                        logger.log(str(self.tvdbid) + ": Could not refresh subtitles", logger.ERROR)
+                        logger.log(traceback.format_exc(), logger.DEBUG)
+                curEpisode.saveToDB()
+                
+
+    def loadEpisodesFromDB(self):
+
+        logger.log(u"Loading all episodes from the DB")
+
+        myDB = db.DBConnection()
+        sql = "SELECT * FROM tv_episodes WHERE showid = ?"
+        sqlResults = myDB.select(sql, [self.tvdbid])
+
+        scannedEps = {}
+
+        ltvdb_api_parms = sickbeard.TVDB_API_PARMS.copy()
+
+        if self.lang:
+            ltvdb_api_parms['language'] = self.lang
+
+        t = tvdb_api.Tvdb(**ltvdb_api_parms)
+
+        cachedShow = t[self.tvdbid]
+        cachedSeasons = {}
+
+        for curResult in sqlResults:
+
+            deleteEp = False
+                    
+            curSeason = int(curResult["season"])
+            curEpisode = int(curResult["episode"])
+            if curSeason not in cachedSeasons:
+                try:
+                    cachedSeasons[curSeason] = cachedShow[curSeason]
+                except tvdb_exceptions.tvdb_seasonnotfound, e:
+                    logger.log(u"Error when trying to load the episode from TVDB: "+e.message, logger.WARNING)
+                    deleteEp = True
+
+            if not curSeason in scannedEps:
+                scannedEps[curSeason] = {}
+
+            logger.log(u"Loading episode "+str(curSeason)+"x"+str(curEpisode)+" from the DB", logger.DEBUG)
+
+            try:
+                curEp = self.getEpisode(curSeason, curEpisode)
+                
+                # if we found out that the ep is no longer on TVDB then delete it from our database too
+                if deleteEp:
+                    curEp.deleteEpisode()
+                
+                curEp.loadFromDB(curSeason, curEpisode)
+                curEp.loadFromTVDB(tvapi=t, cachedSeason=cachedSeasons[curSeason])
+                scannedEps[curSeason][curEpisode] = True
+            except exceptions.EpisodeDeletedException:
+                logger.log(u"Tried loading an episode from the DB that should have been deleted, skipping it", logger.DEBUG)
+                continue
+
+        return scannedEps
+
+
+    def loadEpisodesFromTVDB(self, cache=True):
+
+        # There's gotta be a better way of doing this but we don't wanna
+        # change the cache value elsewhere
+        ltvdb_api_parms = sickbeard.TVDB_API_PARMS.copy()
+
+        if not cache:
+            ltvdb_api_parms['cache'] = False
+
+        if self.lang:
+            ltvdb_api_parms['language'] = self.lang
+
+        try:
+            t = tvdb_api.Tvdb(**ltvdb_api_parms)
+            showObj = t[self.tvdbid]
+        except tvdb_exceptions.tvdb_error:
+            logger.log(u"TVDB timed out, unable to update episodes from TVDB", logger.ERROR)
+            return None
+
+        logger.log(str(self.tvdbid) + ": Loading all episodes from theTVDB...")
+
+        scannedEps = {}
+
+        for season in showObj:
+            scannedEps[season] = {}
+            for episode in showObj[season]:
+                # need some examples of wtf episode 0 means to decide if we want it or not
+                if episode == 0:
+                    continue
+                try:
+                    #ep = TVEpisode(self, season, episode)
+                    ep = self.getEpisode(season, episode)
+                except exceptions.EpisodeNotFoundException:
+                    logger.log(str(self.tvdbid) + ": TVDB object for " + str(season) + "x" + str(episode) + " is incomplete, skipping this episode")
+                    continue
+                else:
+                    try:
+                        ep.loadFromTVDB(tvapi=t)
+                    except exceptions.EpisodeDeletedException:
+                        logger.log(u"The episode was deleted, skipping the rest of the load")
+                        continue
+
+                with ep.lock:
+                    logger.log(str(self.tvdbid) + ": Loading info from theTVDB for episode " + str(season) + "x" + str(episode), logger.DEBUG)
+                    ep.loadFromTVDB(season, episode, tvapi=t)
+                    if ep.dirty:
+                        ep.saveToDB()
+
+                scannedEps[season][episode] = True
+
+        return scannedEps
+
+    def setTVRID(self, force=False):
+
+        if self.tvrid != 0 and not force:
+            logger.log(u"No need to get the TVRage ID, it's already populated", logger.DEBUG)
+            return
+
+        logger.log(u"Attempting to retrieve the TVRage ID", logger.DEBUG)
+
+        try:
+            # load the tvrage object, it will set the ID in its constructor if possible
+            tvrage.TVRage(self)
+            self.saveToDB()
+        except exceptions.TVRageException, e:
+            logger.log(u"Couldn't get TVRage ID because we're unable to sync TVDB and TVRage: "+ex(e), logger.DEBUG)
+            return
+
+    def getImages(self, fanart=None, poster=None):
+
+        poster_result = fanart_result = season_thumb_result = False
+
+        for cur_provider in sickbeard.metadata_provider_dict.values():
+            logger.log("Running season folders for "+cur_provider.name, logger.DEBUG)
+            poster_result = cur_provider.create_poster(self) or poster_result
+            fanart_result = cur_provider.create_fanart(self) or fanart_result
+            season_thumb_result = cur_provider.create_season_thumbs(self) or season_thumb_result
+
+        return poster_result or fanart_result or season_thumb_result
+
+    def loadLatestFromTVRage(self):
+
+        try:
+            # load the tvrage object
+            tvr = tvrage.TVRage(self)
+
+            newEp = tvr.findLatestEp()
+
+            if newEp != None:
+                logger.log(u"TVRage gave us an episode object - saving it for now", logger.DEBUG)
+                newEp.saveToDB()
+
+            # make an episode out of it
+        except exceptions.TVRageException, e:
+            logger.log(u"Unable to add TVRage info: " + ex(e), logger.WARNING)
+
+
+
+    # make a TVEpisode object from a media file
+    def makeEpFromFile(self, file):
+
+        if not ek.ek(os.path.isfile, file):
+            logger.log(str(self.tvdbid) + ": That isn't even a real file dude... " + file)
+            return None
+
+        logger.log(str(self.tvdbid) + ": Creating episode object from " + file, logger.DEBUG)
+
+        try:
+            myParser = NameParser()
+            parse_result = myParser.parse(file)
+        except InvalidNameException:
+            logger.log(u"Unable to parse the filename "+file+" into a valid episode", logger.ERROR)
+            return None
+
+        if len(parse_result.episode_numbers) == 0 and not parse_result.air_by_date:
+            logger.log("parse_result: "+str(parse_result))
+            logger.log(u"No episode number found in "+file+", ignoring it", logger.ERROR)
+            return None
+
+        # for now lets assume that any episode in the show dir belongs to that show
+        season = parse_result.season_number if parse_result.season_number != None else 1
+        episodes = parse_result.episode_numbers
+        rootEp = None
+
+        # if we have an air-by-date show then get the real season/episode numbers
+        if parse_result.air_by_date:
+            try:
+                # There's gotta be a better way of doing this but we don't wanna
+                # change the cache value elsewhere
+                ltvdb_api_parms = sickbeard.TVDB_API_PARMS.copy()
+
+                if self.lang:
+                    ltvdb_api_parms['language'] = self.lang
+
+                t = tvdb_api.Tvdb(**ltvdb_api_parms)
+
+                epObj = t[self.tvdbid].airedOn(parse_result.air_date)[0]
+                season = int(epObj["seasonnumber"])
+                episodes = [int(epObj["episodenumber"])]
+            except tvdb_exceptions.tvdb_episodenotfound:
+                logger.log(u"Unable to find episode with date " + str(parse_result.air_date) + " for show " + self.name + ", skipping", logger.WARNING)
+                return None
+            except tvdb_exceptions.tvdb_error, e:
+                logger.log(u"Unable to contact TVDB: "+ex(e), logger.WARNING)
+                return None
+
+        for curEpNum in episodes:
+
+            episode = int(curEpNum)
+
+            logger.log(str(self.tvdbid) + ": " + file + " parsed to " + self.name + " " + str(season) + "x" + str(episode), logger.DEBUG)
+
+            checkQualityAgain = False
+            same_file = False
+            curEp = self.getEpisode(season, episode)
+
+            if curEp == None:
+                try:
+                    curEp = self.getEpisode(season, episode, file)
+                except exceptions.EpisodeNotFoundException:
+                    logger.log(str(self.tvdbid) + ": Unable to figure out what this file is, skipping", logger.ERROR)
+                    continue
+
+            else:
+                # if there is a new file associated with this ep then re-check the quality
+                if curEp.location and ek.ek(os.path.normpath, curEp.location) != ek.ek(os.path.normpath, file):
+                    logger.log(u"The old episode had a different file associated with it, I will re-check the quality based on the new filename "+file, logger.DEBUG)
+                    checkQualityAgain = True
+
+                with curEp.lock:
+                    old_size = curEp.file_size
+                    curEp.location = file
+                    # if the sizes are the same then it's probably the same file
+                    if old_size and curEp.file_size == old_size:
+                        same_file = True
+                    else:
+                        same_file = False
+
+                    curEp.checkForMetaFiles()
+                
+
+            if rootEp == None:
+                rootEp = curEp
+            else:
+                if curEp not in rootEp.relatedEps:
+                    rootEp.relatedEps.append(curEp)
+
+            # if it's a new file then 
+            if not same_file:
+                curEp.release_name = ''
+
+            # if they replace a file on me I'll make some attempt at re-checking the quality unless I know it's the same file
+            if checkQualityAgain and not same_file:
+                newQuality = Quality.nameQuality(file)
+                logger.log(u"Since this file has been renamed, I checked "+file+" and found quality "+Quality.qualityStrings[newQuality], logger.DEBUG)
+                if newQuality != Quality.UNKNOWN:
+                    curEp.status = Quality.compositeStatus(DOWNLOADED, newQuality)
+
+
+            # check for status/quality changes as long as it's a new file
+            elif not same_file and sickbeard.helpers.isMediaFile(file) and curEp.status not in Quality.DOWNLOADED + [ARCHIVED, IGNORED]:
+
+                oldStatus, oldQuality = Quality.splitCompositeStatus(curEp.status)
+                newQuality = Quality.nameQuality(file)
+                if newQuality == Quality.UNKNOWN:
+                    newQuality = Quality.assumeQuality(file)
+
+                newStatus = None
+
+                # if it was snatched and now exists then set the status correctly
+                if oldStatus == SNATCHED and oldQuality <= newQuality:
+                    logger.log(u"STATUS: this ep used to be snatched with quality "+Quality.qualityStrings[oldQuality]+" but a file exists with quality "+Quality.qualityStrings[newQuality]+" so I'm setting the status to DOWNLOADED", logger.DEBUG)
+                    newStatus = DOWNLOADED
+
+                # if it was snatched proper and we found a higher quality one then allow the status change
+                elif oldStatus == SNATCHED_PROPER and oldQuality < newQuality:
+                    logger.log(u"STATUS: this ep used to be snatched proper with quality "+Quality.qualityStrings[oldQuality]+" but a file exists with quality "+Quality.qualityStrings[newQuality]+" so I'm setting the status to DOWNLOADED", logger.DEBUG)
+                    newStatus = DOWNLOADED
+
+                elif oldStatus not in (SNATCHED, SNATCHED_PROPER):
+                    newStatus = DOWNLOADED
+
+                if newStatus != None:
+                    with curEp.lock:
+                        logger.log(u"STATUS: we have an associated file, so setting the status from "+str(curEp.status)+" to DOWNLOADED/" + str(Quality.statusFromName(file)), logger.DEBUG)
+                        curEp.status = Quality.compositeStatus(newStatus, newQuality)
+
+            with curEp.lock:
+                curEp.saveToDB()
+
+        # creating metafiles on the root should be good enough
+        if rootEp != None:
+            with rootEp.lock:
+                rootEp.createMetaFiles()
+
+        return rootEp
+
+
+    def loadFromDB(self, skipNFO=False):
+
+        logger.log(str(self.tvdbid) + ": Loading show info from database")
+
+        myDB = db.DBConnection()
+
+        sqlResults = myDB.select("SELECT * FROM tv_shows WHERE tvdb_id = ?", [self.tvdbid])
+
+        if len(sqlResults) > 1:
+            raise exceptions.MultipleDBShowsException()
+        elif len(sqlResults) == 0:
+            logger.log(str(self.tvdbid) + ": Unable to find the show in the database")
+            return
+        else:
+            if self.name == "":
+                self.name = sqlResults[0]["show_name"]
+            self.tvrname = sqlResults[0]["tvr_name"]
+            if self.network == "":
+                self.network = sqlResults[0]["network"]
+            if self.genre == "":
+                self.genre = sqlResults[0]["genre"]
+
+            self.runtime = sqlResults[0]["runtime"]
+
+            self.status = sqlResults[0]["status"]
+            if self.status == None:
+                self.status = ""
+            self.airs = sqlResults[0]["airs"]
+            if self.airs == None:
+                self.airs = ""
+            self.startyear = sqlResults[0]["startyear"]
+            if self.startyear == None:
+                self.startyear = 0
+
+            self.air_by_date = sqlResults[0]["air_by_date"]
+            if self.air_by_date == None:
+                self.air_by_date = 0
+            
+            self.subtitles = sqlResults[0]["subtitles"]
+            if self.subtitles:
+                self.subtitles = 1
+            else:
+                self.subtitles = 0    
+
+            self.quality = int(sqlResults[0]["quality"])
+            self.flatten_folders = int(sqlResults[0]["flatten_folders"])
+            self.paused = int(sqlResults[0]["paused"])
+
+            self._location = sqlResults[0]["location"]
+
+            if self.tvrid == 0:
+                self.tvrid = int(sqlResults[0]["tvr_id"])
+
+            if self.lang == "":
+                self.lang = sqlResults[0]["lang"]
+
+            if self.imdbid == "":
+                self.imdbid = sqlResults[0]["imdb_id"]                    
+
+        #Get IMDb_info from database
+        sqlResults = myDB.select("SELECT * FROM imdb_info WHERE tvdb_id = ?", [self.tvdbid])
+
+        if len(sqlResults) == 0:
+            logger.log(str(self.tvdbid) + ": Unable to find IMDb show info in the database")
+            return
+        else:
+            self.imdb_info = dict(zip(sqlResults[0].keys(), sqlResults[0]))
+
+    def loadFromTVDB(self, cache=True, tvapi=None, cachedSeason=None):
+
+        logger.log(str(self.tvdbid) + ": Loading show info from theTVDB")
+
+        # There's gotta be a better way of doing this but we don't wanna
+        # change the cache value elsewhere
+        if tvapi is None:
+            ltvdb_api_parms = sickbeard.TVDB_API_PARMS.copy()
+
+            if not cache:
+                ltvdb_api_parms['cache'] = False
+            
+            if self.lang:
+                ltvdb_api_parms['language'] = self.lang
+
+            t = tvdb_api.Tvdb(**ltvdb_api_parms)
+
+        else:
+            t = tvapi
+
+        myEp = t[self.tvdbid]
+
+        self.name = myEp["seriesname"]
+
+        self.genre = myEp['genre']
+        self.network = myEp['network']
+        self.runtime = myEp['runtime']
+        self.imdbid = myEp['imdb_id']
+
+        if myEp["airs_dayofweek"] != None and myEp["airs_time"] != None:
+            self.airs = myEp["airs_dayofweek"] + " " + myEp["airs_time"]
+
+        if myEp["firstaired"] != None and myEp["firstaired"]:
+            self.startyear = int(myEp["firstaired"].split('-')[0])
+
+        if self.airs == None:
+            self.airs = ""
+
+        if myEp["status"] != None:
+            self.status = myEp["status"]
+
+        if self.status == None:
+            self.status = ""
+
+#        self.saveToDB()
+
+    def loadIMDbInfo(self, imdbapi=None):
+
+        imdb_info = {'imdb_id' : self.imdbid,
+                     'title' : '',
+                     'year' : '',
+                     'akas' : [],
+                     'runtimes' : '', 
+                     'genres' : [],
+                     'countries' : '',
+                     'country codes' : '',
+                     'certificates' : [],
+                     'rating' : '',
+                     'votes': '',
+                     'last_update': ''
+                     }
+        
+        if self.imdbid:
+        
+            logger.log(str(self.tvdbid) + ": Loading show info from IMDb")
+    
+            i = imdb.IMDb()
+            imdbTv = i.get_movie(str(self.imdbid[2:]))
+            
+            for key in filter(lambda x: x in imdbTv.keys(), imdb_info.keys()):
+                # Store only the first value for string type
+                if type(imdb_info[key]) == type('') and type(imdbTv.get(key)) == type([]):
+                    imdb_info[key] = imdbTv.get(key)[0]
+                else:
+                    imdb_info[key] = imdbTv.get(key)
+            
+            #Filter only the value
+            if imdb_info['runtimes']:   
+                imdb_info['runtimes'] = re.search('\d+',imdb_info['runtimes']).group(0)   
+            else:
+                imdb_info['runtimes'] = self.runtime    
+    
+            if imdb_info['akas']:
+                imdb_info['akas'] = '|'.join(imdb_info['akas'])
+            else:
+                imdb_info['akas'] = ''    
+            
+            #Join all genres in a string
+            if imdb_info['genres']:
+                imdb_info['genres'] = '|'.join(imdb_info['genres'])
+            else:
+                imdb_info['genres'] = ''    
+                
+            #Get only the production country certificate if any 
+            if imdb_info['certificates'] and imdb_info['countries']:
+                dct = {}
+                try:
+                    for item in imdb_info['certificates']:
+                        dct[item.split(':')[0]] = item.split(':')[1]
+        
+                    imdb_info['certificates'] = dct[imdb_info['countries']]
+                except:
+                    imdb_info['certificates'] = ''    
+    
+            else:
+                imdb_info['certificates'] = ''       
+            
+            imdb_info['last_update'] = datetime.date.today().toordinal()
+            
+            #Rename dict keys without spaces for DB upsert
+            self.imdb_info = dict((k.replace(' ', '_'),f(v) if hasattr(v,'keys') else v) for k,v in imdb_info.items())
+    
+            logger.log(str(self.tvdbid) + ": Obtained info from IMDb ->" +  str(self.imdb_info), logger.DEBUG)
+        
+    def loadNFO (self):
+
+        if not os.path.isdir(self._location):
+            logger.log(str(self.tvdbid) + ": Show dir doesn't exist, can't load NFO")
+            raise exceptions.NoNFOException("The show dir doesn't exist, no NFO could be loaded")
+
+        logger.log(str(self.tvdbid) + ": Loading show info from NFO")
+
+        xmlFile = os.path.join(self._location, "tvshow.nfo")
+
+        try:
+            xmlFileObj = open(xmlFile, 'r')
+            showXML = etree.ElementTree(file = xmlFileObj)
+
+            if showXML.findtext('title') == None or (showXML.findtext('tvdbid') == None and showXML.findtext('id') == None):
+                raise exceptions.NoNFOException("Invalid info in tvshow.nfo (missing name or id):" \
+                    + str(showXML.findtext('title')) + " " \
+                    + str(showXML.findtext('tvdbid')) + " " \
+                    + str(showXML.findtext('id')))
+
+            self.name = showXML.findtext('title')
+            if showXML.findtext('tvdbid') != None:
+                self.tvdbid = int(showXML.findtext('tvdbid'))
+            elif showXML.findtext('id'):
+                self.tvdbid = int(showXML.findtext('id'))
+            else:
+                raise exceptions.NoNFOException("Empty <id> or <tvdbid> field in NFO")
+
+        except (exceptions.NoNFOException, SyntaxError, ValueError), e:
+            logger.log(u"There was an error parsing your existing tvshow.nfo file: " + ex(e), logger.ERROR)
+            logger.log(u"Attempting to rename it to tvshow.nfo.old", logger.DEBUG)
+
+            try:
+                xmlFileObj.close()
+                ek.ek(os.rename, xmlFile, xmlFile + ".old")
+            except Exception, e:
+                logger.log(u"Failed to rename your tvshow.nfo file - you need to delete it or fix it: " + ex(e), logger.ERROR)
+            raise exceptions.NoNFOException("Invalid info in tvshow.nfo")
+
+        if showXML.findtext('studio') != None:
+            self.network = showXML.findtext('studio')
+        if self.network == None and showXML.findtext('network') != None:
+            self.network = ""
+        if showXML.findtext('genre') != None:
+            self.genre = showXML.findtext('genre')
+        else:
+            self.genre = ""
+
+        # TODO: need to validate the input, I'm assuming it's good until then
+
+
+    def nextEpisode(self):
+
+        logger.log(str(self.tvdbid) + ": Finding the episode which airs next", logger.DEBUG)
+
+        myDB = db.DBConnection()
+        innerQuery = "SELECT airdate FROM tv_episodes WHERE showid = ? AND airdate >= ? AND status = ? ORDER BY airdate ASC LIMIT 1"
+        innerParams = [self.tvdbid, datetime.date.today().toordinal(), UNAIRED]
+        query = "SELECT * FROM tv_episodes WHERE showid = ? AND airdate >= ? AND airdate <= (" + innerQuery + ") and status = ?"
+        params = [self.tvdbid, datetime.date.today().toordinal()] + innerParams + [UNAIRED]
+        sqlResults = myDB.select(query, params)
+
+        if sqlResults == None or len(sqlResults) == 0:
+            logger.log(str(self.tvdbid) + ": No episode found... need to implement tvrage and also show status", logger.DEBUG)
+            return []
+        else:
+            logger.log(str(self.tvdbid) + ": Found episode " + str(sqlResults[0]["season"]) + "x" + str(sqlResults[0]["episode"]), logger.DEBUG)
+            foundEps = []
+            for sqlEp in sqlResults:
+                curEp = self.getEpisode(int(sqlEp["season"]), int(sqlEp["episode"]))
+                foundEps.append(curEp)
+            return foundEps
+
+        # if we didn't get an episode then try getting one from tvrage
+
+        # load tvrage info
+
+        # extract NextEpisode info
+
+        # verify that we don't have it in the DB somehow (ep mismatch)
+
+
+    def deleteShow(self):
+
+        myDB = db.DBConnection()
+        myDB.action("DELETE FROM tv_episodes WHERE showid = ?", [self.tvdbid])
+        myDB.action("DELETE FROM tv_shows WHERE tvdb_id = ?", [self.tvdbid])
+        myDB.action("DELETE FROM imdb_info WHERE tvdb_id = ?", [self.tvdbid])
+        
+        # remove self from show list
+        sickbeard.showList = [x for x in sickbeard.showList if x.tvdbid != self.tvdbid]
+        
+        # clear the cache
+        image_cache_dir = ek.ek(os.path.join, sickbeard.CACHE_DIR, 'images')
+        for cache_file in ek.ek(glob.glob, ek.ek(os.path.join, image_cache_dir, str(self.tvdbid)+'.*')):
+            logger.log(u"Deleting cache file "+cache_file)
+            os.remove(cache_file)
+
+    def populateCache(self):
+        cache_inst = image_cache.ImageCache()
+        
+        logger.log(u"Checking & filling cache for show "+self.name)
+        cache_inst.fill_cache(self)
+
+    def refreshDir(self):
+
+        # make sure the show dir is where we think it is unless dirs are created on the fly
+        if not ek.ek(os.path.isdir, self._location) and not sickbeard.CREATE_MISSING_SHOW_DIRS:
+            return False
+
+        # load from dir
+        self.loadEpisodesFromDir()
+
+        # run through all locations from DB, check that they exist
+        logger.log(str(self.tvdbid) + ": Loading all episodes with a location from the database")
+
+        myDB = db.DBConnection()
+        sqlResults = myDB.select("SELECT * FROM tv_episodes WHERE showid = ? AND location != ''", [self.tvdbid])
+
+        for ep in sqlResults:
+            curLoc = os.path.normpath(ep["location"])
+            season = int(ep["season"])
+            episode = int(ep["episode"])
+
+            try:
+                curEp = self.getEpisode(season, episode)
+            except exceptions.EpisodeDeletedException:
+                logger.log(u"The episode was deleted while we were refreshing it, moving on to the next one", logger.DEBUG)
+                continue
+
+            # if the path doesn't exist or if it's not in our show dir
+            if not ek.ek(os.path.isfile, curLoc) or not os.path.normpath(curLoc).startswith(os.path.normpath(self.location)):
+
+                with curEp.lock:
+                    # if it used to have a file associated with it and it doesn't anymore then set it to IGNORED
+                    if curEp.location and curEp.status in Quality.DOWNLOADED:
+                        logger.log(str(self.tvdbid) + ": Location for " + str(season) + "x" + str(episode) + " doesn't exist, removing it and changing our status to IGNORED", logger.DEBUG)
+                        curEp.status = IGNORED
+                        curEp.subtitles = list()
+                        curEp.subtitles_searchcount = 0
+                        curEp.subtitles_lastsearch = str(datetime.datetime.min)
+                    curEp.location = ''
+                    curEp.hasnfo = False
+                    curEp.hastbn = False
+                    curEp.release_name = ''
+                    curEp.saveToDB()
+
+
+    def downloadSubtitles(self):
+        #TODO: Add support for force option
+        if not ek.ek(os.path.isdir, self._location):
+            logger.log(str(self.tvdbid) + ": Show dir doesn't exist, can't download subtitles", logger.DEBUG)
+            return
+        logger.log(str(self.tvdbid) + ": Downloading subtitles", logger.DEBUG)
+        
+        try:
+            episodes = db.DBConnection().select("SELECT location FROM tv_episodes WHERE showid = ? AND location NOT LIKE '' ORDER BY season DESC, episode DESC", [self.tvdbid])
+            for episodeLoc in episodes:
+                episode = self.makeEpFromFile(episodeLoc['location']);
+                subtitles = episode.downloadSubtitles()
+        
+                if sickbeard.SUBTITLES_DIR:
+                    for video in subtitles:
+                        subs_new_path = ek.ek(os.path.join, os.path.dirname(video.path), sickbeard.SUBTITLES_DIR)
+                        if not ek.ek(os.path.isdir, subs_new_path):
+                            ek.ek(os.mkdir, subs_new_path)
+                        
+                        for subtitle in subtitles.get(video):
+                            new_file_path = ek.ek(os.path.join, subs_new_path, os.path.basename(subtitle.path))
+                            helpers.moveFile(subtitle.path, new_file_path)
+                
+        except Exception as e:
+            logger.log("Error occurred when downloading subtitles: " + str(e), logger.DEBUG)
+            return
+
+
+    def saveToDB(self):
+        logger.log(str(self.tvdbid) + ": Saving show info to database", logger.DEBUG)
+
+        myDB = db.DBConnection()
+
+        controlValueDict = {"tvdb_id": self.tvdbid}
+        newValueDict = {"show_name": self.name,
+                        "tvr_id": self.tvrid,
+                        "location": self._location,
+                        "network": self.network,
+                        "genre": self.genre,
+                        "runtime": self.runtime,
+                        "quality": self.quality,
+                        "airs": self.airs,
+                        "status": self.status,
+                        "flatten_folders": self.flatten_folders,
+                        "paused": self.paused,
+                        "air_by_date": self.air_by_date,
+						"subtitles": self.subtitles,
+                        "startyear": self.startyear,
+                        "tvr_name": self.tvrname,
+                        "lang": self.lang,
+                        "imdb_id": self.imdbid
+                        }
+
+        myDB.upsert("tv_shows", newValueDict, controlValueDict)
+        
+        if self.imdbid:
+            controlValueDict = {"tvdb_id": self.tvdbid}
+            newValueDict = self.imdb_info
+            
+            myDB.upsert("imdb_info", newValueDict, controlValueDict)
+
+    def __str__(self):
+        toReturn = ""
+        toReturn += "name: " + self.name + "\n"
+        toReturn += "location: " + self._location + "\n"
+        toReturn += "tvdbid: " + str(self.tvdbid) + "\n"
+        if self.network != None:
+            toReturn += "network: " + self.network + "\n"
+        if self.airs != None:
+            toReturn += "airs: " + self.airs + "\n"
+        if self.status != None:
+            toReturn += "status: " + self.status + "\n"
+        toReturn += "startyear: " + str(self.startyear) + "\n"
+        toReturn += "genre: " + self.genre + "\n"
+        toReturn += "runtime: " + str(self.runtime) + "\n"
+        toReturn += "quality: " + str(self.quality) + "\n"
+        return toReturn
+
+
+    def wantEpisode(self, season, episode, quality, manualSearch=False):
+
+        logger.log(u"Checking if we want episode "+str(season)+"x"+str(episode)+" at quality "+Quality.qualityStrings[quality], logger.DEBUG)
+
+        # if the quality isn't one we want under any circumstances then just say no
+        anyQualities, bestQualities = Quality.splitQuality(self.quality)
+        logger.log(u"any,best = "+str(anyQualities)+" "+str(bestQualities)+" and we are "+str(quality), logger.DEBUG)
+
+        if quality not in anyQualities + bestQualities:
+            logger.log(u"I know for sure I don't want this episode, saying no", logger.DEBUG)
+            return False
+
+        myDB = db.DBConnection()
+        sqlResults = myDB.select("SELECT status FROM tv_episodes WHERE showid = ? AND season = ? AND episode = ?", [self.tvdbid, season, episode])
+
+        if not sqlResults or not len(sqlResults):
+            logger.log(u"Unable to find the episode", logger.DEBUG)
+            return False
+
+        epStatus = int(sqlResults[0]["status"])
+
+        logger.log(u"current episode status: "+str(epStatus), logger.DEBUG)
+
+        # if we know we don't want it then just say no
+        if epStatus in (SKIPPED, IGNORED, ARCHIVED) and not manualSearch:
+            logger.log(u"Ep is skipped, not bothering", logger.DEBUG)
+            return False
+
+        # if it's one of these then we want it as long as it's in our allowed initial qualities
+        if quality in anyQualities + bestQualities:
+            if epStatus in (WANTED, UNAIRED, SKIPPED):
+                logger.log(u"Ep is wanted/unaired/skipped, definitely get it", logger.DEBUG)
+                return True
+            elif manualSearch:
+                logger.log(u"Usually I would ignore this ep but because you forced the search I'm overriding the default and allowing the quality", logger.DEBUG)
+                return True
+            else:
+                logger.log(u"This quality looks like something we might want but I don't know for sure yet", logger.DEBUG)
+
+        curStatus, curQuality = Quality.splitCompositeStatus(epStatus)
+
+        # if we are re-downloading then we only want it if it's in our bestQualities list and better than what we have
+        if curStatus in Quality.DOWNLOADED + Quality.SNATCHED + Quality.SNATCHED_PROPER and quality in bestQualities and quality > curQuality:
+            logger.log(u"We already have this ep but the new one is better quality, saying yes", logger.DEBUG)
+            return True
+
+        logger.log(u"None of the conditions were met so I'm just saying no", logger.DEBUG)
+        return False
+
+
+    def getOverview(self, epStatus):
+
+        if epStatus == WANTED:
+            return Overview.WANTED
+        elif epStatus in (UNAIRED, UNKNOWN):
+            return Overview.UNAIRED
+        elif epStatus in (SKIPPED, IGNORED):
+            return Overview.SKIPPED
+        elif epStatus == ARCHIVED:
+            return Overview.GOOD
+        elif epStatus in Quality.DOWNLOADED + Quality.SNATCHED + Quality.SNATCHED_PROPER:
+
+            anyQualities, bestQualities = Quality.splitQuality(self.quality) #@UnusedVariable
+            if bestQualities:
+                maxBestQuality = max(bestQualities)
+            else:
+                maxBestQuality = None
+
+            epStatus, curQuality = Quality.splitCompositeStatus(epStatus)
+
+            # if they don't want re-downloads then we call it good if they have anything
+            if maxBestQuality == None:
+                return Overview.GOOD
+            # if they have one but it's not the best they want then mark it as qual
+            elif curQuality < maxBestQuality:
+                return Overview.QUAL
+            # if it's >= maxBestQuality then it's good
+            else:
+                return Overview.GOOD
+
+def dirty_setter(attr_name):
+    def wrapper(self, val):
+        if getattr(self, attr_name) != val:
+            setattr(self, attr_name, val)
+            self.dirty = True
+    return wrapper
+
+class TVEpisode(object):
+
+    def __init__(self, show, season, episode, file=""):
+
+        self._name = ""
+        self._season = season
+        self._episode = episode
+        self._description = ""
+        self._subtitles = list()
+        self._subtitles_searchcount = 0
+        self._subtitles_lastsearch = str(datetime.datetime.min)
+        self._airdate = datetime.date.fromordinal(1)
+        self._hasnfo = False
+        self._hastbn = False
+        self._status = UNKNOWN
+        self._tvdbid = 0
+        self._file_size = 0
+        self._release_name = ''
+        self._is_proper = False
+
+        # setting any of the above sets the dirty flag
+        self.dirty = True
+
+        self.show = show
+        self._location = file
+
+        self.lock = threading.Lock()
+
+        self.specifyEpisode(self.season, self.episode)
+
+        self.relatedEps = []
+
+        self.checkForMetaFiles()
+
+    name = property(lambda self: self._name, dirty_setter("_name"))
+    season = property(lambda self: self._season, dirty_setter("_season"))
+    episode = property(lambda self: self._episode, dirty_setter("_episode"))
+    description = property(lambda self: self._description, dirty_setter("_description"))
+    subtitles = property(lambda self: self._subtitles, dirty_setter("_subtitles"))
+    subtitles_searchcount = property(lambda self: self._subtitles_searchcount, dirty_setter("_subtitles_searchcount"))
+    subtitles_lastsearch = property(lambda self: self._subtitles_lastsearch, dirty_setter("_subtitles_lastsearch"))
+    airdate = property(lambda self: self._airdate, dirty_setter("_airdate"))
+    hasnfo = property(lambda self: self._hasnfo, dirty_setter("_hasnfo"))
+    hastbn = property(lambda self: self._hastbn, dirty_setter("_hastbn"))
+    status = property(lambda self: self._status, dirty_setter("_status"))
+    tvdbid = property(lambda self: self._tvdbid, dirty_setter("_tvdbid"))
+    #location = property(lambda self: self._location, dirty_setter("_location"))
+    file_size = property(lambda self: self._file_size, dirty_setter("_file_size"))
+    release_name = property(lambda self: self._release_name, dirty_setter("_release_name"))
+    is_proper = property(lambda self: self._is_proper, dirty_setter("_is_proper"))
+
+    def _set_location(self, new_location):
+        logger.log(u"Setter sets location to " + new_location, logger.DEBUG)
+        
+        #self._location = newLocation
+        dirty_setter("_location")(self, new_location)
+
+        if new_location and ek.ek(os.path.isfile, new_location):
+            self.file_size = ek.ek(os.path.getsize, new_location)
+        else:
+            self.file_size = 0
+
+    location = property(lambda self: self._location, _set_location)
+    def refreshSubtitles(self):
+        """Look for subtitles files and refresh the subtitles property"""
+        self.subtitles = subtitles.subtitlesLanguages(self.location)
+
+    def downloadSubtitles(self):
+        #TODO: Add support for force option
+        if not ek.ek(os.path.isfile, self.location):
+            logger.log(str(self.show.tvdbid) + ": Episode file doesn't exist, can't download subtitles for episode " + str(self.season) + "x" + str(self.episode), logger.DEBUG)
+            return
+        logger.log(str(self.show.tvdbid) + ": Downloading subtitles for episode " + str(self.season) + "x" + str(self.episode), logger.DEBUG)
+        
+        try:
+            need_languages = set(sickbeard.SUBTITLES_LANGUAGES) - set(self.subtitles)
+            subtitles = subliminal.download_subtitles([self.location], languages=need_languages, services=sickbeard.subtitles.getEnabledServiceList(), force=False, multi=True, cache_dir=sickbeard.CACHE_DIR)
+            
+        except Exception as e:
+            logger.log("Error occurred when downloading subtitles: " + str(e), logger.DEBUG)
+            return
+        
+        if subtitles:
+            subtitleList = []
+            for video in subtitles:
+                for subtitle in subtitles.get(video):
+                    subtitleList.append(subtitle.language.name)
+                    history.logSubtitle(self.show.tvdbid, self.season, self.episode, self.status, subtitle)
+                    
+            logger.log(str(self.show.tvdbid) + ": Downloaded " + ", ".join(subtitleList) + " subtitles for episode " + str(self.season) + "x" + str(self.episode), logger.DEBUG)
+            
+            notifiers.notify_subtitle_download(self.prettyName(), ", ".join(subtitleList))
+        else:
+            logger.log(str(self.show.tvdbid) + ": No subtitles downloaded for episode " + str(self.season) + "x" + str(self.episode), logger.DEBUG)
+        
+        self.refreshSubtitles()
+        self.subtitles_searchcount = self.subtitles_searchcount + 1
+        self.subtitles_lastsearch = datetime.datetime.now().strftime("%Y-%m-%d %H:%M:%S")
+        self.saveToDB()
+        
+        return subtitles
+
+
+    def checkForMetaFiles(self):
+
+        oldhasnfo = self.hasnfo
+        oldhastbn = self.hastbn
+
+        cur_nfo = False
+        cur_tbn = False
+
+        # check for nfo and tbn
+        if ek.ek(os.path.isfile, self.location):
+            for cur_provider in sickbeard.metadata_provider_dict.values():
+                if cur_provider.episode_metadata:
+                    new_result = cur_provider._has_episode_metadata(self)
+                else:
+                    new_result = False
+                cur_nfo = new_result or cur_nfo
+                
+                if cur_provider.episode_thumbnails:
+                    new_result = cur_provider._has_episode_thumb(self)
+                else:
+                    new_result = False
+                cur_tbn = new_result or cur_tbn
+
+        self.hasnfo = cur_nfo
+        self.hastbn = cur_tbn
+
+        # if either setting has changed return true, if not return false
+        return oldhasnfo != self.hasnfo or oldhastbn != self.hastbn
+
+    def specifyEpisode(self, season, episode):
+
+        sqlResult = self.loadFromDB(season, episode)
+
+        if not sqlResult:
+            # only load from NFO if we didn't load from DB
+            if ek.ek(os.path.isfile, self.location):
+                try:
+                    self.loadFromNFO(self.location)
+                except exceptions.NoNFOException:
+                    logger.log(str(self.show.tvdbid) + ": There was an error loading the NFO for episode " + str(season) + "x" + str(episode), logger.ERROR)
+                    pass
+
+                # if we tried loading it from NFO and didn't find the NFO, use TVDB
+                if self.hasnfo == False:
+                    try:
+                        result = self.loadFromTVDB(season, episode)
+                    except exceptions.EpisodeDeletedException:
+                        result = False
+
+                    # if we failed SQL *and* NFO, TVDB then fail
+                    if result == False:
+                        raise exceptions.EpisodeNotFoundException("Couldn't find episode " + str(season) + "x" + str(episode))
+        
+        # don't update if not needed
+        if self.dirty:
+            self.saveToDB()
+
+    def loadFromDB(self, season, episode):
+
+        logger.log(str(self.show.tvdbid) + ": Loading episode details from DB for episode " + str(season) + "x" + str(episode), logger.DEBUG)
+
+        myDB = db.DBConnection()
+        sqlResults = myDB.select("SELECT * FROM tv_episodes WHERE showid = ? AND season = ? AND episode = ?", [self.show.tvdbid, season, episode])
+
+        if len(sqlResults) > 1:
+            raise exceptions.MultipleDBEpisodesException("Your DB has two records for the same show somehow.")
+        elif len(sqlResults) == 0:
+            logger.log(str(self.show.tvdbid) + ": Episode " + str(self.season) + "x" + str(self.episode) + " not found in the database", logger.DEBUG)
+            return False
+        else:
+            #NAMEIT logger.log(u"AAAAA from" + str(self.season)+"x"+str(self.episode) + " -" + self.name + " to " + str(sqlResults[0]["name"]))
+            if sqlResults[0]["name"] != None:
+                self.name = sqlResults[0]["name"]
+            self.season = season
+            self.episode = episode
+            self.description = sqlResults[0]["description"]
+            if self.description == None:
+                self.description = ""
+            if sqlResults[0]["subtitles"] != None and sqlResults[0]["subtitles"] != '':
+                self.subtitles = sqlResults[0]["subtitles"].split(",")
+            self.subtitles_searchcount = sqlResults[0]["subtitles_searchcount"]
+            self.subtitles_lastsearch = sqlResults[0]["subtitles_lastsearch"]
+            self.airdate = datetime.date.fromordinal(int(sqlResults[0]["airdate"]))
+            #logger.log(u"1 Status changes from " + str(self.status) + " to " + str(sqlResults[0]["status"]), logger.DEBUG)
+            self.status = int(sqlResults[0]["status"])
+
+            # don't overwrite my location
+            if sqlResults[0]["location"] != "" and sqlResults[0]["location"] != None:
+                self.location = os.path.normpath(sqlResults[0]["location"])
+            if sqlResults[0]["file_size"]:
+                self.file_size = int(sqlResults[0]["file_size"])
+            else:
+                self.file_size = 0
+
+            self.tvdbid = int(sqlResults[0]["tvdbid"])
+            
+            if sqlResults[0]["release_name"] != None:
+                self.release_name = sqlResults[0]["release_name"]
+
+            if sqlResults[0]["is_proper"]:
+                self.is_proper = int(sqlResults[0]["is_proper"])
+
+            self.dirty = False
+            return True
+
+    def loadFromTVDB(self, season=None, episode=None, cache=True, tvapi=None, cachedSeason=None):
+
+        if season == None:
+            season = self.season
+        if episode == None:
+            episode = self.episode
+
+        logger.log(str(self.show.tvdbid) + ": Loading episode details from theTVDB for episode " + str(season) + "x" + str(episode), logger.DEBUG)
+
+        tvdb_lang = self.show.lang
+
+        try:
+            if cachedSeason is None:
+                if tvapi is None:
+                    # There's gotta be a better way of doing this but we don't wanna
+                    # change the cache value elsewhere
+                    ltvdb_api_parms = sickbeard.TVDB_API_PARMS.copy()
+
+                    if not cache:
+                        ltvdb_api_parms['cache'] = False
+
+                    if tvdb_lang:
+                            ltvdb_api_parms['language'] = tvdb_lang
+
+                    t = tvdb_api.Tvdb(**ltvdb_api_parms)
+                else:
+                    t = tvapi
+                myEp = t[self.show.tvdbid][season][episode]
+            else:
+                myEp = cachedSeason[episode]
+
+        except (tvdb_exceptions.tvdb_error, IOError), e:
+            logger.log(u"TVDB threw up an error: "+ex(e), logger.DEBUG)
+            # if the episode is already valid just log it, if not throw it up
+            if self.name:
+                logger.log(u"TVDB timed out but we have enough info from other sources, allowing the error", logger.DEBUG)
+                return
+            else:
+                logger.log(u"TVDB timed out, unable to create the episode", logger.ERROR)
+                return False
+        except (tvdb_exceptions.tvdb_episodenotfound, tvdb_exceptions.tvdb_seasonnotfound):
+            logger.log(u"Unable to find the episode on tvdb... has it been removed? Should I delete from db?", logger.DEBUG)
+            # if I'm no longer on TVDB but I once was then delete myself from the DB
+            if self.tvdbid != -1:
+                self.deleteEpisode()
+            return
+
+
+        if not myEp["firstaired"] or myEp["firstaired"] == "0000-00-00":
+            myEp["firstaired"] = str(datetime.date.fromordinal(1))
+
+        if myEp["episodename"] == None or myEp["episodename"] == "":
+            logger.log(u"This episode ("+self.show.name+" - "+str(season)+"x"+str(episode)+") has no name on TVDB")
+            # if I'm incomplete on TVDB but I once was complete then just delete myself from the DB for now
+            if self.tvdbid != -1:
+                self.deleteEpisode()
+            return False
+
+        #NAMEIT logger.log(u"BBBBBBBB from " + str(self.season)+"x"+str(self.episode) + " -" +self.name+" to "+myEp["episodename"])
+        self.name = myEp["episodename"]
+        self.season = season
+        self.episode = episode
+        tmp_description = myEp["overview"]
+        if tmp_description == None:
+            self.description = ""
+        else:
+            self.description = tmp_description
+        rawAirdate = [int(x) for x in myEp["firstaired"].split("-")]
+        try:
+            self.airdate = datetime.date(rawAirdate[0], rawAirdate[1], rawAirdate[2])
+        except ValueError:
+            logger.log(u"Malformed air date retrieved from TVDB ("+self.show.name+" - "+str(season)+"x"+str(episode)+")", logger.ERROR)
+            # if I'm incomplete on TVDB but I once was complete then just delete myself from the DB for now
+            if self.tvdbid != -1:
+                self.deleteEpisode()
+            return False
+        
+        #early conversion to int so that episode doesn't get marked dirty
+        self.tvdbid = int(myEp["id"])
+        
+        #don't update show status if show dir is missing, unless missing show dirs are created during post-processing
+        if not ek.ek(os.path.isdir, self.show._location) and not sickbeard.CREATE_MISSING_SHOW_DIRS:
+            logger.log(u"The show dir is missing, not bothering to change the episode statuses since it'd probably be invalid")
+            return
+
+        logger.log(str(self.show.tvdbid) + ": Setting status for " + str(season) + "x" + str(episode) + " based on status " + str(self.status) + " and existence of " + self.location, logger.DEBUG)
+
+        if not ek.ek(os.path.isfile, self.location):
+
+            # if we don't have the file
+            if self.airdate >= datetime.date.today() and self.status not in Quality.SNATCHED + Quality.SNATCHED_PROPER:
+                # and it hasn't aired yet set the status to UNAIRED
+                logger.log(u"Episode airs in the future, changing status from " + str(self.status) + " to " + str(UNAIRED), logger.DEBUG)
+                self.status = UNAIRED
+            # if there's no airdate then set it to skipped (and respect ignored)
+            elif self.airdate == datetime.date.fromordinal(1):
+                if self.status == IGNORED:
+                    logger.log(u"Episode has no air date, but it's already marked as ignored", logger.DEBUG)
+                else:
+                    logger.log(u"Episode has no air date, automatically marking it skipped", logger.DEBUG)
+                    self.status = SKIPPED
+            # if we don't have the file and the airdate is in the past
+            else:
+                if self.status == UNAIRED:
+                    self.status = WANTED
+
+                # if we somehow are still UNKNOWN then just skip it
+                elif self.status == UNKNOWN:
+                    self.status = SKIPPED
+
+                else:
+                    logger.log(u"Not touching status because we have no ep file, the airdate is in the past, and the status is "+str(self.status), logger.DEBUG)
+
+        # if we have a media file then it's downloaded
+        elif sickbeard.helpers.isMediaFile(self.location):
+            # leave propers alone, you have to either post-process them or manually change them back
+            if self.status not in Quality.SNATCHED_PROPER + Quality.DOWNLOADED + Quality.SNATCHED + [ARCHIVED]:
+                logger.log(u"5 Status changes from " + str(self.status) + " to " + str(Quality.statusFromName(self.location)), logger.DEBUG)
+                self.status = Quality.statusFromName(self.location)
+
+        # shouldn't get here probably
+        else:
+            logger.log(u"6 Status changes from " + str(self.status) + " to " + str(UNKNOWN), logger.DEBUG)
+            self.status = UNKNOWN
+
+
+        # hasnfo, hastbn, status?
+
+
+    def loadFromNFO(self, location):
+
+        if not os.path.isdir(self.show._location):
+            logger.log(str(self.show.tvdbid) + ": The show dir is missing, not bothering to try loading the episode NFO")
+            return
+
+        logger.log(str(self.show.tvdbid) + ": Loading episode details from the NFO file associated with " + location, logger.DEBUG)
+
+        self.location = location
+
+        if self.location != "":
+
+            if self.status == UNKNOWN:
+                if sickbeard.helpers.isMediaFile(self.location):
+                    logger.log(u"7 Status changes from " + str(self.status) + " to " + str(Quality.statusFromName(self.location)), logger.DEBUG)
+                    self.status = Quality.statusFromName(self.location)
+
+            nfoFile = sickbeard.helpers.replaceExtension(self.location, "nfo")
+            logger.log(str(self.show.tvdbid) + ": Using NFO name " + nfoFile, logger.DEBUG)
+
+            if ek.ek(os.path.isfile, nfoFile):
+                try:
+                    showXML = etree.ElementTree(file = nfoFile)
+                except (SyntaxError, ValueError), e:
+                    logger.log(u"Error loading the NFO, backing up the NFO and skipping for now: " + ex(e), logger.ERROR) #TODO: figure out what's wrong and fix it
+                    try:
+                        ek.ek(os.rename, nfoFile, nfoFile + ".old")
+                    except Exception, e:
+                        logger.log(u"Failed to rename your episode's NFO file - you need to delete it or fix it: " + ex(e), logger.ERROR)
+                    raise exceptions.NoNFOException("Error in NFO format")
+
+                for epDetails in showXML.getiterator('episodedetails'):
+                    if epDetails.findtext('season') == None or int(epDetails.findtext('season')) != self.season or \
+                       epDetails.findtext('episode') == None or int(epDetails.findtext('episode')) != self.episode:
+                        logger.log(str(self.show.tvdbid) + ": NFO has an <episodedetails> block for a different episode - wanted " + str(self.season) + "x" + str(self.episode) + " but got " + str(epDetails.findtext('season')) + "x" + str(epDetails.findtext('episode')), logger.DEBUG)
+                        continue
+
+                    if epDetails.findtext('title') == None or epDetails.findtext('aired') == None:
+                        raise exceptions.NoNFOException("Error in NFO format (missing episode title or airdate)")
+
+                    self.name = epDetails.findtext('title')
+                    self.episode = int(epDetails.findtext('episode'))
+                    self.season = int(epDetails.findtext('season'))
+
+                    self.description = epDetails.findtext('plot')
+                    if self.description == None:
+                        self.description = ""
+
+                    if epDetails.findtext('aired'):
+                        rawAirdate = [int(x) for x in epDetails.findtext('aired').split("-")]
+                        self.airdate = datetime.date(rawAirdate[0], rawAirdate[1], rawAirdate[2])
+                    else:
+                        self.airdate = datetime.date.fromordinal(1)
+
+                    self.hasnfo = True
+            else:
+                self.hasnfo = False
+
+            if ek.ek(os.path.isfile, sickbeard.helpers.replaceExtension(nfoFile, "tbn")):
+                self.hastbn = True
+            else:
+                self.hastbn = False
+
+    def __str__ (self):
+
+        toReturn = ""
+        toReturn += str(self.show.name) + " - " + str(self.season) + "x" + str(self.episode) + " - " + str(self.name) + "\n"
+        toReturn += "location: " + str(self.location) + "\n"
+        toReturn += "description: " + str(self.description) + "\n"
+        toReturn += "subtitles: " + str(",".join(self.subtitles)) + "\n"
+        toReturn += "subtitles_searchcount: " + str(self.subtitles_searchcount) + "\n"
+        toReturn += "subtitles_lastsearch: " + str(self.subtitles_lastsearch) + "\n"
+        toReturn += "airdate: " + str(self.airdate.toordinal()) + " (" + str(self.airdate) + ")\n"
+        toReturn += "hasnfo: " + str(self.hasnfo) + "\n"
+        toReturn += "hastbn: " + str(self.hastbn) + "\n"
+        toReturn += "status: " + str(self.status) + "\n"
+        return toReturn
+
+    def createMetaFiles(self, force=False):
+
+        if not ek.ek(os.path.isdir, self.show._location):
+            logger.log(str(self.show.tvdbid) + ": The show dir is missing, not bothering to try to create metadata")
+            return
+
+        self.createNFO(force)
+        self.createThumbnail(force)
+
+        if self.checkForMetaFiles():
+            self.saveToDB()
+
+    def createNFO(self, force=False):
+
+        result = False
+
+        for cur_provider in sickbeard.metadata_provider_dict.values():
+            result = cur_provider.create_episode_metadata(self) or result
+
+        return result
+
+    def createThumbnail(self, force=False):
+
+        result = False
+
+        for cur_provider in sickbeard.metadata_provider_dict.values():
+            result = cur_provider.create_episode_thumb(self) or result
+
+        return result
+
+    def deleteEpisode(self):
+
+        logger.log(u"Deleting "+self.show.name+" "+str(self.season)+"x"+str(self.episode)+" from the DB", logger.DEBUG)
+
+        # remove myself from the show dictionary
+        if self.show.getEpisode(self.season, self.episode, noCreate=True) == self:
+            logger.log(u"Removing myself from my show's list", logger.DEBUG)
+            del self.show.episodes[self.season][self.episode]
+
+        # delete myself from the DB
+        logger.log(u"Deleting myself from the database", logger.DEBUG)
+        myDB = db.DBConnection()
+        sql = "DELETE FROM tv_episodes WHERE showid="+str(self.show.tvdbid)+" AND season="+str(self.season)+" AND episode="+str(self.episode)
+        myDB.action(sql)
+
+        raise exceptions.EpisodeDeletedException()
+
+    def saveToDB(self, forceSave=False):
+        """
+        Saves this episode to the database if any of its data has been changed since the last save.
+        
+        forceSave: If True it will save to the database even if no data has been changed since the
+                    last save (aka if the record is not dirty).
+        """
+        
+        if not self.dirty and not forceSave:
+            logger.log(str(self.show.tvdbid) + ": Not saving episode to db - record is not dirty", logger.DEBUG)
+            return
+
+        logger.log(str(self.show.tvdbid) + ": Saving episode details to database", logger.DEBUG)
+
+        logger.log(u"STATUS IS " + str(self.status), logger.DEBUG)
+
+        myDB = db.DBConnection()
+        
+        newValueDict = {"tvdbid": self.tvdbid,
+                        "name": self.name,
+                        "description": self.description,
+                        "subtitles": ",".join([sub for sub in self.subtitles]),
+                        "subtitles_searchcount": self.subtitles_searchcount,
+                        "subtitles_lastsearch": self.subtitles_lastsearch,
+                        "airdate": self.airdate.toordinal(),
+                        "hasnfo": self.hasnfo,
+                        "hastbn": self.hastbn,
+                        "status": self.status,
+                        "location": self.location,
+                        "file_size": self.file_size,
+                        "release_name": self.release_name,
+                        "is_proper": self.is_proper}
+        controlValueDict = {"showid": self.show.tvdbid,
+                            "season": self.season,
+                            "episode": self.episode}
+
+        # use a custom update/insert method to get the data into the DB
+        myDB.upsert("tv_episodes", newValueDict, controlValueDict)
+
+    def fullPath (self):
+        if self.location == None or self.location == "":
+            return None
+        else:
+            return ek.ek(os.path.join, self.show.location, self.location)
+
+    def prettyName(self):
+        """
+        Returns the name of this episode in a "pretty" human-readable format. Used for logging
+        and notifications and such.
+        
+        Returns: A string representing the episode's name and season/ep numbers 
+        """
+
+        return self._format_pattern('%SN - %Sx%0E - %EN')
+
+    def _ep_name(self):
+        """
+        Returns the name of the episode to use during renaming. Combines the names of related episodes.
+        Eg. "Ep Name (1)" and "Ep Name (2)" becomes "Ep Name"
+            "Ep Name" and "Other Ep Name" becomes "Ep Name & Other Ep Name"
+        """
+        
+        multiNameRegex = "(.*) \(\d\)"
+
+        self.relatedEps = sorted(self.relatedEps, key=lambda x: x.episode)
+
+        if len(self.relatedEps) == 0:
+            goodName = self.name
+
+        else:
+            goodName = ''
+
+            singleName = True
+            curGoodName = None
+
+            for curName in [self.name] + [x.name for x in self.relatedEps]:
+                match = re.match(multiNameRegex, curName)
+                if not match:
+                    singleName = False
+                    break
+
+                if curGoodName == None:
+                    curGoodName = match.group(1)
+                elif curGoodName != match.group(1):
+                    singleName = False
+                    break
+
+            if singleName:
+                goodName = curGoodName
+            else:
+                goodName = self.name
+                for relEp in self.relatedEps:
+                    goodName += " & " + relEp.name
+
+        return goodName
+
+    def _replace_map(self):
+        """
+        Generates a replacement map for this episode which maps all possible custom naming patterns to the correct
+        value for this episode.
+        
+        Returns: A dict with patterns as the keys and their replacement values as the values.
+        """
+        
+        ep_name = self._ep_name()
+        
+        def dot(name):
+            return helpers.sanitizeSceneName(name)
+        
+        def us(name):
+            return re.sub('[ -]','_', name)
+
+        def release_name(name):
+            if name and name.lower().endswith('.nzb'):
+                name = name.rpartition('.')[0]
+            return name
+
+        def release_group(name):
+            if not name:
+                return ''
+
+            np = NameParser(name)
+
+            try:
+                parse_result = np.parse(name)
+            except InvalidNameException, e:
+                logger.log(u"Unable to get parse release_group: "+ex(e), logger.DEBUG)
+                return ''
+
+            if not parse_result.release_group:
+                return ''
+            return parse_result.release_group
+
+        epStatus, epQual = Quality.splitCompositeStatus(self.status) #@UnusedVariable
+
+        if sickbeard.NAMING_STRIP_YEAR:
+            show_name = re.sub("\(\d+\)$", "", self.show.name).rstrip()
+        else:
+            show_name = self.show.name 
+        
+        return {
+                   '%SN': show_name,
+                   '%S.N': dot(show_name),
+                   '%S_N': us(show_name),
+                   '%EN': ep_name,
+                   '%E.N': dot(ep_name),
+                   '%E_N': us(ep_name),
+                   '%QN': Quality.qualityStrings[epQual],
+                   '%Q.N': dot(Quality.qualityStrings[epQual]),
+                   '%Q_N': us(Quality.qualityStrings[epQual]),
+                   '%S': str(self.season),
+                   '%0S': '%02d' % self.season,
+                   '%E': str(self.episode),
+                   '%0E': '%02d' % self.episode,
+                   '%RN': release_name(self.release_name),
+                   '%RG': release_group(self.release_name),
+                   '%AD': str(self.airdate).replace('-', ' '),
+                   '%A.D': str(self.airdate).replace('-', '.'),
+                   '%A_D': us(str(self.airdate)),
+                   '%A-D': str(self.airdate),
+                   '%Y': str(self.airdate.year),
+                   '%M': str(self.airdate.month),
+                   '%D': str(self.airdate.day),
+                   '%0M': '%02d' % self.airdate.month,
+                   '%0D': '%02d' % self.airdate.day,
+                   '%RT': "PROPER" if self.is_proper else "",
+                   }
+
+    def _format_string(self, pattern, replace_map):
+        """
+        Replaces all template strings with the correct value
+        """
+
+        result_name = pattern
+
+        # do the replacements
+        for cur_replacement in sorted(replace_map.keys(), reverse=True):
+            result_name = result_name.replace(cur_replacement, helpers.sanitizeFileName(replace_map[cur_replacement]))
+            result_name = result_name.replace(cur_replacement.lower(), helpers.sanitizeFileName(replace_map[cur_replacement].lower()))
+
+        return result_name
+
+    def _format_pattern(self, pattern=None, multi=None):
+        """
+        Manipulates an episode naming pattern and then fills the template in
+        """
+        
+        if pattern == None:
+            pattern = sickbeard.NAMING_PATTERN
+        
+        if multi == None:
+            multi = sickbeard.NAMING_MULTI_EP
+        
+        replace_map = self._replace_map()
+
+        result_name = pattern
+        
+        # if there's no release group then replace it with a reasonable facsimile
+        if not replace_map['%RN']:
+            if self.show.air_by_date:
+                result_name = result_name.replace('%RN', '%S.N.%A.D.%E.N-SiCKBEARD')
+                result_name = result_name.replace('%rn', '%s.n.%A.D.%e.n-sickbeard')
+            else:
+                result_name = result_name.replace('%RN', '%S.N.S%0SE%0E.%E.N-SiCKBEARD')
+                result_name = result_name.replace('%rn', '%s.n.s%0se%0e.%e.n-sickbeard')
+
+            result_name = result_name.replace('%RG', 'SICKBEARD')
+            result_name = result_name.replace('%rg', 'sickbeard')
+            logger.log(u"Episode has no release name, replacing it with a generic one: "+result_name, logger.DEBUG)
+        
+        # split off ep name part only
+        name_groups = re.split(r'[\\/]', result_name)
+        
+        # figure out the double-ep numbering style for each group, if applicable
+        for cur_name_group in name_groups:
+        
+            season_format = sep = ep_sep = ep_format = None
+        
+            season_ep_regex = '''
+                                (?P<pre_sep>[ _.-]*)
+                                ((?:s(?:eason|eries)?\s*)?%0?S(?![._]?N))
+                                (.*?)
+                                (%0?E(?![._]?N))
+                                (?P<post_sep>[ _.-]*)
+                              '''
+            ep_only_regex = '(E?%0?E(?![._]?N))'
+        
+            # try the normal way
+            season_ep_match = re.search(season_ep_regex, cur_name_group, re.I|re.X)
+            ep_only_match = re.search(ep_only_regex, cur_name_group, re.I|re.X)
+            
+            # if we have a season and episode then collect the necessary data
+            if season_ep_match:
+                season_format = season_ep_match.group(2)
+                ep_sep = season_ep_match.group(3)
+                ep_format = season_ep_match.group(4)
+                sep = season_ep_match.group('pre_sep')
+                if not sep:
+                    sep = season_ep_match.group('post_sep')
+                if not sep:
+                    sep = ' '
+
+                # force 2-3-4 format if they chose to extend
+                if multi in (NAMING_EXTEND, NAMING_LIMITED_EXTEND):
+                    ep_sep = '-'
+                
+                regex_used = season_ep_regex
+
+            # if there's no season then there's not much choice so we'll just force them to use 03-04-05 style
+            elif ep_only_match:
+                season_format = ''
+                ep_sep = '-'
+                ep_format = ep_only_match.group(1)
+                sep = ''
+                regex_used = ep_only_regex
+
+            else:
+                continue
+
+            # we need at least this much info to continue
+            if not ep_sep or not ep_format:
+                continue
+            
+            # start with the ep string, eg. E03
+            ep_string = self._format_string(ep_format.upper(), replace_map)
+            for other_ep in self.relatedEps:
+                
+                # for limited extend we only append the last ep
+                if multi == NAMING_LIMITED_EXTEND and other_ep != self.relatedEps[-1]:
+                    continue
+                
+                elif multi == NAMING_DUPLICATE:
+                    # add " - S01"
+                    ep_string += sep + season_format
+                
+                elif multi == NAMING_SEPARATED_REPEAT:
+                    ep_string += sep
+
+                # add "E04"
+                ep_string += ep_sep
+                
+                if multi == NAMING_LIMITED_EXTEND_E_PREFIXED:
+                    ep_string += 'E'
+                
+                ep_string += other_ep._format_string(ep_format.upper(), other_ep._replace_map())
+
+            if season_ep_match:
+                regex_replacement = r'\g<pre_sep>\g<2>\g<3>' + ep_string + r'\g<post_sep>'
+            elif ep_only_match:
+                regex_replacement = ep_string
+
+            # fill out the template for this piece and then insert this piece into the actual pattern
+            cur_name_group_result = re.sub('(?i)(?x)'+regex_used, regex_replacement, cur_name_group)
+            #cur_name_group_result = cur_name_group.replace(ep_format, ep_string)
+            #logger.log(u"found "+ep_format+" as the ep pattern using "+regex_used+" and replaced it with "+regex_replacement+" to result in "+cur_name_group_result+" from "+cur_name_group, logger.DEBUG)
+            result_name = result_name.replace(cur_name_group, cur_name_group_result)
+
+        result_name = self._format_string(result_name, replace_map)
+        
+        logger.log(u"formatting pattern: "+pattern+" -> "+result_name, logger.DEBUG)
+        
+        return result_name
+
+    def proper_path(self):
+        """    
+        Figures out the path where this episode SHOULD live according to the renaming rules, relative from the show dir
+        """
+        
+        result = self.formatted_filename()
+
+        # if they want us to flatten it and we're allowed to flatten it then we will
+        if self.show.flatten_folders and not sickbeard.NAMING_FORCE_FOLDERS:
+            return result
+        
+        # if not we append the folder on and use that
+        else:
+            result = ek.ek(os.path.join, self.formatted_dir(), result)
+        
+        return result
+        
+
+    def formatted_dir(self, pattern=None, multi=None):
+        """
+        Just the folder name of the episode
+        """
+
+        if pattern == None:
+            # we only use ABD if it's enabled, this is an ABD show, AND this is not a multi-ep
+            if self.show.air_by_date and sickbeard.NAMING_CUSTOM_ABD and not self.relatedEps:
+                pattern = sickbeard.NAMING_ABD_PATTERN
+            else:
+                pattern = sickbeard.NAMING_PATTERN
+        
+        # split off the dirs only, if they exist
+        name_groups = re.split(r'[\\/]', pattern)
+        
+        if len(name_groups) == 1:
+            return ''
+        else:
+            return self._format_pattern(os.sep.join(name_groups[:-1]), multi)
+
+
+    def formatted_filename(self, pattern=None, multi=None):
+        """
+        Just the filename of the episode, formatted based on the naming settings
+        """
+        
+        if pattern == None:
+            # we only use ABD if it's enabled, this is an ABD show, AND this is not a multi-ep
+            if self.show.air_by_date and sickbeard.NAMING_CUSTOM_ABD and not self.relatedEps:
+                pattern = sickbeard.NAMING_ABD_PATTERN
+            else:
+                pattern = sickbeard.NAMING_PATTERN
+            
+        # split off the filename only, if they exist
+        name_groups = re.split(r'[\\/]', pattern)
+        
+        return self._format_pattern(name_groups[-1], multi)
+
+    def rename(self):
+        """
+        Renames an episode file and all related files to the location and filename as specified
+        in the naming settings.
+        """
+
+        proper_path = self.proper_path()
+        absolute_proper_path = ek.ek(os.path.join, self.show.location, proper_path)
+        absolute_current_path_no_ext, file_ext = os.path.splitext(self.location)
+        related_subs = []
+        
+        current_path = absolute_current_path_no_ext
+
+        if absolute_current_path_no_ext.startswith(self.show.location):
+            current_path = absolute_current_path_no_ext[len(self.show.location):]
+
+        logger.log(u"Renaming/moving episode from the base path " + self.location + " to " + absolute_proper_path, logger.DEBUG)
+
+        # if it's already named correctly then don't do anything
+        if proper_path == current_path:
+            logger.log(str(self.tvdbid) + ": File " + self.location + " is already named correctly, skipping", logger.DEBUG)
+            return
+
+        related_files = postProcessor.PostProcessor(self.location)._list_associated_files(self.location)
+
+        if self.show.subtitles and sickbeard.SUBTITLES_DIR != '':
+            related_subs = postProcessor.PostProcessor(self.location)._list_associated_files(sickbeard.SUBTITLES_DIR, subtitles_only=True)
+            absolute_proper_subs_path = ek.ek(os.path.join, sickbeard.SUBTITLES_DIR, self.formatted_filename())
+            
+        logger.log(u"Files associated to " + self.location + ": " + str(related_files), logger.DEBUG)
+
+        # move the ep file
+        result = helpers.rename_ep_file(self.location, absolute_proper_path)
+
+        # move related files
+        for cur_related_file in related_files:
+            cur_result = helpers.rename_ep_file(cur_related_file, absolute_proper_path)
+            if cur_result == False:
+                logger.log(str(self.tvdbid) + ": Unable to rename file " + cur_related_file, logger.ERROR)
+
+        for cur_related_sub in related_subs:
+            cur_result = helpers.rename_ep_file(cur_related_sub, absolute_proper_subs_path)
+            if cur_result == False:
+                logger.log(str(self.tvdbid) + ": Unable to rename file " + cur_related_sub, logger.ERROR)
+
+        # save the ep
+        with self.lock:
+            if result != False:
+                self.location = absolute_proper_path + file_ext
+                for relEp in self.relatedEps:
+                    relEp.location = absolute_proper_path + file_ext
+
+        # in case something changed with the metadata just do a quick check
+        for curEp in [self] + self.relatedEps:
+            curEp.checkForMetaFiles()
+
+        # save any changes to the database
+        with self.lock:
+            self.saveToDB()
+            for relEp in self.relatedEps:
+                relEp.saveToDB()