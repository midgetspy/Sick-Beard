# Author: Nic Wolfe <nic@wolfeden.ca>
# URL: http://code.google.com/p/sickbeard/
#
# This file is part of Sick Beard.
#
# Sick Beard is free software: you can redistribute it and/or modify
# it under the terms of the GNU General Public License as published by
# the Free Software Foundation, either version 3 of the License, or
# (at your option) any later version.
#
# Sick Beard is distributed in the hope that it will be useful,
# but WITHOUT ANY WARRANTY; without even the implied warranty of
# MERCHANTABILITY or FITNESS FOR A PARTICULAR PURPOSE.  See the
#  GNU General Public License for more details.
#
# You should have received a copy of the GNU General Public License
# along with Sick Beard.  If not, see <http://www.gnu.org/licenses/>.

from __future__ import with_statement 

import glob
import os
import os.path
import re
import shlex
import subprocess

import sickbeard

from sickbeard import db
from sickbeard import classes
from sickbeard import common
from sickbeard import exceptions
from sickbeard import helpers
from sickbeard import history
from sickbeard import logger
from sickbeard import notifiers
from sickbeard import show_name_helpers
from sickbeard import scene_exceptions

from sickbeard import encodingKludge as ek

from sickbeard.name_parser.parser import NameParser, InvalidNameException

from lib.tvdb_api import tvdb_api, tvdb_exceptions

class PostProcessor(object):

    EXISTS_LARGER = 1
    EXISTS_SAME = 2
    EXISTS_SMALLER = 3
    DOESNT_EXIST = 4

    def __init__(self, file_path, nzb_name = None):
        # absolute path to the folder that is being processed
        self.folder_path = ek.ek(os.path.dirname, ek.ek(os.path.abspath, file_path))
        
        # full path to file
        self.file_path = file_path
        
        # file name only
        self.file_name = ek.ek(os.path.basename, file_path)
    
        # the name of the folder only
        self.folder_name = ek.ek(os.path.basename, self.folder_path)
    
        # name of the NZB that resulted in this folder
        self.nzb_name = nzb_name
    
        self.in_history = False
        self.release_group = None
        self.is_proper = False
    
        self.log = ''
    
    def _log(self, message, level=logger.MESSAGE):
        logger.log(message, level)
        self.log += message + '\n'
    
    def _checkForExistingFile(self, existing_file):
    
        if not existing_file:
            self._log(u"There is no existing file so there's no worries about replacing it", logger.DEBUG)
            return PostProcessor.DOESNT_EXIST
    
        # if the new file exists, return the appropriate code depending on the size
        if ek.ek(os.path.isfile, existing_file):
    
            # see if it's bigger than our old file
            if ek.ek(os.path.getsize, existing_file) > ek.ek(os.path.getsize, self.file_path):
                self._log(u"File "+existing_file+" is larger than "+self.file_path, logger.DEBUG)
                return PostProcessor.EXISTS_LARGER

            elif ek.ek(os.path.getsize, existing_file) == ek.ek(os.path.getsize, self.file_path):
                self._log(u"File "+existing_file+" is the same size as "+self.file_path, logger.DEBUG)
                return PostProcessor.EXISTS_SAME
    
            else:
                self._log(u"File "+existing_file+" is smaller than "+self.file_path, logger.DEBUG)
                return PostProcessor.EXISTS_SMALLER
    
        else:
            self._log(u"File "+existing_file+" doesn't exist so there's no worries about replacing it", logger.DEBUG)
            return PostProcessor.DOESNT_EXIST

    def _list_associated_files(self, file_path):
        
        self._log(u"Looking for associated files in the path: "+str(file_path), logger.DEBUG)
            
        if not file_path:
            return []

        file_path_list = []
    
        base_name = file_path.rpartition('.')[0]+'.'
        
        # FIME: the escaping dosent work at all
        # don't confuse glob with chars we didn't mean to use
<<<<<<< HEAD
        # base_name = re.sub(r'[\[\]\*\?]', r'\\\g<0>', base_name) # this doesn't work for files with eg "["
        # HOTFIX: replace every special char [,],*,? with a "?"
        base_name = re.sub(r'[\[\]\*\?]', r'?', base_name) # so i will just replace it with a "?" it will just look for any char at that position
        # yes it will associate "show name [xy]" with "show name (xy)"
        
        self._log(u"Looking for associated files that match: "+str(base_name), logger.DEBUG)
        
            
=======
        base_name = re.sub(r'[\[\]\*\?]', r'[\g<0>]', base_name)
    
>>>>>>> e9cb8983
        for associated_file_path in ek.ek(glob.glob, base_name+'*'):
            # only list it if the only non-shared part is the extension
            if '.' in associated_file_path[len(base_name):]:
                continue

            file_path_list.append(associated_file_path)
            
        self._log(u"Found associated files: "+str(file_path_list), logger.DEBUG)
        
        return file_path_list

    def _delete(self, file_path, associated_files=False):
        
        if not file_path:
            return
        
        if associated_files:
            file_list = self._list_associated_files(file_path)
        else:
            file_list = [file_path]

        if not file_list:
            self._log(u"There were no files associated with "+file_path+", not deleting anything", logger.DEBUG)
            return
        
        for cur_file in file_list:
            self._log(u"Deleting file "+cur_file, logger.DEBUG)
            if ek.ek(os.path.isfile, cur_file):
                ek.ek(os.remove, cur_file)
                
    def _combined_file_operation (self, file_path, new_path, new_base_name, associated_files=False, action=None):
        """
        file_path: The full path of the media file to copy
        new_path: Destination path where we want to copy the file to 
        new_base_name: The base filename (no extension) to use during the copy. Use None to keep the same name.
        associated_files: Boolean, whether we should copy similarly-named files too
        action: function that takes an old path and new path and does an operation with them (move/copy)
        """

        if not action:
            self._log(u"Must provide an action for the combined file operation", logger.ERROR)
            return

        if associated_files:
            file_list = self._list_associated_files(file_path)
        else:
            file_list = [file_path]

        if not file_list:
            self._log(u"There were no files associated with "+file_path+", not moving anything", logger.DEBUG)
            return
        
        for cur_file_path in file_list:

            cur_file_name = ek.ek(os.path.basename, cur_file_path)
            
            # If new base name then convert name
            if new_base_name:
                # get the extension
                cur_extension = cur_file_path.rpartition('.')[-1]
            
                # replace .nfo with .nfo-orig to avoid conflicts
                if cur_extension == 'nfo':
                    cur_extension = 'nfo-orig'
                    
                new_file_name = new_base_name +'.' + cur_extension
            else:
                new_file_name = cur_file_name
            
            new_file_path = ek.ek(os.path.join, new_path, new_file_name)

            action(cur_file_path, new_file_path)
                
    def _move(self, file_path, new_path, new_base_name, associated_files=False):
        """
        file_path: The full path of the media file to move
        new_path: Destination path where we want to move the file to 
        new_base_name: The base filename (no extension) to use during the move. Use None to keep the same name.
        associated_files: Boolean, whether we should move similarly-named files too
        """

        def _int_move(cur_file_path, new_file_path):

            self._log(u"Moving file from "+cur_file_path+" to "+new_file_path, logger.DEBUG)
            try:
                helpers.moveFile(cur_file_path, new_file_path)
                helpers.chmodAsParent(new_file_path)
            except (IOError, OSError), e:
                self._log("Unable to move file "+cur_file_path+" to "+new_file_path+": "+str(e).decode('utf-8'), logger.ERROR)
                raise e
                
        self._combined_file_operation(file_path, new_path, new_base_name, associated_files, action=_int_move)
                
    def _copy(self, file_path, new_path, new_base_name, associated_files=False):
        """
        file_path: The full path of the media file to copy
        new_path: Destination path where we want to copy the file to 
        new_base_name: The base filename (no extension) to use during the copy. Use None to keep the same name.
        associated_files: Boolean, whether we should copy similarly-named files too
        """

        def _int_copy (cur_file_path, new_file_path):

            self._log(u"Copying file from "+cur_file_path+" to "+new_file_path, logger.DEBUG)
            try:
                helpers.copyFile(cur_file_path, new_file_path)
                helpers.chmodAsParent(new_file_path)
            except (IOError, OSError), e:
                logger.log("Unable to copy file "+cur_file_path+" to "+new_file_path+": "+str(e).decode('utf-8'), logger.ERROR)
                raise e

        self._combined_file_operation(file_path, new_path, new_base_name, associated_files, action=_int_copy)

    def _find_ep_destination_folder(self, ep_obj):
        
        # if we're supposed to put it in a season folder then figure out what folder to use
        season_folder = ''
        if ep_obj.show.seasonfolders:
    
            # search the show dir for season folders
            for curDir in ek.ek(os.listdir, ep_obj.show.location):
    
                if not ek.ek(os.path.isdir, ek.ek(os.path.join, ep_obj.show.location, curDir)):
                    continue
    
                # if it's a season folder, check if it's the one we want
                match = re.match(".*season\s*(\d+)", curDir, re.IGNORECASE)
                if match:
                    # if it's the correct season folder then stop looking
                    if int(match.group(1)) == int(ep_obj.season):
                        season_folder = curDir
                        break
    
            # if we couldn't find the right one then just use the season folder defaut format
            if season_folder == '':
                # for air-by-date shows use the year as the season folder
                if ep_obj.show.air_by_date:
                    season_folder = str(ep_obj.airdate.year)
                else:
                    season_folder = sickbeard.SEASON_FOLDERS_FORMAT % (ep_obj.season)
        
        dest_folder = ek.ek(os.path.join, ep_obj.show.location, season_folder)
        
        return dest_folder

    def _history_lookup(self, regexMode=NameParser.NORMAL_REGEX):
        """
        Look up the NZB name in the history and see if it contains a record for self.nzb_name
        
        Returns a (tvdb_id, season, []) tuple. The first two may be None if none were found.
        """
        
        to_return = (None, None, [])
        
        if not self.nzb_name and not self.folder_name:
            self.in_history = False
            return to_return

        names = []
        if self.nzb_name:
            names.append(self.nzb_name)
            if '.' in self.nzb_name:
                names.append(self.nzb_name.rpartition(".")[0])
        if self.folder_name:
            names.append(self.folder_name)

        myDB = db.DBConnection()
    
        for curName in names:
            sql_results = myDB.select("SELECT * FROM history WHERE resource LIKE ?", [re.sub("[\.\-\ ]", "_", curName)])
    
            self._log("Found NO result in history for '"+str(curName)+"'", logger.DEBUG)
            if len(sql_results) == 0:
                continue
    
            tvdb_id = int(sql_results[0]["showid"])
            season = int(sql_results[0]["season"])

            self.in_history = True
            to_return = (tvdb_id, season, [])
            self._log("Found result in history: "+str(to_return), logger.DEBUG)
            return to_return
        
        self.in_history = False
        return to_return
    
    def _analyze_name(self, name, file=True, regexMode=NameParser.ALL_REGEX): # FIXME:this shouldnt always consider anime !
        """
        Takes a name and tries to figure out a show, season, and episode from it.
        
        Returns a (tvdb_id, season, [episodes]) tuple. The first two may be None and episodes may be []
        if none were found.
        """
        logger.log(u"Analyzing name "+repr(name))
    
        to_return = (None, None, [])
    
        if not name:
            return to_return
    
        # parse the name to break it into show name, season, and episode
        np = NameParser(file, regexMode)
        parse_result = np.parse(name)
        self._log("Parsed "+name+" into "+str(parse_result).decode('utf-8'), logger.DEBUG)

        if parse_result.air_by_date:
            season = -1
            episodes = [parse_result.air_date]
        elif parse_result.is_anime:
            try:
                season = parse_result.season_number # better then nothing or ?
                episodes = parse_result.episode_numbers # better then nothing or ?
            except:
                season = None
                episodes = []
        else:
            season = parse_result.season_number
            episodes = parse_result.episode_numbers 

        to_return = (None, season, episodes)
    
        # do a scene reverse-lookup to get a list of all possible names
        name_list = show_name_helpers.sceneToNormalShowNames(parse_result.series_name)

        if not name_list:
            return (None, season, episodes)
        
        def _finalize(parse_result):
            self.release_group = parse_result.release_group
            if parse_result.extra_info:
                self.is_proper = re.search('(^|[\. _-])(proper|repack)([\. _-]|$)', parse_result.extra_info, re.I) != None
        
        # for each possible interpretation of that scene name
        for cur_name in name_list:
            self._log(u"Checking scene exceptions for a match on "+cur_name, logger.DEBUG)
            scene_id = scene_exceptions.get_scene_exception_by_name(cur_name)
            if scene_id:
                self._log(u"Scene exception lookup got tvdb id "+str(scene_id)+u", using that", logger.DEBUG)
                _finalize(parse_result)
                return (scene_id, season, episodes)

        # see if we can find the name directly in the DB, if so use it
        for cur_name in name_list:
            self._log(u"Looking up "+cur_name+" in the DB", logger.DEBUG)
            db_result = helpers.searchDBForShow(cur_name)
            if db_result:
                tvdb_id = int(db_result[0])
                self._log(u"Lookup successful, using tvdb id "+str(tvdb_id)+" season: "+str(season)+" episode: "+str(episodes), logger.DEBUG)  
                show = helpers.findCertainShow(sickbeard.showList, tvdb_id)
                if show.is_anime and len(parse_result.ab_episode_numbers) > 0:
                    try:
                        (actual_season, actual_episodes) = helpers.get_all_episodes_from_absolute_number(show, None, parse_result.ab_episode_numbers)
                    except exceptions.EpisodeNotFoundByAbsoluteNumerException:
                        logger.log(str(tvdb_id) + ": TVDB object absolute number " + str(parse_result.ab_episode_numbers) + " is incomplete, skipping this episode")
                        continue
                    
                    _finalize(parse_result)
                    return (tvdb_id, actual_season, actual_episodes)
                
        # see if we can find the name with a TVDB lookup
        for cur_name in name_list:
            try:
                t = tvdb_api.Tvdb(custom_ui=classes.ShowListUI, **sickbeard.TVDB_API_PARMS)
                self._log(u"Looking up name "+cur_name+u" on TVDB", logger.DEBUG)
                showObj = t[cur_name]
            except (tvdb_exceptions.tvdb_exception), e:
                # if none found, search on all languages
                try:
                    # There's gotta be a better way of doing this but we don't wanna
                    # change the language value elsewhere
                    ltvdb_api_parms = sickbeard.TVDB_API_PARMS.copy()

                    ltvdb_api_parms['search_all_languages'] = True
                    t = tvdb_api.Tvdb(custom_ui=classes.ShowListUI, **ltvdb_api_parms)

                    self._log(u"Looking up name "+cur_name+u" in all languages on TVDB", logger.DEBUG)
                    showObj = t[cur_name]
                except (tvdb_exceptions.tvdb_exception, IOError), e:
                    pass

                continue
            except (IOError), e:
                continue
            
            self._log(u"Lookup successful, using tvdb id "+str(showObj["id"]), logger.DEBUG)
            _finalize(parse_result)
            return (int(showObj["id"]), season, episodes)
    
        _finalize(parse_result)
        return to_return
    
    def _make_attempt_list(self):
                        # try to look up the nzb in history
        attempt_list = [self._history_lookup,
    
                        # try to analyze the file name
                        lambda regexMode: self._analyze_name(self.file_name, regexMode=regexMode),

                        # try to analyze the dir name
                        lambda regexMode: self._analyze_name(self.folder_name, regexMode=regexMode),

                         # try to analyze the file path
                        lambda regexMode: self._analyze_name(self.file_path, regexMode=regexMode),

                        # try to analyze the nzb name
                        lambda regexMode: self._analyze_name(self.nzb_name, regexMode=regexMode)
                        ]
        return attempt_list
    
    def _find_info(self):
        """
        For a given file try to find the showid, season, and episode.
        """
    
        tvdb_id = season = None
        episodes = []
        
        attempt_list = self._make_attempt_list()

        # attempt every possible method to get our info
        for cur_attempt in attempt_list:
            try:                
                (cur_tvdb_id, cur_season, cur_episodes) = cur_attempt(regexMode=NameParser.ALL_REGEX)
                if cur_tvdb_id and self._check_for_anime(cur_tvdb_id):
                    logger.log(u"tvdb_id: "+str(cur_tvdb_id)+u" is an anime", logger.DEBUG)
                    (cur_tvdb_id, cur_season, cur_episodes) = cur_attempt(regexMode=NameParser.ANIME_REGEX)
                else:
                    logger.log(u"tvdb_id: "+str(cur_tvdb_id)+u" is a normal show", logger.DEBUG)
                    (cur_tvdb_id, cur_season, cur_episodes) = cur_attempt(regexMode=NameParser.NORMAL_REGEX)
            
            except InvalidNameException, e:
                logger.log(u"Unable to parse, skipping: "+str(e), logger.DEBUG)
                continue
            
            if cur_tvdb_id:
                tvdb_id = cur_tvdb_id
            if cur_season:
                season = cur_season
            if cur_episodes:
                episodes = cur_episodes
            
            # at this point we should allready have the corret episodes and numbering even for anime
            # only abd shows dont since it is not saved in the db
            # for air-by-date shows we need to look up the season/episode from tvdb
            if season == -1 and tvdb_id and episodes:
                self._log(u"Looks like this is an air-by-date show, attempting to convert the date to season/episode", logger.DEBUG)
                
                # try to get language set for this show
                tvdb_lang = None
                try:
                    showObj = helpers.findCertainShow(sickbeard.showList, tvdb_id)
                    if(showObj != None):
                        tvdb_lang = showObj.lang
                except exceptions.MultipleShowObjectsException:
                    raise #TODO: later I'll just log this, for now I want to know about it ASAP

                try:
                    # There's gotta be a better way of doing this but we don't wanna
                    # change the language value elsewhere
                    ltvdb_api_parms = sickbeard.TVDB_API_PARMS.copy()

                    if tvdb_lang and not tvdb_lang == 'en':
                        ltvdb_api_parms['language'] = tvdb_lang

                    t = tvdb_api.Tvdb(**ltvdb_api_parms)
                    epObj = t[tvdb_id].airedOn(episodes[0])[0]
                    season = int(epObj["seasonnumber"])
                    episodes = [int(epObj["episodenumber"])]
                    self._log(u"Got season "+str(season)+" episodes "+str(episodes), logger.DEBUG)
                except tvdb_exceptions.tvdb_episodenotfound, e:
                    self._log(u"Unable to find episode with date "+str(episodes[0])+u" for show "+str(tvdb_id)+u", skipping", logger.DEBUG)

                    # we don't want to leave dates in the episode list if we couldn't convert them to real episode numbers
                    episodes = []

                    continue
               
            # if there's no season then we can hopefully just use 1 automatically
            elif season == None and tvdb_id:
                myDB = db.DBConnection()
                numseasonsSQlResult = myDB.select("SELECT COUNT(DISTINCT season) as numseasons FROM tv_episodes WHERE showid = ? and season != 0", [tvdb_id])
                if int(numseasonsSQlResult[0][0]) == 1 and season == None:
                    self._log(u"Don't have a season number, but this show appears to only have 1 season, setting seasonnumber to 1...", logger.DEBUG)
                    season = 1
            
            if tvdb_id and season != None and episodes:
                return (tvdb_id, season, episodes)
    
        return (tvdb_id, season, episodes)
    
    def _check_for_anime(self, tvdb_id):
        """
        Check if the show is a anime
        """
        if tvdb_id:
            myDB = db.DBConnection()
            isAbsoluteNumberSQlResult = myDB.select("SELECT anime,show_name FROM tv_shows WHERE tvdb_id = ?", [tvdb_id])
            if isAbsoluteNumberSQlResult and int(isAbsoluteNumberSQlResult[0][0]) > 0:
                self._log(u"This show (tvdbid:"+str(tvdb_id)+") is flaged as an anime", logger.DEBUG)
                return True
        return False
        
        
    def _get_ep_obj(self, tvdb_id, season, episodes):

        show_obj = None

        self._log(u"Loading show object for tvdb_id "+str(tvdb_id), logger.DEBUG)
        # find the show in the showlist
        try:
            show_obj = helpers.findCertainShow(sickbeard.showList, tvdb_id)
        except exceptions.MultipleShowObjectsException:
            raise #TODO: later I'll just log this, for now I want to know about it ASAP

        if not show_obj:
            self._log(u"This show isn't in your list, you need to add it to SB before post-processing an episode", logger.ERROR)
            raise exceptions.PostProcessingFailed()

        root_ep = None
        for cur_episode in episodes:
            episode = int(cur_episode)
    
            self._log(u"Retrieving episode object for " + str(season) + "x" + str(episode), logger.DEBUG)
    
            # now that we've figured out which episode this file is just load it manually
            try:
                curEp = show_obj.getEpisode(season, episode)
            except exceptions.EpisodeNotFoundException, e:
                self._log(u"Unable to create episode: "+str(e).decode('utf-8'), logger.DEBUG)
                raise exceptions.PostProcessingFailed()
    
            if root_ep == None:
                root_ep = curEp
                root_ep.relatedEps = []
            else:
                root_ep.relatedEps.append(curEp)
        
        return root_ep
    
    def _get_quality(self, ep_obj):
        
        ep_quality = common.Quality.UNKNOWN
        oldStatus = None
        # make sure the quality is set right before we continue
        if ep_obj.status in common.Quality.SNATCHED + common.Quality.SNATCHED_PROPER:
            oldStatus, ep_quality = common.Quality.splitCompositeStatus(ep_obj.status)
            if ep_quality != common.Quality.UNKNOWN:
                self._log(u"The old status had a quality in it, using that: "+common.Quality.qualityStrings[ep_quality], logger.DEBUG)
                return ep_quality

        name_list = [self.nzb_name, self.folder_name, self.file_name]
    
        # search all possible names for our new quality, in case the file or dir doesn't have it
        for cur_name in name_list:
            if not cur_name:
                continue
            ep_quality = common.Quality.nameQuality(cur_name, ep_obj.show.is_anime)
            self._log(u"Looking up quality for name "+cur_name+u", got "+common.Quality.qualityStrings[ep_quality], logger.DEBUG)
            
            # if we find a good one then use it
            if ep_quality != common.Quality.UNKNOWN:
                logger.log(cur_name+u" looks like it has quality "+common.Quality.qualityStrings[ep_quality]+", using that", logger.DEBUG)
                return ep_quality

        # if we didn't get a quality from one of the names above, try assuming from each of the names
        ep_quality = common.Quality.assumeQuality(self.file_name)
        self._log(u"Guessing quality for name "+self.file_name+u", got "+common.Quality.qualityStrings[ep_quality], logger.DEBUG)
        if ep_quality != common.Quality.UNKNOWN:
            logger.log(self.file_name+u" looks like it has quality "+common.Quality.qualityStrings[ep_quality]+", using that", logger.DEBUG)
            return ep_quality
        
        return ep_quality
    
    def _run_extra_scripts(self, ep_obj):
        for curScriptName in sickbeard.EXTRA_SCRIPTS:
            script_cmd = shlex.split(curScriptName) + [ep_obj.location, self.file_path, str(ep_obj.show.tvdbid), str(ep_obj.season), str(ep_obj.episode), str(ep_obj.airdate)]
            self._log(u"Executing command "+str(script_cmd))
            self._log(u"Absolute path to script: "+ek.ek(os.path.abspath, script_cmd[0]), logger.DEBUG)
            try:
                p = subprocess.Popen(script_cmd, stdout=subprocess.PIPE, stderr=subprocess.STDOUT, cwd=sickbeard.PROG_DIR)
                out, err = p.communicate()
                self._log(u"Script result: "+str(out), logger.DEBUG)
            except OSError, e:
                self._log(u"Unable to run extra_script: "+str(e).decode('utf-8'))
    
    def _is_priority(self, ep_obj, new_ep_quality):
        
        # if SB downloaded this on purpose then this is a priority download
        if self.in_history or ep_obj.status in common.Quality.SNATCHED + common.Quality.SNATCHED_PROPER:
            self._log(u"SB snatched this episode so I'm marking it as priority", logger.DEBUG)
            return True
        
        # if the user downloaded it manually and it's higher quality than the existing episode then it's priority
        if new_ep_quality > ep_obj and new_ep_quality != common.Quality.UNKNOWN:
            self._log(u"This was manually downloaded but it appears to be better quality than what we have so I'm marking it as priority", logger.DEBUG)
            return True
        
        # if the user downloaded it manually and it appears to be a PROPER/REPACK then it's priority
        old_ep_status, old_ep_quality = common.Quality.splitCompositeStatus(ep_obj.status)
        if self.is_proper and new_ep_quality >= old_ep_quality:
            self._log(u"This was manually downloaded but it appears to be a proper so I'm marking it as priority", logger.DEBUG)
            return True 
        
        return False
    
    def process(self):
        """
        Post-process a given file
        """
        
        self._log(u"Processing "+self.file_path+" ("+str(self.nzb_name)+")")
        
        # reset per-file stuff
        self.in_history = False
        
        # try to find the file info
        (tvdb_id, season, episodes) = self._find_info()
        
        # if we don't have it then give up
        if not tvdb_id or season == None or not episodes:
            return False
        
        # retrieve/create the corresponding TVEpisode objects
        ep_obj = self._get_ep_obj(tvdb_id, season, episodes)
        
        # get the quality of the episode we're processing
        new_ep_quality = self._get_quality(ep_obj)
        logger.log(u"Quality of the episode we're processing: "+str(new_ep_quality), logger.DEBUG)
        
        # see if this is a priority download (is it snatched, in history, or PROPER)
        priority_download = self._is_priority(ep_obj, new_ep_quality) 
        self._log(u"Is ep a priority download: "+str(priority_download), logger.DEBUG)
        
        # set the status of the episodes
        for curEp in [ep_obj] + ep_obj.relatedEps:
            curEp.status = common.Quality.compositeStatus(common.SNATCHED, new_ep_quality)
        
        # check for an existing file
        existing_file_status = self._checkForExistingFile(ep_obj.location)

        # if it's not priority then we don't want to replace smaller files in case it was a mistake
        if not priority_download:
        
            # if there's an existing file that we don't want to replace stop here
            if existing_file_status in (PostProcessor.EXISTS_LARGER, PostProcessor.EXISTS_SAME):
                self._log(u"File exists and we are not going to replace it because it's not smaller, quitting post-processing", logger.DEBUG)
                return False
            elif existing_file_status == PostProcessor.EXISTS_SMALLER:
                self._log(u"File exists and is smaller than the new file so I'm going to replace it", logger.DEBUG)
            elif existing_file_status != PostProcessor.DOESNT_EXIST:
                self._log(u"Unknown existing file status. This should never happen, please log this as a bug.", logger.ERROR)
                return False
        
        # if the file is priority then we're going to replace it even if it exists
        else:
            self._log(u"This download is marked a priority download so I'm going to replace an existing file if I find one", logger.DEBUG)
        
        # delete the existing file (and company)
        for cur_ep in [ep_obj] + ep_obj.relatedEps:
            try:
                self._delete(cur_ep.location, associated_files=True)
            except OSError, IOError:
                raise exceptions.PostProcessingFailed(u"Unable to delete the existing files")
        
        # find the destination folder
        try:
            dest_path = self._find_ep_destination_folder(ep_obj)
        except exceptions.ShowDirNotFoundException:
            self._log(u"Unable to post-process an episode if the show dir doesn't exist, quitting",logger.ERROR) # this log would have saved me half an hour
            raise exceptions.PostProcessingFailed(u"Unable to post-process an episode if the show dir doesn't exist, quitting")
            
        self._log(u"Destination folder for this episode: "+dest_path, logger.DEBUG)
        
        # if the dir doesn't exist (new season folder) then make it
        if not ek.ek(os.path.isdir, dest_path):
            self._log(u"Season folder didn't exist, creating it", logger.DEBUG)
            try:
                ek.ek(os.mkdir, dest_path)
                helpers.chmodAsParent(dest_path)
            except OSError, IOError:
                raise exceptions.PostProcessingFailed("Unable to create the episode's destination folder: "+dest_path)

        # update the statuses before we rename so the quality goes into the name properly
        for cur_ep in [ep_obj] + ep_obj.relatedEps:
            with cur_ep.lock:
                cur_ep.status = common.Quality.compositeStatus(common.DOWNLOADED, new_ep_quality)
                cur_ep.saveToDB()

        # figure out the base name of the resulting episode file
        if sickbeard.RENAME_EPISODES:
            orig_extension = self.file_name.rpartition('.')[-1]
            new_base_name = helpers.sanitizeFileName(ep_obj.prettyName())
            new_file_name = new_base_name + '.' + orig_extension

        else:
            # if we're not renaming then there's no new base name, we'll just use the existing name
            new_base_name = None
            new_file_name = self.file_name 
                       
        try:
            # move the episode and associated files to the show dir
            if sickbeard.KEEP_PROCESSED_DIR:
                self._copy(self.file_path, dest_path, new_base_name, sickbeard.MOVE_ASSOCIATED_FILES)
            else:
                self._move(self.file_path, dest_path, new_base_name, sickbeard.MOVE_ASSOCIATED_FILES)
        except OSError, IOError:
            raise exceptions.PostProcessingFailed("Unable to move the files to their new home")
        
        # put the new location in the database
        for cur_ep in [ep_obj] + ep_obj.relatedEps:
            with cur_ep.lock:
                cur_ep.location = ek.ek(os.path.join, dest_path, new_file_name)
                cur_ep.saveToDB()
        
        # log it to history
        history.logDownload(ep_obj, self.file_path)

        # send notifications
        notifiers.notify_download(ep_obj.prettyName(True))

        # generate nfo/tbn
        ep_obj.createMetaFiles()
        ep_obj.saveToDB()

        # do the library update
        notifiers.xbmc_notifier.update_library(ep_obj.show.name)

        # do the library update for Plex Media Server
        notifiers.plex_notifier.update_library()

        # run extra_scripts
        self._run_extra_scripts(ep_obj)

        return True
        
        # e
<|MERGE_RESOLUTION|>--- conflicted
+++ resolved
@@ -116,19 +116,8 @@
         
         # FIME: the escaping dosent work at all
         # don't confuse glob with chars we didn't mean to use
-<<<<<<< HEAD
-        # base_name = re.sub(r'[\[\]\*\?]', r'\\\g<0>', base_name) # this doesn't work for files with eg "["
-        # HOTFIX: replace every special char [,],*,? with a "?"
-        base_name = re.sub(r'[\[\]\*\?]', r'?', base_name) # so i will just replace it with a "?" it will just look for any char at that position
-        # yes it will associate "show name [xy]" with "show name (xy)"
-        
-        self._log(u"Looking for associated files that match: "+str(base_name), logger.DEBUG)
-        
-            
-=======
         base_name = re.sub(r'[\[\]\*\?]', r'[\g<0>]', base_name)
     
->>>>>>> e9cb8983
         for associated_file_path in ek.ek(glob.glob, base_name+'*'):
             # only list it if the only non-shared part is the extension
             if '.' in associated_file_path[len(base_name):]:
@@ -764,4 +753,4 @@
 
         return True
         
-        # e
+        # e