# Author: Nic Wolfe <nic@wolfeden.ca>
# URL: http://code.google.com/p/sickbeard/
#
# This file is part of Sick Beard.
#
# Sick Beard is free software: you can redistribute it and/or modify
# it under the terms of the GNU General Public License as published by
# the Free Software Foundation, either version 3 of the License, or
# (at your option) any later version.
#
# Sick Beard is distributed in the hope that it will be useful,
# but WITHOUT ANY WARRANTY; without even the implied warranty of
# MERCHANTABILITY or FITNESS FOR A PARTICULAR PURPOSE.  See the
#  GNU General Public License for more details.
#
# You should have received a copy of the GNU General Public License
# along with Sick Beard.  If not, see <http://www.gnu.org/licenses/>.

from __future__ import with_statement

import glob
import os
import re
import shlex
import subprocess

import sickbeard

from sickbeard import db
from sickbeard import classes
from sickbeard import common
from sickbeard import exceptions
from sickbeard import helpers
from sickbeard import history
from sickbeard import logger
from sickbeard import notifiers
from sickbeard import show_name_helpers
from sickbeard import scene_exceptions

from sickbeard import encodingKludge as ek
from sickbeard.exceptions import ex

from sickbeard.name_parser.parser import NameParser, InvalidNameException

from lib.tvdb_api import tvdb_api, tvdb_exceptions


class PostProcessor(object):
    """
    A class which will process a media file according to the post processing settings in the config.
    """

    EXISTS_LARGER = 1
    EXISTS_SAME = 2
    EXISTS_SMALLER = 3
    DOESNT_EXIST = 4

    IGNORED_FILESTRINGS = [ "/.AppleDouble/", ".DS_Store" ]

    NZB_NAME = 1
    FOLDER_NAME = 2
    FILE_NAME = 3

    def __init__(self, file_path, nzb_name=None):
        """
        Creates a new post processor with the given file path and optionally an NZB name.

        file_path: The path to the file to be processed
        nzb_name: The name of the NZB which resulted in this file being downloaded (optional)
        """
        # absolute path to the folder that is being processed
        self.folder_path = ek.ek(os.path.dirname, ek.ek(os.path.abspath, file_path))

        # full path to file
        self.file_path = file_path

        # file name only
        self.file_name = ek.ek(os.path.basename, file_path)

        # the name of the folder only
        self.folder_name = ek.ek(os.path.basename, self.folder_path)

        # name of the NZB that resulted in this folder
        self.nzb_name = nzb_name

        self.in_history = False
        self.release_group = None
        self.is_proper = False

        self.good_results = {self.NZB_NAME: False,
                             self.FOLDER_NAME: False,
                             self.FILE_NAME: False}

        self.log = ''

    def _log(self, message, level=logger.MESSAGE):
        """
        A wrapper for the internal logger which also keeps track of messages and saves them to a string for later.

        message: The string to log (unicode)
        level: The log level to use (optional)
        """
        logger.log(message, level)
        self.log += message + '\n'

    def _checkForExistingFile(self, existing_file):
        """
        Checks if a file exists already and if it does whether it's bigger or smaller than
        the file we are post processing

        existing_file: The file to compare to

        Returns:
            DOESNT_EXIST if the file doesn't exist
            EXISTS_LARGER if the file exists and is larger than the file we are post processing
            EXISTS_SMALLER if the file exists and is smaller than the file we are post processing
            EXISTS_SAME if the file exists and is the same size as the file we are post processing
        """

        if not existing_file:
            self._log(u"There is no existing file so there's no worries about replacing it", logger.DEBUG)
            return PostProcessor.DOESNT_EXIST

        # if the new file exists, return the appropriate code depending on the size
        if ek.ek(os.path.isfile, existing_file):

            # see if it's bigger than our old file
            if ek.ek(os.path.getsize, existing_file) > ek.ek(os.path.getsize, self.file_path):
                self._log(u"File " + existing_file + " is larger than " + self.file_path, logger.DEBUG)
                return PostProcessor.EXISTS_LARGER

            elif ek.ek(os.path.getsize, existing_file) == ek.ek(os.path.getsize, self.file_path):
                self._log(u"File " + existing_file + " is the same size as " + self.file_path, logger.DEBUG)
                return PostProcessor.EXISTS_SAME

            else:
                self._log(u"File " + existing_file + " is smaller than " + self.file_path, logger.DEBUG)
                return PostProcessor.EXISTS_SMALLER

        else:
            self._log(u"File " + existing_file + " doesn't exist so there's no worries about replacing it", logger.DEBUG)
            return PostProcessor.DOESNT_EXIST

    def list_associated_files(self, file_path, base_name_only=False):
        """
        For a given file path searches for files with the same name but different extension and returns their absolute paths

        file_path: The file to check for associated files
        base_name_only: False add extra '.' (conservative search) to file_path minus extension
        Returns: A list containing all files which are associated to the given file
        """

        if not file_path:
            return []

        file_path_list = []
<<<<<<< HEAD
        base_name = file_path.rpartition('.')[0] + '.'

=======
        base_name = file_path.rpartition('.')[0]

        if not base_name_only:
            base_name = base_name + '.'

>>>>>>> 6a8577c8
        # don't strip it all and use cwd by accident
        if not base_name:
            return []

        # don't confuse glob with chars we didn't mean to use
        base_name = re.sub(r'[\[\]\*\?]', r'[\g<0>]', base_name)

        for associated_file_path in ek.ek(glob.glob, base_name + '*'):
            # only add associated to list
            if associated_file_path == file_path:
                continue

            if ek.ek(os.path.isfile, associated_file_path):
                file_path_list.append(associated_file_path)

        return file_path_list

    def _delete(self, file_path, associated_files=False):
        """
        Deletes the file and optionally all associated files.

        file_path: The file to delete
        associated_files: True to delete all files which differ only by extension, False to leave them
        """

        if not file_path:
            return

        # figure out which files we want to delete
        file_list = [file_path]
        if associated_files:
            file_list = file_list + self.list_associated_files(file_path)

        if not file_list:
            self._log(u"There were no files associated with " + file_path + ", not deleting anything", logger.DEBUG)
            return

        # delete the file and any other files which we want to delete
        for cur_file in file_list:
            self._log(u"Deleting file " + cur_file, logger.DEBUG)
            if ek.ek(os.path.isfile, cur_file):
                ek.ek(os.remove, cur_file)
                # do the library update for synoindex
                notifiers.synoindex_notifier.deleteFile(cur_file)

    def _combined_file_operation(self, file_path, new_path, new_base_name, associated_files=False, action=None):
        """
        Performs a generic operation (move or copy) on a file. Can rename the file as well as change its location,
        and optionally move associated files too.

        file_path: The full path of the media file to act on
        new_path: Destination path where we want to move/copy the file to
        new_base_name: The base filename (no extension) to use during the copy. Use None to keep the same name.
        associated_files: Boolean, whether we should copy similarly-named files too
        action: function that takes an old path and new path and does an operation with them (move/copy)
        """

        if not action:
            self._log(u"Must provide an action for the combined file operation", logger.ERROR)
            return

        file_list = [file_path]
        if associated_files:
            file_list = file_list + self.list_associated_files(file_path)

        if not file_list:
            self._log(u"There were no files associated with " + file_path + ", not moving anything", logger.DEBUG)
            return

        # create base name with file_path (media_file without .extension)
        old_base_name = file_path.rpartition('.')[0]
        old_base_name_length = len(old_base_name)

        # deal with all files
        for cur_file_path in file_list:
            cur_file_name = ek.ek(os.path.basename, cur_file_path)
            # get the extension without .
            cur_extension = cur_file_path[old_base_name_length + 1:]

            cur_file_name = ek.ek(os.path.basename, cur_file_path)

            # get the extension
            cur_extension = cur_file_path.rpartition('.')[-1]

            # replace .nfo with .nfo-orig to avoid conflicts
            if cur_extension == 'nfo':
                cur_extension = 'nfo-orig'

            # If new base name then convert name
            if new_base_name:
                new_file_name = new_base_name + '.' + cur_extension
            # if we're not renaming we still want to change extensions sometimes
            else:
                new_file_name = helpers.replaceExtension(cur_file_name, cur_extension)

            new_file_path = ek.ek(os.path.join, new_path, new_file_name)

            action(cur_file_path, new_file_path)

    def _move(self, file_path, new_path, new_base_name, associated_files=False):
        """
        file_path: The full path of the media file to move
        new_path: Destination path where we want to move the file to
        new_base_name: The base filename (no extension) to use during the move. Use None to keep the same name.
        associated_files: Boolean, whether we should move similarly-named files too
        """

        def _int_move(cur_file_path, new_file_path):

            self._log(u"Moving file from " + cur_file_path + " to " + new_file_path, logger.DEBUG)
            try:
                helpers.moveFile(cur_file_path, new_file_path)
                helpers.chmodAsParent(new_file_path)
            except (IOError, OSError), e:
                self._log("Unable to move file " + cur_file_path + " to " + new_file_path + ": " + ex(e), logger.ERROR)
                raise e

        self._combined_file_operation(file_path, new_path, new_base_name, associated_files, action=_int_move)

    def _copy(self, file_path, new_path, new_base_name, associated_files=False):
        """
        file_path: The full path of the media file to copy
        new_path: Destination path where we want to copy the file to
        new_base_name: The base filename (no extension) to use during the copy. Use None to keep the same name.
        associated_files: Boolean, whether we should copy similarly-named files too
        """

        def _int_copy(cur_file_path, new_file_path):

            self._log(u"Copying file from " + cur_file_path + " to " + new_file_path, logger.DEBUG)
            try:
                helpers.copyFile(cur_file_path, new_file_path)
                helpers.chmodAsParent(new_file_path)
            except (IOError, OSError), e:
                logger.log(u"Unable to copy file " + cur_file_path + " to " + new_file_path + ": " + ex(e), logger.ERROR)
                raise e

        self._combined_file_operation(file_path, new_path, new_base_name, associated_files, action=_int_copy)

    def _history_lookup(self):
        """
        Look up the NZB name in the history and see if it contains a record for self.nzb_name

        Returns a (tvdb_id, season, []) tuple. The first two may be None if none were found.
        """

        to_return = (None, None, [])

        # if we don't have either of these then there's nothing to use to search the history for anyway
        if not self.nzb_name and not self.folder_name:
            self.in_history = False
            return to_return

        # make a list of possible names to use in the search
        names = []
        if self.nzb_name:
            names.append(self.nzb_name)
            if '.' in self.nzb_name:
                names.append(self.nzb_name.rpartition(".")[0])
        if self.folder_name:
            names.append(self.folder_name)

        myDB = db.DBConnection()

        # search the database for a possible match and return immediately if we find one
        for curName in names:
            sql_results = myDB.select("SELECT * FROM history WHERE resource LIKE ?", [re.sub("[\.\-\ ]", "_", curName)])

            if len(sql_results) == 0:
                continue

            tvdb_id = int(sql_results[0]["showid"])
            season = int(sql_results[0]["season"])

            self.in_history = True
            to_return = (tvdb_id, season, [])
            self._log("Found result in history: " + str(to_return), logger.DEBUG)

            if curName == self.nzb_name:
                self.good_results[self.NZB_NAME] = True
            elif curName == self.folder_name:
                self.good_results[self.FOLDER_NAME] = True
            elif curName == self.file_name:
                self.good_results[self.FILE_NAME] = True

            return to_return

        self.in_history = False
        return to_return

    def _analyze_name(self, name, file=True):
        """
        Takes a name and tries to figure out a show, season, and episode from it.

        name: A string which we want to analyze to determine show info from (unicode)

        Returns a (tvdb_id, season, [episodes]) tuple. The first two may be None and episodes may be []
        if none were found.
        """

        logger.log(u"Analyzing name " + repr(name))

        to_return = (None, None, [])

        if not name:
            return to_return

        # parse the name to break it into show name, season, and episode
        np = NameParser(file)
        parse_result = np.parse(name)
        self._log("Parsed " + name + " into " + str(parse_result).decode('utf-8'), logger.DEBUG)

        if parse_result.air_by_date:
            season = -1
            episodes = [parse_result.air_date]
        else:
            season = parse_result.season_number
            episodes = parse_result.episode_numbers

        to_return = (None, season, episodes)

        # do a scene reverse-lookup to get a list of all possible names
        name_list = show_name_helpers.sceneToNormalShowNames(parse_result.series_name)

        if not name_list:
            return (None, season, episodes)

        def _finalize(parse_result):
            self.release_group = parse_result.release_group

            # remember whether it's a proper
            if parse_result.extra_info:
                self.is_proper = re.search('(^|[\. _-])(proper|repack)([\. _-]|$)', parse_result.extra_info, re.I) != None

            # if the result is complete then remember that for later
            if parse_result.series_name and parse_result.season_number != None and parse_result.episode_numbers and parse_result.release_group:
                test_name = os.path.basename(name)
                if test_name == self.nzb_name:
                    self.good_results[self.NZB_NAME] = True
                elif test_name == self.folder_name:
                    self.good_results[self.FOLDER_NAME] = True
                elif test_name == self.file_name:
                    self.good_results[self.FILE_NAME] = True
                else:
                    logger.log(u"Nothing was good, found " + repr(test_name) + " and wanted either " + repr(self.nzb_name) + ", " + repr(self.folder_name) + ", or " + repr(self.file_name))
            else:
                logger.log(u"Parse result not sufficient(all following have to be set). Will not save release name", logger.DEBUG)
                logger.log(u"Parse result(series_name): " + str(parse_result.series_name), logger.DEBUG)
                logger.log(u"Parse result(season_number): " + str(parse_result.season_number), logger.DEBUG)
                logger.log(u"Parse result(episode_numbers): " + str(parse_result.episode_numbers), logger.DEBUG)
                logger.log(u"Parse result(release_group): " + str(parse_result.release_group), logger.DEBUG)

        # for each possible interpretation of that scene name
        for cur_name in name_list:
            self._log(u"Checking scene exceptions for a match on " + cur_name, logger.DEBUG)
            scene_id = scene_exceptions.get_scene_exception_by_name(cur_name)
            if scene_id:
                self._log(u"Scene exception lookup got tvdb id " + str(scene_id) + u", using that", logger.DEBUG)
                _finalize(parse_result)
                return (scene_id, season, episodes)

        # see if we can find the name directly in the DB, if so use it
        for cur_name in name_list:
            self._log(u"Looking up " + cur_name + u" in the DB", logger.DEBUG)
            db_result = helpers.searchDBForShow(cur_name)
            if db_result:
                self._log(u"Lookup successful, using tvdb id " + str(db_result[0]), logger.DEBUG)
                _finalize(parse_result)
                return (int(db_result[0]), season, episodes)

        # see if we can find the name with a TVDB lookup
        for cur_name in name_list:
            try:
                t = tvdb_api.Tvdb(custom_ui=classes.ShowListUI, **sickbeard.TVDB_API_PARMS)

                self._log(u"Looking up name " + cur_name + u" on TVDB", logger.DEBUG)
                showObj = t[cur_name]
            except (tvdb_exceptions.tvdb_exception):
                # if none found, search on all languages
                try:
                    # There's gotta be a better way of doing this but we don't wanna
                    # change the language value elsewhere
                    ltvdb_api_parms = sickbeard.TVDB_API_PARMS.copy()

                    ltvdb_api_parms['search_all_languages'] = True
                    t = tvdb_api.Tvdb(custom_ui=classes.ShowListUI, **ltvdb_api_parms)

                    self._log(u"Looking up name " + cur_name + u" in all languages on TVDB", logger.DEBUG)
                    showObj = t[cur_name]
                except (tvdb_exceptions.tvdb_exception, IOError):
                    pass

                continue
            except (IOError):
                continue

            self._log(u"Lookup successful, using tvdb id " + str(showObj["id"]), logger.DEBUG)
            _finalize(parse_result)
            return (int(showObj["id"]), season, episodes)

        _finalize(parse_result)
        return to_return

    def _find_info(self):
        """
        For a given file try to find the showid, season, and episode.
        """

        tvdb_id = season = None
        episodes = []

                        # try to look up the nzb in history
        attempt_list = [self._history_lookup,

                        # try to analyze the nzb name
                        lambda: self._analyze_name(self.nzb_name),

                        # try to analyze the file name
                        lambda: self._analyze_name(self.file_name),

                        # try to analyze the dir name
                        lambda: self._analyze_name(self.folder_name),

                        # try to analyze the file+dir names together
                        lambda: self._analyze_name(self.file_path),

                        # try to analyze the dir + file name together as one name
                        lambda: self._analyze_name(self.folder_name + u' ' + self.file_name)

                        ]

        # attempt every possible method to get our info
        for cur_attempt in attempt_list:

            try:
                (cur_tvdb_id, cur_season, cur_episodes) = cur_attempt()
            except InvalidNameException, e:
                logger.log(u"Unable to parse, skipping: " + ex(e), logger.DEBUG)
                continue

            # if we already did a successful history lookup then keep that tvdb_id value
            if cur_tvdb_id and not (self.in_history and tvdb_id):
                tvdb_id = cur_tvdb_id
            if cur_season != None:
                season = cur_season
            if cur_episodes:
                episodes = cur_episodes

            # for air-by-date shows we need to look up the season/episode from tvdb
            if season == -1 and tvdb_id and episodes:
                self._log(u"Looks like this is an air-by-date show, attempting to convert the date to season/episode", logger.DEBUG)

                # try to get language set for this show
                tvdb_lang = None
                try:
                    showObj = helpers.findCertainShow(sickbeard.showList, tvdb_id)
                    if(showObj != None):
                        tvdb_lang = showObj.lang
                except exceptions.MultipleShowObjectsException:
                    raise #TODO: later I'll just log this, for now I want to know about it ASAP

                try:
                    # There's gotta be a better way of doing this but we don't wanna
                    # change the language value elsewhere
                    ltvdb_api_parms = sickbeard.TVDB_API_PARMS.copy()

                    if tvdb_lang and not tvdb_lang == 'en':
                        ltvdb_api_parms['language'] = tvdb_lang

                    t = tvdb_api.Tvdb(**ltvdb_api_parms)
                    epObj = t[tvdb_id].airedOn(episodes[0])[0]
                    season = int(epObj["seasonnumber"])
                    episodes = [int(epObj["episodenumber"])]
                    self._log(u"Got season " + str(season) + " episodes " + str(episodes), logger.DEBUG)
                except tvdb_exceptions.tvdb_episodenotfound, e:
                    self._log(u"Unable to find episode with date " + str(episodes[0]) + u" for show " + str(tvdb_id) + u", skipping", logger.DEBUG)
                    # we don't want to leave dates in the episode list if we couldn't convert them to real episode numbers
                    episodes = []
                    continue
                except tvdb_exceptions.tvdb_error, e:
                    logger.log(u"Unable to contact TVDB: " + ex(e), logger.WARNING)
                    episodes = []
                    continue

            # if there's no season then we can hopefully just use 1 automatically
            elif season == None and tvdb_id:
                myDB = db.DBConnection()
                numseasonsSQlResult = myDB.select("SELECT COUNT(DISTINCT season) as numseasons FROM tv_episodes WHERE showid = ? and season != 0", [tvdb_id])
                if int(numseasonsSQlResult[0][0]) == 1 and season == None:
                    self._log(u"Don't have a season number, but this show appears to only have 1 season, setting seasonnumber to 1...", logger.DEBUG)
                    season = 1

            if tvdb_id and season != None and episodes:
                return (tvdb_id, season, episodes)

        return (tvdb_id, season, episodes)

    def _get_ep_obj(self, tvdb_id, season, episodes):
        """
        Retrieve the TVEpisode object requested.

        tvdb_id: The TVDBID of the show (int)
        season: The season of the episode (int)
        episodes: A list of episodes to find (list of ints)

        If the episode(s) can be found then a TVEpisode object with the correct related eps will
        be instantiated and returned. If the episode can't be found then None will be returned.
        """

        show_obj = None

        self._log(u"Loading show object for tvdb_id " + str(tvdb_id), logger.DEBUG)
        # find the show in the showlist
        try:
            show_obj = helpers.findCertainShow(sickbeard.showList, tvdb_id)
        except exceptions.MultipleShowObjectsException:
            raise #TODO: later I'll just log this, for now I want to know about it ASAP

        # if we can't find the show then there's nothing we can really do
        if not show_obj:
            self._log(u"This show isn't in your list, you need to add it to SB before post-processing an episode", logger.ERROR)
            raise exceptions.PostProcessingFailed()

        root_ep = None
        for cur_episode in episodes:
            episode = int(cur_episode)

            self._log(u"Retrieving episode object for " + str(season) + "x" + str(episode), logger.DEBUG)

            # now that we've figured out which episode this file is just load it manually
            try:
                curEp = show_obj.getEpisode(season, episode)
            except exceptions.EpisodeNotFoundException, e:
                self._log(u"Unable to create episode: " + ex(e), logger.DEBUG)
                raise exceptions.PostProcessingFailed()

            # associate all the episodes together under a single root episode
            if root_ep == None:
                root_ep = curEp
                root_ep.relatedEps = []
            elif curEp not in root_ep.relatedEps:
                root_ep.relatedEps.append(curEp)

        return root_ep

    def _get_quality(self, ep_obj):
        """
        Determines the quality of the file that is being post processed, first by checking if it is directly
        available in the TVEpisode's status or otherwise by parsing through the data available.

        ep_obj: The TVEpisode object related to the file we are post processing

        Returns: A quality value found in common.Quality
        """

        ep_quality = common.Quality.UNKNOWN

        # if there is a quality available in the status then we don't need to bother guessing from the filename
        if ep_obj.status in common.Quality.SNATCHED + common.Quality.SNATCHED_PROPER:
            oldStatus, ep_quality = common.Quality.splitCompositeStatus(ep_obj.status) #@UnusedVariable
            if ep_quality != common.Quality.UNKNOWN:
                self._log(u"The old status had a quality in it, using that: " + common.Quality.qualityStrings[ep_quality], logger.DEBUG)
                return ep_quality

        # nzb name is the most reliable if it exists, followed by folder name and lastly file name
        name_list = [self.nzb_name, self.folder_name, self.file_name]

        # search all possible names for our new quality, in case the file or dir doesn't have it
        for cur_name in name_list:

            # some stuff might be None at this point still
            if not cur_name:
                continue

            ep_quality = common.Quality.nameQuality(cur_name)
            self._log(u"Looking up quality for name " + cur_name + u", got " + common.Quality.qualityStrings[ep_quality], logger.DEBUG)

            # if we find a good one then use it
            if ep_quality != common.Quality.UNKNOWN:
                logger.log(cur_name + u" looks like it has quality " + common.Quality.qualityStrings[ep_quality] + ", using that", logger.DEBUG)
                return ep_quality

        # if we didn't get a quality from one of the names above, try assuming from each of the names
        ep_quality = common.Quality.assumeQuality(self.file_name)
        self._log(u"Guessing quality for name " + self.file_name + u", got " + common.Quality.qualityStrings[ep_quality], logger.DEBUG)
        if ep_quality != common.Quality.UNKNOWN:
            logger.log(self.file_name + u" looks like it has quality " + common.Quality.qualityStrings[ep_quality] + ", using that", logger.DEBUG)
            return ep_quality

        return ep_quality

    def _run_extra_scripts(self, ep_obj):
        """
        Executes any extra scripts defined in the config.

        ep_obj: The object to use when calling the extra script
        """
        for curScriptName in sickbeard.EXTRA_SCRIPTS:

            # generate a safe command line string to execute the script and provide all the parameters
            script_cmd = [piece for piece in re.split("( |\\\".*?\\\"|'.*?')", curScriptName) if piece.strip()]
            script_cmd[0] = ek.ek(os.path.abspath, script_cmd[0])
            self._log(u"Absolute path to script: " + script_cmd[0], logger.DEBUG)

            script_cmd = script_cmd + [ep_obj.location, self.file_path, str(ep_obj.show.tvdbid), str(ep_obj.season), str(ep_obj.episode), str(ep_obj.airdate)]

            # use subprocess to run the command and capture output
            self._log(u"Executing command " + str(script_cmd))
            try:
                p = subprocess.Popen(script_cmd, stdin=subprocess.PIPE, stdout=subprocess.PIPE, stderr=subprocess.STDOUT, cwd=sickbeard.PROG_DIR)
                out, err = p.communicate()  # @UnusedVariable
                self._log(u"Script result: " + str(out), logger.DEBUG)

            except OSError, e:
                self._log(u"Unable to run extra_script: " + ex(e))

            except Exception, e:
                self._log(u"Unable to run extra_script: " + ex(e))

    def _is_priority(self, ep_obj, new_ep_quality):
        """
        Determines if the episode is a priority download or not (if it is expected). Episodes which are expected
        (snatched) or larger than the existing episode are priority, others are not.

        ep_obj: The TVEpisode object in question
        new_ep_quality: The quality of the episode that is being processed

        Returns: True if the episode is priority, False otherwise.
        """

        # if SB downloaded this on purpose then this is a priority download
        if self.in_history or ep_obj.status in common.Quality.SNATCHED + common.Quality.SNATCHED_PROPER:
            self._log(u"SB snatched this episode so I'm marking it as priority", logger.DEBUG)
            return True

        # if the user downloaded it manually and it's higher quality than the existing episode then it's priority
        if new_ep_quality > ep_obj and new_ep_quality != common.Quality.UNKNOWN:
            self._log(u"This was manually downloaded but it appears to be better quality than what we have so I'm marking it as priority", logger.DEBUG)
            return True

        # if the user downloaded it manually and it appears to be a PROPER/REPACK then it's priority
        old_ep_status, old_ep_quality = common.Quality.splitCompositeStatus(ep_obj.status) #@UnusedVariable
        if self.is_proper and new_ep_quality >= old_ep_quality:
            self._log(u"This was manually downloaded but it appears to be a proper so I'm marking it as priority", logger.DEBUG)
            return True

        return False

    def process(self):
        """
        Post-process a given file
        """

        self._log(u"Processing " + self.file_path + " (" + str(self.nzb_name) + ")")

        if ek.ek(os.path.isdir, self.file_path):
            self._log(u"File " + self.file_path + " seems to be a directory")
            return False
        for ignore_file in self.IGNORED_FILESTRINGS:
            if ignore_file in self.file_path:
                self._log(u"File " + self.file_path + " is ignored type, skipping")
                return False
        # reset per-file stuff
        self.in_history = False

        # try to find the file info
        (tvdb_id, season, episodes) = self._find_info()

        # if we don't have it then give up
        if not tvdb_id or season == None or not episodes:
            return False

        # retrieve/create the corresponding TVEpisode objects
        ep_obj = self._get_ep_obj(tvdb_id, season, episodes)

        # get the quality of the episode we're processing
        new_ep_quality = self._get_quality(ep_obj)
        logger.log(u"Quality of the episode we're processing: " + str(new_ep_quality), logger.DEBUG)

        # see if this is a priority download (is it snatched, in history, or PROPER)
        priority_download = self._is_priority(ep_obj, new_ep_quality)
        self._log(u"Is ep a priority download: " + str(priority_download), logger.DEBUG)

        # set the status of the episodes
        for curEp in [ep_obj] + ep_obj.relatedEps:
            curEp.status = common.Quality.compositeStatus(common.SNATCHED, new_ep_quality)

        # check for an existing file
        existing_file_status = self._checkForExistingFile(ep_obj.location)

        # if it's not priority then we don't want to replace smaller files in case it was a mistake
        if not priority_download:

            # if there's an existing file that we don't want to replace stop here
            if existing_file_status in (PostProcessor.EXISTS_LARGER, PostProcessor.EXISTS_SAME):
                self._log(u"File exists and we are not going to replace it because it's not smaller, quitting post-processing", logger.DEBUG)
                return False
            elif existing_file_status == PostProcessor.EXISTS_SMALLER:
                self._log(u"File exists and is smaller than the new file so I'm going to replace it", logger.DEBUG)
            elif existing_file_status != PostProcessor.DOESNT_EXIST:
                self._log(u"Unknown existing file status. This should never happen, please log this as a bug.", logger.ERROR)
                return False

        # if the file is priority then we're going to replace it even if it exists
        else:
            self._log(u"This download is marked a priority download so I'm going to replace an existing file if I find one", logger.DEBUG)

        # delete the existing file (and company)
        for cur_ep in [ep_obj] + ep_obj.relatedEps:
            try:
                self._delete(cur_ep.location, associated_files=True)
                # clean up any left over folders
                if cur_ep.location:
                    helpers.delete_empty_folders(ek.ek(os.path.dirname, cur_ep.location), keep_dir=ep_obj.show._location)
            except (OSError, IOError):
                raise exceptions.PostProcessingFailed("Unable to delete the existing files")

        # if the show directory doesn't exist then make it if allowed
        if not ek.ek(os.path.isdir, ep_obj.show._location) and sickbeard.CREATE_MISSING_SHOW_DIRS:
            self._log(u"Show directory doesn't exist, creating it", logger.DEBUG)
            try:
                ek.ek(os.mkdir, ep_obj.show._location)
                # do the library update for synoindex
                notifiers.synoindex_notifier.addFolder(ep_obj.show._location)

            except (OSError, IOError):
                raise exceptions.PostProcessingFailed("Unable to create the show directory: " + ep_obj.show._location)

            # get metadata for the show (but not episode because it hasn't been fully processed)
            ep_obj.show.writeMetadata(True)

        # update the ep info before we rename so the quality & release name go into the name properly
        for cur_ep in [ep_obj] + ep_obj.relatedEps:
            with cur_ep.lock:
                cur_release_name = None

                # use the best possible representation of the release name
                if self.good_results[self.NZB_NAME]:
                    cur_release_name = self.nzb_name
                    if cur_release_name.lower().endswith('.nzb'):
                        cur_release_name = cur_release_name.rpartition('.')[0]
                elif self.good_results[self.FOLDER_NAME]:
                    cur_release_name = self.folder_name
                elif self.good_results[self.FILE_NAME]:
                    cur_release_name = self.file_name
                    # take the extension off the filename, it's not needed
                    if '.' in self.file_name:
                        cur_release_name = self.file_name.rpartition('.')[0]

                if cur_release_name:
                    self._log("Found release name " + cur_release_name, logger.DEBUG)
                    cur_ep.release_name = cur_release_name
                else:
                    logger.log(u"good results: " + repr(self.good_results), logger.DEBUG)

                cur_ep.status = common.Quality.compositeStatus(common.DOWNLOADED, new_ep_quality)

                cur_ep.saveToDB()

        # find the destination folder
        try:
            proper_path = ep_obj.proper_path()
            proper_absolute_path = ek.ek(os.path.join, ep_obj.show.location, proper_path)

            dest_path = ek.ek(os.path.dirname, proper_absolute_path)
        except exceptions.ShowDirNotFoundException:
            raise exceptions.PostProcessingFailed(u"Unable to post-process an episode if the show dir doesn't exist, quitting")

        self._log(u"Destination folder for this episode: " + dest_path, logger.DEBUG)

        # create any folders we need
        helpers.make_dirs(dest_path)

        # figure out the base name of the resulting episode file
        if sickbeard.RENAME_EPISODES:
            orig_extension = self.file_name.rpartition('.')[-1]
            new_base_name = ek.ek(os.path.basename, proper_path)
            new_file_name = new_base_name + '.' + orig_extension

        else:
            # if we're not renaming then there's no new base name, we'll just use the existing name
            new_base_name = None
            new_file_name = self.file_name

        try:
            # move the episode and associated files to the show dir
            if sickbeard.KEEP_PROCESSED_DIR:
                self._copy(self.file_path, dest_path, new_base_name, sickbeard.MOVE_ASSOCIATED_FILES)
            else:
                self._move(self.file_path, dest_path, new_base_name, sickbeard.MOVE_ASSOCIATED_FILES)
        except (OSError, IOError):
            raise exceptions.PostProcessingFailed("Unable to move the files to their new home")

        # put the new location in the database
        for cur_ep in [ep_obj] + ep_obj.relatedEps:
            with cur_ep.lock:
                cur_ep.location = ek.ek(os.path.join, dest_path, new_file_name)
                cur_ep.saveToDB()

        # log it to history
        history.logDownload(ep_obj, self.file_path, new_ep_quality, self.release_group)

        # send notifications
        notifiers.notify_download(ep_obj.prettyName())

        # generate nfo/tbn
        ep_obj.createMetaFiles()
        ep_obj.saveToDB()

        # do the library update for XBMC
        notifiers.xbmc_notifier.update_library(ep_obj.show.name)

        # do the library update for Plex
        notifiers.plex_notifier.update_library()

        # do the library update for NMJ
        # nmj_notifier kicks off its library update when the notify_download is issued (inside notifiers)

        # do the library update for Synology Indexer
        notifiers.synoindex_notifier.addFile(ep_obj.location)

        # do the library update for pyTivo
        notifiers.pytivo_notifier.update_library(ep_obj)

        # do the library update for Trakt
        notifiers.trakt_notifier.update_library(ep_obj)

        self._run_extra_scripts(ep_obj)

        return True
<|MERGE_RESOLUTION|>--- conflicted
+++ resolved
@@ -1,724 +1,719 @@
-# Author: Nic Wolfe <nic@wolfeden.ca>
-# URL: http://code.google.com/p/sickbeard/
-#
-# This file is part of Sick Beard.
-#
-# Sick Beard is free software: you can redistribute it and/or modify
-# it under the terms of the GNU General Public License as published by
-# the Free Software Foundation, either version 3 of the License, or
-# (at your option) any later version.
-#
-# Sick Beard is distributed in the hope that it will be useful,
-# but WITHOUT ANY WARRANTY; without even the implied warranty of
-# MERCHANTABILITY or FITNESS FOR A PARTICULAR PURPOSE.  See the
-#  GNU General Public License for more details.
-#
-# You should have received a copy of the GNU General Public License
-# along with Sick Beard.  If not, see <http://www.gnu.org/licenses/>.
-
-from __future__ import with_statement
-
-import glob
-import os
-import re
-import shlex
-import subprocess
-
-import sickbeard
-
-from sickbeard import db
-from sickbeard import classes
-from sickbeard import common
-from sickbeard import exceptions
-from sickbeard import helpers
-from sickbeard import history
-from sickbeard import logger
-from sickbeard import notifiers
-from sickbeard import show_name_helpers
-from sickbeard import scene_exceptions
-
-from sickbeard import encodingKludge as ek
-from sickbeard.exceptions import ex
-
-from sickbeard.name_parser.parser import NameParser, InvalidNameException
-
-from lib.tvdb_api import tvdb_api, tvdb_exceptions
-
-
-class PostProcessor(object):
-    """
-    A class which will process a media file according to the post processing settings in the config.
-    """
-
-    EXISTS_LARGER = 1
-    EXISTS_SAME = 2
-    EXISTS_SMALLER = 3
-    DOESNT_EXIST = 4
-
-    IGNORED_FILESTRINGS = [ "/.AppleDouble/", ".DS_Store" ]
-
-    NZB_NAME = 1
-    FOLDER_NAME = 2
-    FILE_NAME = 3
-
-    def __init__(self, file_path, nzb_name=None):
-        """
-        Creates a new post processor with the given file path and optionally an NZB name.
-
-        file_path: The path to the file to be processed
-        nzb_name: The name of the NZB which resulted in this file being downloaded (optional)
-        """
-        # absolute path to the folder that is being processed
-        self.folder_path = ek.ek(os.path.dirname, ek.ek(os.path.abspath, file_path))
-
-        # full path to file
-        self.file_path = file_path
-
-        # file name only
-        self.file_name = ek.ek(os.path.basename, file_path)
-
-        # the name of the folder only
-        self.folder_name = ek.ek(os.path.basename, self.folder_path)
-
-        # name of the NZB that resulted in this folder
-        self.nzb_name = nzb_name
-
-        self.in_history = False
-        self.release_group = None
-        self.is_proper = False
-
-        self.good_results = {self.NZB_NAME: False,
-                             self.FOLDER_NAME: False,
-                             self.FILE_NAME: False}
-
-        self.log = ''
-
-    def _log(self, message, level=logger.MESSAGE):
-        """
-        A wrapper for the internal logger which also keeps track of messages and saves them to a string for later.
-
-        message: The string to log (unicode)
-        level: The log level to use (optional)
-        """
-        logger.log(message, level)
-        self.log += message + '\n'
-
-    def _checkForExistingFile(self, existing_file):
-        """
-        Checks if a file exists already and if it does whether it's bigger or smaller than
-        the file we are post processing
-
-        existing_file: The file to compare to
-
-        Returns:
-            DOESNT_EXIST if the file doesn't exist
-            EXISTS_LARGER if the file exists and is larger than the file we are post processing
-            EXISTS_SMALLER if the file exists and is smaller than the file we are post processing
-            EXISTS_SAME if the file exists and is the same size as the file we are post processing
-        """
-
-        if not existing_file:
-            self._log(u"There is no existing file so there's no worries about replacing it", logger.DEBUG)
-            return PostProcessor.DOESNT_EXIST
-
-        # if the new file exists, return the appropriate code depending on the size
-        if ek.ek(os.path.isfile, existing_file):
-
-            # see if it's bigger than our old file
-            if ek.ek(os.path.getsize, existing_file) > ek.ek(os.path.getsize, self.file_path):
-                self._log(u"File " + existing_file + " is larger than " + self.file_path, logger.DEBUG)
-                return PostProcessor.EXISTS_LARGER
-
-            elif ek.ek(os.path.getsize, existing_file) == ek.ek(os.path.getsize, self.file_path):
-                self._log(u"File " + existing_file + " is the same size as " + self.file_path, logger.DEBUG)
-                return PostProcessor.EXISTS_SAME
-
-            else:
-                self._log(u"File " + existing_file + " is smaller than " + self.file_path, logger.DEBUG)
-                return PostProcessor.EXISTS_SMALLER
-
-        else:
-            self._log(u"File " + existing_file + " doesn't exist so there's no worries about replacing it", logger.DEBUG)
-            return PostProcessor.DOESNT_EXIST
-
-    def list_associated_files(self, file_path, base_name_only=False):
-        """
-        For a given file path searches for files with the same name but different extension and returns their absolute paths
-
-        file_path: The file to check for associated files
-        base_name_only: False add extra '.' (conservative search) to file_path minus extension
-        Returns: A list containing all files which are associated to the given file
-        """
-
-        if not file_path:
-            return []
-
-        file_path_list = []
-<<<<<<< HEAD
-        base_name = file_path.rpartition('.')[0] + '.'
-
-=======
-        base_name = file_path.rpartition('.')[0]
-
-        if not base_name_only:
+# Author: Nic Wolfe <nic@wolfeden.ca>
+# URL: http://code.google.com/p/sickbeard/
+#
+# This file is part of Sick Beard.
+#
+# Sick Beard is free software: you can redistribute it and/or modify
+# it under the terms of the GNU General Public License as published by
+# the Free Software Foundation, either version 3 of the License, or
+# (at your option) any later version.
+#
+# Sick Beard is distributed in the hope that it will be useful,
+# but WITHOUT ANY WARRANTY; without even the implied warranty of
+# MERCHANTABILITY or FITNESS FOR A PARTICULAR PURPOSE.  See the
+#  GNU General Public License for more details.
+#
+# You should have received a copy of the GNU General Public License
+# along with Sick Beard.  If not, see <http://www.gnu.org/licenses/>.
+
+from __future__ import with_statement
+
+import glob
+import os
+import re
+import shlex
+import subprocess
+
+import sickbeard
+
+from sickbeard import db
+from sickbeard import classes
+from sickbeard import common
+from sickbeard import exceptions
+from sickbeard import helpers
+from sickbeard import history
+from sickbeard import logger
+from sickbeard import notifiers
+from sickbeard import show_name_helpers
+from sickbeard import scene_exceptions
+
+from sickbeard import encodingKludge as ek
+from sickbeard.exceptions import ex
+
+from sickbeard.name_parser.parser import NameParser, InvalidNameException
+
+from lib.tvdb_api import tvdb_api, tvdb_exceptions
+
+
+class PostProcessor(object):
+    """
+    A class which will process a media file according to the post processing settings in the config.
+    """
+
+    EXISTS_LARGER = 1
+    EXISTS_SAME = 2
+    EXISTS_SMALLER = 3
+    DOESNT_EXIST = 4
+
+    IGNORED_FILESTRINGS = [ "/.AppleDouble/", ".DS_Store" ]
+
+    NZB_NAME = 1
+    FOLDER_NAME = 2
+    FILE_NAME = 3
+
+    def __init__(self, file_path, nzb_name=None):
+        """
+        Creates a new post processor with the given file path and optionally an NZB name.
+
+        file_path: The path to the file to be processed
+        nzb_name: The name of the NZB which resulted in this file being downloaded (optional)
+        """
+        # absolute path to the folder that is being processed
+        self.folder_path = ek.ek(os.path.dirname, ek.ek(os.path.abspath, file_path))
+
+        # full path to file
+        self.file_path = file_path
+
+        # file name only
+        self.file_name = ek.ek(os.path.basename, file_path)
+
+        # the name of the folder only
+        self.folder_name = ek.ek(os.path.basename, self.folder_path)
+
+        # name of the NZB that resulted in this folder
+        self.nzb_name = nzb_name
+
+        self.in_history = False
+        self.release_group = None
+        self.is_proper = False
+
+        self.good_results = {self.NZB_NAME: False,
+                             self.FOLDER_NAME: False,
+                             self.FILE_NAME: False}
+
+        self.log = ''
+
+    def _log(self, message, level=logger.MESSAGE):
+        """
+        A wrapper for the internal logger which also keeps track of messages and saves them to a string for later.
+
+        message: The string to log (unicode)
+        level: The log level to use (optional)
+        """
+        logger.log(message, level)
+        self.log += message + '\n'
+
+    def _checkForExistingFile(self, existing_file):
+        """
+        Checks if a file exists already and if it does whether it's bigger or smaller than
+        the file we are post processing
+
+        existing_file: The file to compare to
+
+        Returns:
+            DOESNT_EXIST if the file doesn't exist
+            EXISTS_LARGER if the file exists and is larger than the file we are post processing
+            EXISTS_SMALLER if the file exists and is smaller than the file we are post processing
+            EXISTS_SAME if the file exists and is the same size as the file we are post processing
+        """
+
+        if not existing_file:
+            self._log(u"There is no existing file so there's no worries about replacing it", logger.DEBUG)
+            return PostProcessor.DOESNT_EXIST
+
+        # if the new file exists, return the appropriate code depending on the size
+        if ek.ek(os.path.isfile, existing_file):
+
+            # see if it's bigger than our old file
+            if ek.ek(os.path.getsize, existing_file) > ek.ek(os.path.getsize, self.file_path):
+                self._log(u"File " + existing_file + " is larger than " + self.file_path, logger.DEBUG)
+                return PostProcessor.EXISTS_LARGER
+
+            elif ek.ek(os.path.getsize, existing_file) == ek.ek(os.path.getsize, self.file_path):
+                self._log(u"File " + existing_file + " is the same size as " + self.file_path, logger.DEBUG)
+                return PostProcessor.EXISTS_SAME
+
+            else:
+                self._log(u"File " + existing_file + " is smaller than " + self.file_path, logger.DEBUG)
+                return PostProcessor.EXISTS_SMALLER
+
+        else:
+            self._log(u"File " + existing_file + " doesn't exist so there's no worries about replacing it", logger.DEBUG)
+            return PostProcessor.DOESNT_EXIST
+
+    def list_associated_files(self, file_path, base_name_only=False):
+        """
+        For a given file path searches for files with the same name but different extension and returns their absolute paths
+
+        file_path: The file to check for associated files
+        base_name_only: False add extra '.' (conservative search) to file_path minus extension
+        Returns: A list containing all files which are associated to the given file
+        """
+
+        if not file_path:
+            return []
+
+        file_path_list = []
+        base_name = file_path.rpartition('.')[0]
+
+        if not base_name_only:
             base_name = base_name + '.'
 
->>>>>>> 6a8577c8
-        # don't strip it all and use cwd by accident
-        if not base_name:
-            return []
-
-        # don't confuse glob with chars we didn't mean to use
-        base_name = re.sub(r'[\[\]\*\?]', r'[\g<0>]', base_name)
-
-        for associated_file_path in ek.ek(glob.glob, base_name + '*'):
-            # only add associated to list
-            if associated_file_path == file_path:
-                continue
-
-            if ek.ek(os.path.isfile, associated_file_path):
-                file_path_list.append(associated_file_path)
-
-        return file_path_list
-
-    def _delete(self, file_path, associated_files=False):
-        """
-        Deletes the file and optionally all associated files.
-
-        file_path: The file to delete
-        associated_files: True to delete all files which differ only by extension, False to leave them
-        """
-
-        if not file_path:
-            return
-
-        # figure out which files we want to delete
-        file_list = [file_path]
-        if associated_files:
-            file_list = file_list + self.list_associated_files(file_path)
-
-        if not file_list:
-            self._log(u"There were no files associated with " + file_path + ", not deleting anything", logger.DEBUG)
-            return
-
-        # delete the file and any other files which we want to delete
-        for cur_file in file_list:
-            self._log(u"Deleting file " + cur_file, logger.DEBUG)
-            if ek.ek(os.path.isfile, cur_file):
-                ek.ek(os.remove, cur_file)
-                # do the library update for synoindex
-                notifiers.synoindex_notifier.deleteFile(cur_file)
-
-    def _combined_file_operation(self, file_path, new_path, new_base_name, associated_files=False, action=None):
-        """
-        Performs a generic operation (move or copy) on a file. Can rename the file as well as change its location,
-        and optionally move associated files too.
-
-        file_path: The full path of the media file to act on
-        new_path: Destination path where we want to move/copy the file to
-        new_base_name: The base filename (no extension) to use during the copy. Use None to keep the same name.
-        associated_files: Boolean, whether we should copy similarly-named files too
-        action: function that takes an old path and new path and does an operation with them (move/copy)
-        """
-
-        if not action:
-            self._log(u"Must provide an action for the combined file operation", logger.ERROR)
-            return
-
-        file_list = [file_path]
-        if associated_files:
-            file_list = file_list + self.list_associated_files(file_path)
-
-        if not file_list:
-            self._log(u"There were no files associated with " + file_path + ", not moving anything", logger.DEBUG)
-            return
-
-        # create base name with file_path (media_file without .extension)
-        old_base_name = file_path.rpartition('.')[0]
-        old_base_name_length = len(old_base_name)
-
-        # deal with all files
-        for cur_file_path in file_list:
-            cur_file_name = ek.ek(os.path.basename, cur_file_path)
+        # don't strip it all and use cwd by accident
+        if not base_name:
+            return []
+
+        # don't confuse glob with chars we didn't mean to use
+        base_name = re.sub(r'[\[\]\*\?]', r'[\g<0>]', base_name)
+
+        for associated_file_path in ek.ek(glob.glob, base_name + '*'):
+            # only add associated to list
+            if associated_file_path == file_path:
+                continue
+
+            if ek.ek(os.path.isfile, associated_file_path):
+                file_path_list.append(associated_file_path)
+
+        return file_path_list
+
+    def _delete(self, file_path, associated_files=False):
+        """
+        Deletes the file and optionally all associated files.
+
+        file_path: The file to delete
+        associated_files: True to delete all files which differ only by extension, False to leave them
+        """
+
+        if not file_path:
+            return
+
+        # figure out which files we want to delete
+        file_list = [file_path]
+        if associated_files:
+            file_list = file_list + self.list_associated_files(file_path)
+
+        if not file_list:
+            self._log(u"There were no files associated with " + file_path + ", not deleting anything", logger.DEBUG)
+            return
+
+        # delete the file and any other files which we want to delete
+        for cur_file in file_list:
+            self._log(u"Deleting file " + cur_file, logger.DEBUG)
+            if ek.ek(os.path.isfile, cur_file):
+                ek.ek(os.remove, cur_file)
+                # do the library update for synoindex
+                notifiers.synoindex_notifier.deleteFile(cur_file)
+
+    def _combined_file_operation(self, file_path, new_path, new_base_name, associated_files=False, action=None):
+        """
+        Performs a generic operation (move or copy) on a file. Can rename the file as well as change its location,
+        and optionally move associated files too.
+
+        file_path: The full path of the media file to act on
+        new_path: Destination path where we want to move/copy the file to
+        new_base_name: The base filename (no extension) to use during the copy. Use None to keep the same name.
+        associated_files: Boolean, whether we should copy similarly-named files too
+        action: function that takes an old path and new path and does an operation with them (move/copy)
+        """
+
+        if not action:
+            self._log(u"Must provide an action for the combined file operation", logger.ERROR)
+            return
+
+        file_list = [file_path]
+        if associated_files:
+            file_list = file_list + self.list_associated_files(file_path)
+
+        if not file_list:
+            self._log(u"There were no files associated with " + file_path + ", not moving anything", logger.DEBUG)
+            return
+
+        # create base name with file_path (media_file without .extension)
+        old_base_name = file_path.rpartition('.')[0]
+        old_base_name_length = len(old_base_name)
+
+        # deal with all files
+        for cur_file_path in file_list:
+            cur_file_name = ek.ek(os.path.basename, cur_file_path)
             # get the extension without .
             cur_extension = cur_file_path[old_base_name_length + 1:]
-
-            cur_file_name = ek.ek(os.path.basename, cur_file_path)
-
-            # get the extension
-            cur_extension = cur_file_path.rpartition('.')[-1]
-
-            # replace .nfo with .nfo-orig to avoid conflicts
-            if cur_extension == 'nfo':
-                cur_extension = 'nfo-orig'
-
-            # If new base name then convert name
-            if new_base_name:
-                new_file_name = new_base_name + '.' + cur_extension
-            # if we're not renaming we still want to change extensions sometimes
-            else:
-                new_file_name = helpers.replaceExtension(cur_file_name, cur_extension)
-
-            new_file_path = ek.ek(os.path.join, new_path, new_file_name)
-
-            action(cur_file_path, new_file_path)
-
-    def _move(self, file_path, new_path, new_base_name, associated_files=False):
-        """
-        file_path: The full path of the media file to move
-        new_path: Destination path where we want to move the file to
-        new_base_name: The base filename (no extension) to use during the move. Use None to keep the same name.
-        associated_files: Boolean, whether we should move similarly-named files too
-        """
-
-        def _int_move(cur_file_path, new_file_path):
-
-            self._log(u"Moving file from " + cur_file_path + " to " + new_file_path, logger.DEBUG)
-            try:
-                helpers.moveFile(cur_file_path, new_file_path)
-                helpers.chmodAsParent(new_file_path)
-            except (IOError, OSError), e:
-                self._log("Unable to move file " + cur_file_path + " to " + new_file_path + ": " + ex(e), logger.ERROR)
-                raise e
-
-        self._combined_file_operation(file_path, new_path, new_base_name, associated_files, action=_int_move)
-
-    def _copy(self, file_path, new_path, new_base_name, associated_files=False):
-        """
-        file_path: The full path of the media file to copy
-        new_path: Destination path where we want to copy the file to
-        new_base_name: The base filename (no extension) to use during the copy. Use None to keep the same name.
-        associated_files: Boolean, whether we should copy similarly-named files too
-        """
-
-        def _int_copy(cur_file_path, new_file_path):
-
-            self._log(u"Copying file from " + cur_file_path + " to " + new_file_path, logger.DEBUG)
-            try:
-                helpers.copyFile(cur_file_path, new_file_path)
-                helpers.chmodAsParent(new_file_path)
-            except (IOError, OSError), e:
-                logger.log(u"Unable to copy file " + cur_file_path + " to " + new_file_path + ": " + ex(e), logger.ERROR)
-                raise e
-
-        self._combined_file_operation(file_path, new_path, new_base_name, associated_files, action=_int_copy)
-
-    def _history_lookup(self):
-        """
-        Look up the NZB name in the history and see if it contains a record for self.nzb_name
-
-        Returns a (tvdb_id, season, []) tuple. The first two may be None if none were found.
-        """
-
-        to_return = (None, None, [])
-
-        # if we don't have either of these then there's nothing to use to search the history for anyway
-        if not self.nzb_name and not self.folder_name:
-            self.in_history = False
-            return to_return
-
-        # make a list of possible names to use in the search
-        names = []
-        if self.nzb_name:
-            names.append(self.nzb_name)
-            if '.' in self.nzb_name:
-                names.append(self.nzb_name.rpartition(".")[0])
-        if self.folder_name:
-            names.append(self.folder_name)
-
-        myDB = db.DBConnection()
-
-        # search the database for a possible match and return immediately if we find one
-        for curName in names:
-            sql_results = myDB.select("SELECT * FROM history WHERE resource LIKE ?", [re.sub("[\.\-\ ]", "_", curName)])
-
-            if len(sql_results) == 0:
-                continue
-
-            tvdb_id = int(sql_results[0]["showid"])
-            season = int(sql_results[0]["season"])
-
-            self.in_history = True
-            to_return = (tvdb_id, season, [])
-            self._log("Found result in history: " + str(to_return), logger.DEBUG)
-
-            if curName == self.nzb_name:
-                self.good_results[self.NZB_NAME] = True
-            elif curName == self.folder_name:
-                self.good_results[self.FOLDER_NAME] = True
-            elif curName == self.file_name:
-                self.good_results[self.FILE_NAME] = True
-
-            return to_return
-
-        self.in_history = False
-        return to_return
-
-    def _analyze_name(self, name, file=True):
-        """
-        Takes a name and tries to figure out a show, season, and episode from it.
-
-        name: A string which we want to analyze to determine show info from (unicode)
-
-        Returns a (tvdb_id, season, [episodes]) tuple. The first two may be None and episodes may be []
-        if none were found.
-        """
-
-        logger.log(u"Analyzing name " + repr(name))
-
-        to_return = (None, None, [])
-
-        if not name:
-            return to_return
-
-        # parse the name to break it into show name, season, and episode
-        np = NameParser(file)
-        parse_result = np.parse(name)
-        self._log("Parsed " + name + " into " + str(parse_result).decode('utf-8'), logger.DEBUG)
-
-        if parse_result.air_by_date:
-            season = -1
-            episodes = [parse_result.air_date]
-        else:
-            season = parse_result.season_number
-            episodes = parse_result.episode_numbers
-
-        to_return = (None, season, episodes)
-
-        # do a scene reverse-lookup to get a list of all possible names
-        name_list = show_name_helpers.sceneToNormalShowNames(parse_result.series_name)
-
-        if not name_list:
-            return (None, season, episodes)
-
-        def _finalize(parse_result):
-            self.release_group = parse_result.release_group
-
-            # remember whether it's a proper
-            if parse_result.extra_info:
-                self.is_proper = re.search('(^|[\. _-])(proper|repack)([\. _-]|$)', parse_result.extra_info, re.I) != None
-
-            # if the result is complete then remember that for later
-            if parse_result.series_name and parse_result.season_number != None and parse_result.episode_numbers and parse_result.release_group:
-                test_name = os.path.basename(name)
-                if test_name == self.nzb_name:
-                    self.good_results[self.NZB_NAME] = True
-                elif test_name == self.folder_name:
-                    self.good_results[self.FOLDER_NAME] = True
-                elif test_name == self.file_name:
-                    self.good_results[self.FILE_NAME] = True
-                else:
-                    logger.log(u"Nothing was good, found " + repr(test_name) + " and wanted either " + repr(self.nzb_name) + ", " + repr(self.folder_name) + ", or " + repr(self.file_name))
-            else:
-                logger.log(u"Parse result not sufficient(all following have to be set). Will not save release name", logger.DEBUG)
-                logger.log(u"Parse result(series_name): " + str(parse_result.series_name), logger.DEBUG)
-                logger.log(u"Parse result(season_number): " + str(parse_result.season_number), logger.DEBUG)
-                logger.log(u"Parse result(episode_numbers): " + str(parse_result.episode_numbers), logger.DEBUG)
-                logger.log(u"Parse result(release_group): " + str(parse_result.release_group), logger.DEBUG)
-
-        # for each possible interpretation of that scene name
-        for cur_name in name_list:
-            self._log(u"Checking scene exceptions for a match on " + cur_name, logger.DEBUG)
-            scene_id = scene_exceptions.get_scene_exception_by_name(cur_name)
-            if scene_id:
-                self._log(u"Scene exception lookup got tvdb id " + str(scene_id) + u", using that", logger.DEBUG)
-                _finalize(parse_result)
-                return (scene_id, season, episodes)
-
-        # see if we can find the name directly in the DB, if so use it
-        for cur_name in name_list:
-            self._log(u"Looking up " + cur_name + u" in the DB", logger.DEBUG)
-            db_result = helpers.searchDBForShow(cur_name)
-            if db_result:
-                self._log(u"Lookup successful, using tvdb id " + str(db_result[0]), logger.DEBUG)
-                _finalize(parse_result)
-                return (int(db_result[0]), season, episodes)
-
-        # see if we can find the name with a TVDB lookup
-        for cur_name in name_list:
-            try:
-                t = tvdb_api.Tvdb(custom_ui=classes.ShowListUI, **sickbeard.TVDB_API_PARMS)
-
-                self._log(u"Looking up name " + cur_name + u" on TVDB", logger.DEBUG)
-                showObj = t[cur_name]
-            except (tvdb_exceptions.tvdb_exception):
-                # if none found, search on all languages
-                try:
-                    # There's gotta be a better way of doing this but we don't wanna
-                    # change the language value elsewhere
-                    ltvdb_api_parms = sickbeard.TVDB_API_PARMS.copy()
-
-                    ltvdb_api_parms['search_all_languages'] = True
-                    t = tvdb_api.Tvdb(custom_ui=classes.ShowListUI, **ltvdb_api_parms)
-
-                    self._log(u"Looking up name " + cur_name + u" in all languages on TVDB", logger.DEBUG)
-                    showObj = t[cur_name]
-                except (tvdb_exceptions.tvdb_exception, IOError):
-                    pass
-
-                continue
-            except (IOError):
-                continue
-
-            self._log(u"Lookup successful, using tvdb id " + str(showObj["id"]), logger.DEBUG)
-            _finalize(parse_result)
-            return (int(showObj["id"]), season, episodes)
-
-        _finalize(parse_result)
-        return to_return
-
-    def _find_info(self):
-        """
-        For a given file try to find the showid, season, and episode.
-        """
-
-        tvdb_id = season = None
-        episodes = []
-
-                        # try to look up the nzb in history
-        attempt_list = [self._history_lookup,
-
-                        # try to analyze the nzb name
-                        lambda: self._analyze_name(self.nzb_name),
-
-                        # try to analyze the file name
-                        lambda: self._analyze_name(self.file_name),
-
-                        # try to analyze the dir name
-                        lambda: self._analyze_name(self.folder_name),
-
-                        # try to analyze the file+dir names together
-                        lambda: self._analyze_name(self.file_path),
-
-                        # try to analyze the dir + file name together as one name
-                        lambda: self._analyze_name(self.folder_name + u' ' + self.file_name)
-
-                        ]
-
-        # attempt every possible method to get our info
-        for cur_attempt in attempt_list:
-
-            try:
-                (cur_tvdb_id, cur_season, cur_episodes) = cur_attempt()
-            except InvalidNameException, e:
-                logger.log(u"Unable to parse, skipping: " + ex(e), logger.DEBUG)
-                continue
-
-            # if we already did a successful history lookup then keep that tvdb_id value
-            if cur_tvdb_id and not (self.in_history and tvdb_id):
-                tvdb_id = cur_tvdb_id
-            if cur_season != None:
-                season = cur_season
-            if cur_episodes:
-                episodes = cur_episodes
-
-            # for air-by-date shows we need to look up the season/episode from tvdb
-            if season == -1 and tvdb_id and episodes:
-                self._log(u"Looks like this is an air-by-date show, attempting to convert the date to season/episode", logger.DEBUG)
-
-                # try to get language set for this show
-                tvdb_lang = None
-                try:
-                    showObj = helpers.findCertainShow(sickbeard.showList, tvdb_id)
-                    if(showObj != None):
-                        tvdb_lang = showObj.lang
-                except exceptions.MultipleShowObjectsException:
-                    raise #TODO: later I'll just log this, for now I want to know about it ASAP
-
-                try:
-                    # There's gotta be a better way of doing this but we don't wanna
-                    # change the language value elsewhere
-                    ltvdb_api_parms = sickbeard.TVDB_API_PARMS.copy()
-
-                    if tvdb_lang and not tvdb_lang == 'en':
-                        ltvdb_api_parms['language'] = tvdb_lang
-
-                    t = tvdb_api.Tvdb(**ltvdb_api_parms)
-                    epObj = t[tvdb_id].airedOn(episodes[0])[0]
-                    season = int(epObj["seasonnumber"])
-                    episodes = [int(epObj["episodenumber"])]
-                    self._log(u"Got season " + str(season) + " episodes " + str(episodes), logger.DEBUG)
-                except tvdb_exceptions.tvdb_episodenotfound, e:
-                    self._log(u"Unable to find episode with date " + str(episodes[0]) + u" for show " + str(tvdb_id) + u", skipping", logger.DEBUG)
-                    # we don't want to leave dates in the episode list if we couldn't convert them to real episode numbers
-                    episodes = []
-                    continue
-                except tvdb_exceptions.tvdb_error, e:
-                    logger.log(u"Unable to contact TVDB: " + ex(e), logger.WARNING)
-                    episodes = []
-                    continue
-
-            # if there's no season then we can hopefully just use 1 automatically
-            elif season == None and tvdb_id:
-                myDB = db.DBConnection()
-                numseasonsSQlResult = myDB.select("SELECT COUNT(DISTINCT season) as numseasons FROM tv_episodes WHERE showid = ? and season != 0", [tvdb_id])
-                if int(numseasonsSQlResult[0][0]) == 1 and season == None:
-                    self._log(u"Don't have a season number, but this show appears to only have 1 season, setting seasonnumber to 1...", logger.DEBUG)
-                    season = 1
-
-            if tvdb_id and season != None and episodes:
-                return (tvdb_id, season, episodes)
-
-        return (tvdb_id, season, episodes)
-
-    def _get_ep_obj(self, tvdb_id, season, episodes):
-        """
-        Retrieve the TVEpisode object requested.
-
-        tvdb_id: The TVDBID of the show (int)
-        season: The season of the episode (int)
-        episodes: A list of episodes to find (list of ints)
-
-        If the episode(s) can be found then a TVEpisode object with the correct related eps will
-        be instantiated and returned. If the episode can't be found then None will be returned.
-        """
-
-        show_obj = None
-
-        self._log(u"Loading show object for tvdb_id " + str(tvdb_id), logger.DEBUG)
-        # find the show in the showlist
-        try:
-            show_obj = helpers.findCertainShow(sickbeard.showList, tvdb_id)
-        except exceptions.MultipleShowObjectsException:
-            raise #TODO: later I'll just log this, for now I want to know about it ASAP
-
-        # if we can't find the show then there's nothing we can really do
-        if not show_obj:
-            self._log(u"This show isn't in your list, you need to add it to SB before post-processing an episode", logger.ERROR)
-            raise exceptions.PostProcessingFailed()
-
-        root_ep = None
-        for cur_episode in episodes:
-            episode = int(cur_episode)
-
-            self._log(u"Retrieving episode object for " + str(season) + "x" + str(episode), logger.DEBUG)
-
-            # now that we've figured out which episode this file is just load it manually
-            try:
-                curEp = show_obj.getEpisode(season, episode)
-            except exceptions.EpisodeNotFoundException, e:
-                self._log(u"Unable to create episode: " + ex(e), logger.DEBUG)
-                raise exceptions.PostProcessingFailed()
-
-            # associate all the episodes together under a single root episode
-            if root_ep == None:
-                root_ep = curEp
-                root_ep.relatedEps = []
-            elif curEp not in root_ep.relatedEps:
-                root_ep.relatedEps.append(curEp)
-
-        return root_ep
-
-    def _get_quality(self, ep_obj):
-        """
-        Determines the quality of the file that is being post processed, first by checking if it is directly
-        available in the TVEpisode's status or otherwise by parsing through the data available.
-
-        ep_obj: The TVEpisode object related to the file we are post processing
-
-        Returns: A quality value found in common.Quality
-        """
-
-        ep_quality = common.Quality.UNKNOWN
-
-        # if there is a quality available in the status then we don't need to bother guessing from the filename
-        if ep_obj.status in common.Quality.SNATCHED + common.Quality.SNATCHED_PROPER:
-            oldStatus, ep_quality = common.Quality.splitCompositeStatus(ep_obj.status) #@UnusedVariable
-            if ep_quality != common.Quality.UNKNOWN:
-                self._log(u"The old status had a quality in it, using that: " + common.Quality.qualityStrings[ep_quality], logger.DEBUG)
-                return ep_quality
-
-        # nzb name is the most reliable if it exists, followed by folder name and lastly file name
-        name_list = [self.nzb_name, self.folder_name, self.file_name]
-
-        # search all possible names for our new quality, in case the file or dir doesn't have it
-        for cur_name in name_list:
-
-            # some stuff might be None at this point still
-            if not cur_name:
-                continue
-
-            ep_quality = common.Quality.nameQuality(cur_name)
-            self._log(u"Looking up quality for name " + cur_name + u", got " + common.Quality.qualityStrings[ep_quality], logger.DEBUG)
-
-            # if we find a good one then use it
-            if ep_quality != common.Quality.UNKNOWN:
-                logger.log(cur_name + u" looks like it has quality " + common.Quality.qualityStrings[ep_quality] + ", using that", logger.DEBUG)
-                return ep_quality
-
-        # if we didn't get a quality from one of the names above, try assuming from each of the names
-        ep_quality = common.Quality.assumeQuality(self.file_name)
-        self._log(u"Guessing quality for name " + self.file_name + u", got " + common.Quality.qualityStrings[ep_quality], logger.DEBUG)
-        if ep_quality != common.Quality.UNKNOWN:
-            logger.log(self.file_name + u" looks like it has quality " + common.Quality.qualityStrings[ep_quality] + ", using that", logger.DEBUG)
-            return ep_quality
-
-        return ep_quality
-
-    def _run_extra_scripts(self, ep_obj):
-        """
-        Executes any extra scripts defined in the config.
-
-        ep_obj: The object to use when calling the extra script
-        """
-        for curScriptName in sickbeard.EXTRA_SCRIPTS:
-
-            # generate a safe command line string to execute the script and provide all the parameters
-            script_cmd = [piece for piece in re.split("( |\\\".*?\\\"|'.*?')", curScriptName) if piece.strip()]
-            script_cmd[0] = ek.ek(os.path.abspath, script_cmd[0])
-            self._log(u"Absolute path to script: " + script_cmd[0], logger.DEBUG)
-
-            script_cmd = script_cmd + [ep_obj.location, self.file_path, str(ep_obj.show.tvdbid), str(ep_obj.season), str(ep_obj.episode), str(ep_obj.airdate)]
-
-            # use subprocess to run the command and capture output
-            self._log(u"Executing command " + str(script_cmd))
-            try:
-                p = subprocess.Popen(script_cmd, stdin=subprocess.PIPE, stdout=subprocess.PIPE, stderr=subprocess.STDOUT, cwd=sickbeard.PROG_DIR)
-                out, err = p.communicate()  # @UnusedVariable
-                self._log(u"Script result: " + str(out), logger.DEBUG)
-
-            except OSError, e:
-                self._log(u"Unable to run extra_script: " + ex(e))
-
-            except Exception, e:
-                self._log(u"Unable to run extra_script: " + ex(e))
-
-    def _is_priority(self, ep_obj, new_ep_quality):
-        """
-        Determines if the episode is a priority download or not (if it is expected). Episodes which are expected
-        (snatched) or larger than the existing episode are priority, others are not.
-
-        ep_obj: The TVEpisode object in question
-        new_ep_quality: The quality of the episode that is being processed
-
-        Returns: True if the episode is priority, False otherwise.
-        """
-
-        # if SB downloaded this on purpose then this is a priority download
-        if self.in_history or ep_obj.status in common.Quality.SNATCHED + common.Quality.SNATCHED_PROPER:
-            self._log(u"SB snatched this episode so I'm marking it as priority", logger.DEBUG)
-            return True
-
-        # if the user downloaded it manually and it's higher quality than the existing episode then it's priority
-        if new_ep_quality > ep_obj and new_ep_quality != common.Quality.UNKNOWN:
-            self._log(u"This was manually downloaded but it appears to be better quality than what we have so I'm marking it as priority", logger.DEBUG)
-            return True
-
-        # if the user downloaded it manually and it appears to be a PROPER/REPACK then it's priority
-        old_ep_status, old_ep_quality = common.Quality.splitCompositeStatus(ep_obj.status) #@UnusedVariable
-        if self.is_proper and new_ep_quality >= old_ep_quality:
-            self._log(u"This was manually downloaded but it appears to be a proper so I'm marking it as priority", logger.DEBUG)
-            return True
-
-        return False
-
-    def process(self):
-        """
-        Post-process a given file
-        """
-
-        self._log(u"Processing " + self.file_path + " (" + str(self.nzb_name) + ")")
-
+
+            cur_file_name = ek.ek(os.path.basename, cur_file_path)
+
+            # get the extension
+            cur_extension = cur_file_path.rpartition('.')[-1]
+
+            # replace .nfo with .nfo-orig to avoid conflicts
+            if cur_extension == 'nfo':
+                cur_extension = 'nfo-orig'
+
+            # If new base name then convert name
+            if new_base_name:
+                new_file_name = new_base_name + '.' + cur_extension
+            # if we're not renaming we still want to change extensions sometimes
+            else:
+                new_file_name = helpers.replaceExtension(cur_file_name, cur_extension)
+
+            new_file_path = ek.ek(os.path.join, new_path, new_file_name)
+
+            action(cur_file_path, new_file_path)
+
+    def _move(self, file_path, new_path, new_base_name, associated_files=False):
+        """
+        file_path: The full path of the media file to move
+        new_path: Destination path where we want to move the file to
+        new_base_name: The base filename (no extension) to use during the move. Use None to keep the same name.
+        associated_files: Boolean, whether we should move similarly-named files too
+        """
+
+        def _int_move(cur_file_path, new_file_path):
+
+            self._log(u"Moving file from " + cur_file_path + " to " + new_file_path, logger.DEBUG)
+            try:
+                helpers.moveFile(cur_file_path, new_file_path)
+                helpers.chmodAsParent(new_file_path)
+            except (IOError, OSError), e:
+                self._log("Unable to move file " + cur_file_path + " to " + new_file_path + ": " + ex(e), logger.ERROR)
+                raise e
+
+        self._combined_file_operation(file_path, new_path, new_base_name, associated_files, action=_int_move)
+
+    def _copy(self, file_path, new_path, new_base_name, associated_files=False):
+        """
+        file_path: The full path of the media file to copy
+        new_path: Destination path where we want to copy the file to
+        new_base_name: The base filename (no extension) to use during the copy. Use None to keep the same name.
+        associated_files: Boolean, whether we should copy similarly-named files too
+        """
+
+        def _int_copy(cur_file_path, new_file_path):
+
+            self._log(u"Copying file from " + cur_file_path + " to " + new_file_path, logger.DEBUG)
+            try:
+                helpers.copyFile(cur_file_path, new_file_path)
+                helpers.chmodAsParent(new_file_path)
+            except (IOError, OSError), e:
+                logger.log(u"Unable to copy file " + cur_file_path + " to " + new_file_path + ": " + ex(e), logger.ERROR)
+                raise e
+
+        self._combined_file_operation(file_path, new_path, new_base_name, associated_files, action=_int_copy)
+
+    def _history_lookup(self):
+        """
+        Look up the NZB name in the history and see if it contains a record for self.nzb_name
+
+        Returns a (tvdb_id, season, []) tuple. The first two may be None if none were found.
+        """
+
+        to_return = (None, None, [])
+
+        # if we don't have either of these then there's nothing to use to search the history for anyway
+        if not self.nzb_name and not self.folder_name:
+            self.in_history = False
+            return to_return
+
+        # make a list of possible names to use in the search
+        names = []
+        if self.nzb_name:
+            names.append(self.nzb_name)
+            if '.' in self.nzb_name:
+                names.append(self.nzb_name.rpartition(".")[0])
+        if self.folder_name:
+            names.append(self.folder_name)
+
+        myDB = db.DBConnection()
+
+        # search the database for a possible match and return immediately if we find one
+        for curName in names:
+            sql_results = myDB.select("SELECT * FROM history WHERE resource LIKE ?", [re.sub("[\.\-\ ]", "_", curName)])
+
+            if len(sql_results) == 0:
+                continue
+
+            tvdb_id = int(sql_results[0]["showid"])
+            season = int(sql_results[0]["season"])
+
+            self.in_history = True
+            to_return = (tvdb_id, season, [])
+            self._log("Found result in history: " + str(to_return), logger.DEBUG)
+
+            if curName == self.nzb_name:
+                self.good_results[self.NZB_NAME] = True
+            elif curName == self.folder_name:
+                self.good_results[self.FOLDER_NAME] = True
+            elif curName == self.file_name:
+                self.good_results[self.FILE_NAME] = True
+
+            return to_return
+
+        self.in_history = False
+        return to_return
+
+    def _analyze_name(self, name, file=True):
+        """
+        Takes a name and tries to figure out a show, season, and episode from it.
+
+        name: A string which we want to analyze to determine show info from (unicode)
+
+        Returns a (tvdb_id, season, [episodes]) tuple. The first two may be None and episodes may be []
+        if none were found.
+        """
+
+        logger.log(u"Analyzing name " + repr(name))
+
+        to_return = (None, None, [])
+
+        if not name:
+            return to_return
+
+        # parse the name to break it into show name, season, and episode
+        np = NameParser(file)
+        parse_result = np.parse(name)
+        self._log("Parsed " + name + " into " + str(parse_result).decode('utf-8'), logger.DEBUG)
+
+        if parse_result.air_by_date:
+            season = -1
+            episodes = [parse_result.air_date]
+        else:
+            season = parse_result.season_number
+            episodes = parse_result.episode_numbers
+
+        to_return = (None, season, episodes)
+
+        # do a scene reverse-lookup to get a list of all possible names
+        name_list = show_name_helpers.sceneToNormalShowNames(parse_result.series_name)
+
+        if not name_list:
+            return (None, season, episodes)
+
+        def _finalize(parse_result):
+            self.release_group = parse_result.release_group
+
+            # remember whether it's a proper
+            if parse_result.extra_info:
+                self.is_proper = re.search('(^|[\. _-])(proper|repack)([\. _-]|$)', parse_result.extra_info, re.I) != None
+
+            # if the result is complete then remember that for later
+            if parse_result.series_name and parse_result.season_number != None and parse_result.episode_numbers and parse_result.release_group:
+                test_name = os.path.basename(name)
+                if test_name == self.nzb_name:
+                    self.good_results[self.NZB_NAME] = True
+                elif test_name == self.folder_name:
+                    self.good_results[self.FOLDER_NAME] = True
+                elif test_name == self.file_name:
+                    self.good_results[self.FILE_NAME] = True
+                else:
+                    logger.log(u"Nothing was good, found " + repr(test_name) + " and wanted either " + repr(self.nzb_name) + ", " + repr(self.folder_name) + ", or " + repr(self.file_name))
+            else:
+                logger.log(u"Parse result not sufficient(all following have to be set). Will not save release name", logger.DEBUG)
+                logger.log(u"Parse result(series_name): " + str(parse_result.series_name), logger.DEBUG)
+                logger.log(u"Parse result(season_number): " + str(parse_result.season_number), logger.DEBUG)
+                logger.log(u"Parse result(episode_numbers): " + str(parse_result.episode_numbers), logger.DEBUG)
+                logger.log(u"Parse result(release_group): " + str(parse_result.release_group), logger.DEBUG)
+
+        # for each possible interpretation of that scene name
+        for cur_name in name_list:
+            self._log(u"Checking scene exceptions for a match on " + cur_name, logger.DEBUG)
+            scene_id = scene_exceptions.get_scene_exception_by_name(cur_name)
+            if scene_id:
+                self._log(u"Scene exception lookup got tvdb id " + str(scene_id) + u", using that", logger.DEBUG)
+                _finalize(parse_result)
+                return (scene_id, season, episodes)
+
+        # see if we can find the name directly in the DB, if so use it
+        for cur_name in name_list:
+            self._log(u"Looking up " + cur_name + u" in the DB", logger.DEBUG)
+            db_result = helpers.searchDBForShow(cur_name)
+            if db_result:
+                self._log(u"Lookup successful, using tvdb id " + str(db_result[0]), logger.DEBUG)
+                _finalize(parse_result)
+                return (int(db_result[0]), season, episodes)
+
+        # see if we can find the name with a TVDB lookup
+        for cur_name in name_list:
+            try:
+                t = tvdb_api.Tvdb(custom_ui=classes.ShowListUI, **sickbeard.TVDB_API_PARMS)
+
+                self._log(u"Looking up name " + cur_name + u" on TVDB", logger.DEBUG)
+                showObj = t[cur_name]
+            except (tvdb_exceptions.tvdb_exception):
+                # if none found, search on all languages
+                try:
+                    # There's gotta be a better way of doing this but we don't wanna
+                    # change the language value elsewhere
+                    ltvdb_api_parms = sickbeard.TVDB_API_PARMS.copy()
+
+                    ltvdb_api_parms['search_all_languages'] = True
+                    t = tvdb_api.Tvdb(custom_ui=classes.ShowListUI, **ltvdb_api_parms)
+
+                    self._log(u"Looking up name " + cur_name + u" in all languages on TVDB", logger.DEBUG)
+                    showObj = t[cur_name]
+                except (tvdb_exceptions.tvdb_exception, IOError):
+                    pass
+
+                continue
+            except (IOError):
+                continue
+
+            self._log(u"Lookup successful, using tvdb id " + str(showObj["id"]), logger.DEBUG)
+            _finalize(parse_result)
+            return (int(showObj["id"]), season, episodes)
+
+        _finalize(parse_result)
+        return to_return
+
+    def _find_info(self):
+        """
+        For a given file try to find the showid, season, and episode.
+        """
+
+        tvdb_id = season = None
+        episodes = []
+
+                        # try to look up the nzb in history
+        attempt_list = [self._history_lookup,
+
+                        # try to analyze the nzb name
+                        lambda: self._analyze_name(self.nzb_name),
+
+                        # try to analyze the file name
+                        lambda: self._analyze_name(self.file_name),
+
+                        # try to analyze the dir name
+                        lambda: self._analyze_name(self.folder_name),
+
+                        # try to analyze the file+dir names together
+                        lambda: self._analyze_name(self.file_path),
+
+                        # try to analyze the dir + file name together as one name
+                        lambda: self._analyze_name(self.folder_name + u' ' + self.file_name)
+
+                        ]
+
+        # attempt every possible method to get our info
+        for cur_attempt in attempt_list:
+
+            try:
+                (cur_tvdb_id, cur_season, cur_episodes) = cur_attempt()
+            except InvalidNameException, e:
+                logger.log(u"Unable to parse, skipping: " + ex(e), logger.DEBUG)
+                continue
+
+            # if we already did a successful history lookup then keep that tvdb_id value
+            if cur_tvdb_id and not (self.in_history and tvdb_id):
+                tvdb_id = cur_tvdb_id
+            if cur_season != None:
+                season = cur_season
+            if cur_episodes:
+                episodes = cur_episodes
+
+            # for air-by-date shows we need to look up the season/episode from tvdb
+            if season == -1 and tvdb_id and episodes:
+                self._log(u"Looks like this is an air-by-date show, attempting to convert the date to season/episode", logger.DEBUG)
+
+                # try to get language set for this show
+                tvdb_lang = None
+                try:
+                    showObj = helpers.findCertainShow(sickbeard.showList, tvdb_id)
+                    if(showObj != None):
+                        tvdb_lang = showObj.lang
+                except exceptions.MultipleShowObjectsException:
+                    raise #TODO: later I'll just log this, for now I want to know about it ASAP
+
+                try:
+                    # There's gotta be a better way of doing this but we don't wanna
+                    # change the language value elsewhere
+                    ltvdb_api_parms = sickbeard.TVDB_API_PARMS.copy()
+
+                    if tvdb_lang and not tvdb_lang == 'en':
+                        ltvdb_api_parms['language'] = tvdb_lang
+
+                    t = tvdb_api.Tvdb(**ltvdb_api_parms)
+                    epObj = t[tvdb_id].airedOn(episodes[0])[0]
+                    season = int(epObj["seasonnumber"])
+                    episodes = [int(epObj["episodenumber"])]
+                    self._log(u"Got season " + str(season) + " episodes " + str(episodes), logger.DEBUG)
+                except tvdb_exceptions.tvdb_episodenotfound, e:
+                    self._log(u"Unable to find episode with date " + str(episodes[0]) + u" for show " + str(tvdb_id) + u", skipping", logger.DEBUG)
+                    # we don't want to leave dates in the episode list if we couldn't convert them to real episode numbers
+                    episodes = []
+                    continue
+                except tvdb_exceptions.tvdb_error, e:
+                    logger.log(u"Unable to contact TVDB: " + ex(e), logger.WARNING)
+                    episodes = []
+                    continue
+
+            # if there's no season then we can hopefully just use 1 automatically
+            elif season == None and tvdb_id:
+                myDB = db.DBConnection()
+                numseasonsSQlResult = myDB.select("SELECT COUNT(DISTINCT season) as numseasons FROM tv_episodes WHERE showid = ? and season != 0", [tvdb_id])
+                if int(numseasonsSQlResult[0][0]) == 1 and season == None:
+                    self._log(u"Don't have a season number, but this show appears to only have 1 season, setting seasonnumber to 1...", logger.DEBUG)
+                    season = 1
+
+            if tvdb_id and season != None and episodes:
+                return (tvdb_id, season, episodes)
+
+        return (tvdb_id, season, episodes)
+
+    def _get_ep_obj(self, tvdb_id, season, episodes):
+        """
+        Retrieve the TVEpisode object requested.
+
+        tvdb_id: The TVDBID of the show (int)
+        season: The season of the episode (int)
+        episodes: A list of episodes to find (list of ints)
+
+        If the episode(s) can be found then a TVEpisode object with the correct related eps will
+        be instantiated and returned. If the episode can't be found then None will be returned.
+        """
+
+        show_obj = None
+
+        self._log(u"Loading show object for tvdb_id " + str(tvdb_id), logger.DEBUG)
+        # find the show in the showlist
+        try:
+            show_obj = helpers.findCertainShow(sickbeard.showList, tvdb_id)
+        except exceptions.MultipleShowObjectsException:
+            raise #TODO: later I'll just log this, for now I want to know about it ASAP
+
+        # if we can't find the show then there's nothing we can really do
+        if not show_obj:
+            self._log(u"This show isn't in your list, you need to add it to SB before post-processing an episode", logger.ERROR)
+            raise exceptions.PostProcessingFailed()
+
+        root_ep = None
+        for cur_episode in episodes:
+            episode = int(cur_episode)
+
+            self._log(u"Retrieving episode object for " + str(season) + "x" + str(episode), logger.DEBUG)
+
+            # now that we've figured out which episode this file is just load it manually
+            try:
+                curEp = show_obj.getEpisode(season, episode)
+            except exceptions.EpisodeNotFoundException, e:
+                self._log(u"Unable to create episode: " + ex(e), logger.DEBUG)
+                raise exceptions.PostProcessingFailed()
+
+            # associate all the episodes together under a single root episode
+            if root_ep == None:
+                root_ep = curEp
+                root_ep.relatedEps = []
+            elif curEp not in root_ep.relatedEps:
+                root_ep.relatedEps.append(curEp)
+
+        return root_ep
+
+    def _get_quality(self, ep_obj):
+        """
+        Determines the quality of the file that is being post processed, first by checking if it is directly
+        available in the TVEpisode's status or otherwise by parsing through the data available.
+
+        ep_obj: The TVEpisode object related to the file we are post processing
+
+        Returns: A quality value found in common.Quality
+        """
+
+        ep_quality = common.Quality.UNKNOWN
+
+        # if there is a quality available in the status then we don't need to bother guessing from the filename
+        if ep_obj.status in common.Quality.SNATCHED + common.Quality.SNATCHED_PROPER:
+            oldStatus, ep_quality = common.Quality.splitCompositeStatus(ep_obj.status) #@UnusedVariable
+            if ep_quality != common.Quality.UNKNOWN:
+                self._log(u"The old status had a quality in it, using that: " + common.Quality.qualityStrings[ep_quality], logger.DEBUG)
+                return ep_quality
+
+        # nzb name is the most reliable if it exists, followed by folder name and lastly file name
+        name_list = [self.nzb_name, self.folder_name, self.file_name]
+
+        # search all possible names for our new quality, in case the file or dir doesn't have it
+        for cur_name in name_list:
+
+            # some stuff might be None at this point still
+            if not cur_name:
+                continue
+
+            ep_quality = common.Quality.nameQuality(cur_name)
+            self._log(u"Looking up quality for name " + cur_name + u", got " + common.Quality.qualityStrings[ep_quality], logger.DEBUG)
+
+            # if we find a good one then use it
+            if ep_quality != common.Quality.UNKNOWN:
+                logger.log(cur_name + u" looks like it has quality " + common.Quality.qualityStrings[ep_quality] + ", using that", logger.DEBUG)
+                return ep_quality
+
+        # if we didn't get a quality from one of the names above, try assuming from each of the names
+        ep_quality = common.Quality.assumeQuality(self.file_name)
+        self._log(u"Guessing quality for name " + self.file_name + u", got " + common.Quality.qualityStrings[ep_quality], logger.DEBUG)
+        if ep_quality != common.Quality.UNKNOWN:
+            logger.log(self.file_name + u" looks like it has quality " + common.Quality.qualityStrings[ep_quality] + ", using that", logger.DEBUG)
+            return ep_quality
+
+        return ep_quality
+
+    def _run_extra_scripts(self, ep_obj):
+        """
+        Executes any extra scripts defined in the config.
+
+        ep_obj: The object to use when calling the extra script
+        """
+        for curScriptName in sickbeard.EXTRA_SCRIPTS:
+
+            # generate a safe command line string to execute the script and provide all the parameters
+            script_cmd = [piece for piece in re.split("( |\\\".*?\\\"|'.*?')", curScriptName) if piece.strip()]
+            script_cmd[0] = ek.ek(os.path.abspath, script_cmd[0])
+            self._log(u"Absolute path to script: " + script_cmd[0], logger.DEBUG)
+
+            script_cmd = script_cmd + [ep_obj.location, self.file_path, str(ep_obj.show.tvdbid), str(ep_obj.season), str(ep_obj.episode), str(ep_obj.airdate)]
+
+            # use subprocess to run the command and capture output
+            self._log(u"Executing command " + str(script_cmd))
+            try:
+                p = subprocess.Popen(script_cmd, stdin=subprocess.PIPE, stdout=subprocess.PIPE, stderr=subprocess.STDOUT, cwd=sickbeard.PROG_DIR)
+                out, err = p.communicate() #@UnusedVariable
+                self._log(u"Script result: " + str(out), logger.DEBUG)
+
+            except OSError, e:
+                self._log(u"Unable to run extra_script: " + ex(e))
+
+            except Exception, e:
+                self._log(u"Unable to run extra_script: " + ex(e))
+
+    def _is_priority(self, ep_obj, new_ep_quality):
+        """
+        Determines if the episode is a priority download or not (if it is expected). Episodes which are expected
+        (snatched) or larger than the existing episode are priority, others are not.
+
+        ep_obj: The TVEpisode object in question
+        new_ep_quality: The quality of the episode that is being processed
+
+        Returns: True if the episode is priority, False otherwise.
+        """
+
+        # if SB downloaded this on purpose then this is a priority download
+        if self.in_history or ep_obj.status in common.Quality.SNATCHED + common.Quality.SNATCHED_PROPER:
+            self._log(u"SB snatched this episode so I'm marking it as priority", logger.DEBUG)
+            return True
+
+        # if the user downloaded it manually and it's higher quality than the existing episode then it's priority
+        if new_ep_quality > ep_obj and new_ep_quality != common.Quality.UNKNOWN:
+            self._log(u"This was manually downloaded but it appears to be better quality than what we have so I'm marking it as priority", logger.DEBUG)
+            return True
+
+        # if the user downloaded it manually and it appears to be a PROPER/REPACK then it's priority
+        old_ep_status, old_ep_quality = common.Quality.splitCompositeStatus(ep_obj.status) #@UnusedVariable
+        if self.is_proper and new_ep_quality >= old_ep_quality:
+            self._log(u"This was manually downloaded but it appears to be a proper so I'm marking it as priority", logger.DEBUG)
+            return True
+
+        return False
+
+    def process(self):
+        """
+        Post-process a given file
+        """
+
+        self._log(u"Processing " + self.file_path + " (" + str(self.nzb_name) + ")")
+
         if ek.ek(os.path.isdir, self.file_path):
             self._log(u"File " + self.file_path + " seems to be a directory")
             return False
@@ -726,171 +721,171 @@
             if ignore_file in self.file_path:
                 self._log(u"File " + self.file_path + " is ignored type, skipping")
                 return False
-        # reset per-file stuff
-        self.in_history = False
-
-        # try to find the file info
-        (tvdb_id, season, episodes) = self._find_info()
-
-        # if we don't have it then give up
-        if not tvdb_id or season == None or not episodes:
-            return False
-
-        # retrieve/create the corresponding TVEpisode objects
-        ep_obj = self._get_ep_obj(tvdb_id, season, episodes)
-
-        # get the quality of the episode we're processing
-        new_ep_quality = self._get_quality(ep_obj)
-        logger.log(u"Quality of the episode we're processing: " + str(new_ep_quality), logger.DEBUG)
-
-        # see if this is a priority download (is it snatched, in history, or PROPER)
-        priority_download = self._is_priority(ep_obj, new_ep_quality)
-        self._log(u"Is ep a priority download: " + str(priority_download), logger.DEBUG)
-
-        # set the status of the episodes
-        for curEp in [ep_obj] + ep_obj.relatedEps:
-            curEp.status = common.Quality.compositeStatus(common.SNATCHED, new_ep_quality)
-
-        # check for an existing file
-        existing_file_status = self._checkForExistingFile(ep_obj.location)
-
-        # if it's not priority then we don't want to replace smaller files in case it was a mistake
-        if not priority_download:
-
-            # if there's an existing file that we don't want to replace stop here
-            if existing_file_status in (PostProcessor.EXISTS_LARGER, PostProcessor.EXISTS_SAME):
-                self._log(u"File exists and we are not going to replace it because it's not smaller, quitting post-processing", logger.DEBUG)
-                return False
-            elif existing_file_status == PostProcessor.EXISTS_SMALLER:
-                self._log(u"File exists and is smaller than the new file so I'm going to replace it", logger.DEBUG)
-            elif existing_file_status != PostProcessor.DOESNT_EXIST:
-                self._log(u"Unknown existing file status. This should never happen, please log this as a bug.", logger.ERROR)
-                return False
-
-        # if the file is priority then we're going to replace it even if it exists
-        else:
-            self._log(u"This download is marked a priority download so I'm going to replace an existing file if I find one", logger.DEBUG)
-
-        # delete the existing file (and company)
-        for cur_ep in [ep_obj] + ep_obj.relatedEps:
-            try:
-                self._delete(cur_ep.location, associated_files=True)
-                # clean up any left over folders
-                if cur_ep.location:
-                    helpers.delete_empty_folders(ek.ek(os.path.dirname, cur_ep.location), keep_dir=ep_obj.show._location)
-            except (OSError, IOError):
-                raise exceptions.PostProcessingFailed("Unable to delete the existing files")
-
-        # if the show directory doesn't exist then make it if allowed
-        if not ek.ek(os.path.isdir, ep_obj.show._location) and sickbeard.CREATE_MISSING_SHOW_DIRS:
-            self._log(u"Show directory doesn't exist, creating it", logger.DEBUG)
-            try:
-                ek.ek(os.mkdir, ep_obj.show._location)
-                # do the library update for synoindex
-                notifiers.synoindex_notifier.addFolder(ep_obj.show._location)
-
-            except (OSError, IOError):
-                raise exceptions.PostProcessingFailed("Unable to create the show directory: " + ep_obj.show._location)
-
-            # get metadata for the show (but not episode because it hasn't been fully processed)
-            ep_obj.show.writeMetadata(True)
-
-        # update the ep info before we rename so the quality & release name go into the name properly
-        for cur_ep in [ep_obj] + ep_obj.relatedEps:
-            with cur_ep.lock:
-                cur_release_name = None
-
-                # use the best possible representation of the release name
-                if self.good_results[self.NZB_NAME]:
-                    cur_release_name = self.nzb_name
-                    if cur_release_name.lower().endswith('.nzb'):
-                        cur_release_name = cur_release_name.rpartition('.')[0]
-                elif self.good_results[self.FOLDER_NAME]:
-                    cur_release_name = self.folder_name
-                elif self.good_results[self.FILE_NAME]:
-                    cur_release_name = self.file_name
-                    # take the extension off the filename, it's not needed
-                    if '.' in self.file_name:
-                        cur_release_name = self.file_name.rpartition('.')[0]
-
-                if cur_release_name:
-                    self._log("Found release name " + cur_release_name, logger.DEBUG)
-                    cur_ep.release_name = cur_release_name
-                else:
-                    logger.log(u"good results: " + repr(self.good_results), logger.DEBUG)
-
-                cur_ep.status = common.Quality.compositeStatus(common.DOWNLOADED, new_ep_quality)
-
-                cur_ep.saveToDB()
-
-        # find the destination folder
-        try:
-            proper_path = ep_obj.proper_path()
-            proper_absolute_path = ek.ek(os.path.join, ep_obj.show.location, proper_path)
-
-            dest_path = ek.ek(os.path.dirname, proper_absolute_path)
-        except exceptions.ShowDirNotFoundException:
-            raise exceptions.PostProcessingFailed(u"Unable to post-process an episode if the show dir doesn't exist, quitting")
-
-        self._log(u"Destination folder for this episode: " + dest_path, logger.DEBUG)
-
-        # create any folders we need
-        helpers.make_dirs(dest_path)
-
-        # figure out the base name of the resulting episode file
-        if sickbeard.RENAME_EPISODES:
-            orig_extension = self.file_name.rpartition('.')[-1]
-            new_base_name = ek.ek(os.path.basename, proper_path)
-            new_file_name = new_base_name + '.' + orig_extension
-
-        else:
-            # if we're not renaming then there's no new base name, we'll just use the existing name
-            new_base_name = None
-            new_file_name = self.file_name
-
-        try:
-            # move the episode and associated files to the show dir
-            if sickbeard.KEEP_PROCESSED_DIR:
-                self._copy(self.file_path, dest_path, new_base_name, sickbeard.MOVE_ASSOCIATED_FILES)
-            else:
-                self._move(self.file_path, dest_path, new_base_name, sickbeard.MOVE_ASSOCIATED_FILES)
-        except (OSError, IOError):
-            raise exceptions.PostProcessingFailed("Unable to move the files to their new home")
-
-        # put the new location in the database
-        for cur_ep in [ep_obj] + ep_obj.relatedEps:
-            with cur_ep.lock:
-                cur_ep.location = ek.ek(os.path.join, dest_path, new_file_name)
-                cur_ep.saveToDB()
-
-        # log it to history
-        history.logDownload(ep_obj, self.file_path, new_ep_quality, self.release_group)
-
-        # send notifications
-        notifiers.notify_download(ep_obj.prettyName())
-
-        # generate nfo/tbn
-        ep_obj.createMetaFiles()
-        ep_obj.saveToDB()
-
+        # reset per-file stuff
+        self.in_history = False
+
+        # try to find the file info
+        (tvdb_id, season, episodes) = self._find_info()
+
+        # if we don't have it then give up
+        if not tvdb_id or season == None or not episodes:
+            return False
+
+        # retrieve/create the corresponding TVEpisode objects
+        ep_obj = self._get_ep_obj(tvdb_id, season, episodes)
+
+        # get the quality of the episode we're processing
+        new_ep_quality = self._get_quality(ep_obj)
+        logger.log(u"Quality of the episode we're processing: " + str(new_ep_quality), logger.DEBUG)
+
+        # see if this is a priority download (is it snatched, in history, or PROPER)
+        priority_download = self._is_priority(ep_obj, new_ep_quality)
+        self._log(u"Is ep a priority download: " + str(priority_download), logger.DEBUG)
+
+        # set the status of the episodes
+        for curEp in [ep_obj] + ep_obj.relatedEps:
+            curEp.status = common.Quality.compositeStatus(common.SNATCHED, new_ep_quality)
+
+        # check for an existing file
+        existing_file_status = self._checkForExistingFile(ep_obj.location)
+
+        # if it's not priority then we don't want to replace smaller files in case it was a mistake
+        if not priority_download:
+
+            # if there's an existing file that we don't want to replace stop here
+            if existing_file_status in (PostProcessor.EXISTS_LARGER, PostProcessor.EXISTS_SAME):
+                self._log(u"File exists and we are not going to replace it because it's not smaller, quitting post-processing", logger.DEBUG)
+                return False
+            elif existing_file_status == PostProcessor.EXISTS_SMALLER:
+                self._log(u"File exists and is smaller than the new file so I'm going to replace it", logger.DEBUG)
+            elif existing_file_status != PostProcessor.DOESNT_EXIST:
+                self._log(u"Unknown existing file status. This should never happen, please log this as a bug.", logger.ERROR)
+                return False
+
+        # if the file is priority then we're going to replace it even if it exists
+        else:
+            self._log(u"This download is marked a priority download so I'm going to replace an existing file if I find one", logger.DEBUG)
+
+        # delete the existing file (and company)
+        for cur_ep in [ep_obj] + ep_obj.relatedEps:
+            try:
+                self._delete(cur_ep.location, associated_files=True)
+                # clean up any left over folders
+                if cur_ep.location:
+                    helpers.delete_empty_folders(ek.ek(os.path.dirname, cur_ep.location), keep_dir=ep_obj.show._location)
+            except (OSError, IOError):
+                raise exceptions.PostProcessingFailed("Unable to delete the existing files")
+
+        # if the show directory doesn't exist then make it if allowed
+        if not ek.ek(os.path.isdir, ep_obj.show._location) and sickbeard.CREATE_MISSING_SHOW_DIRS:
+            self._log(u"Show directory doesn't exist, creating it", logger.DEBUG)
+            try:
+                ek.ek(os.mkdir, ep_obj.show._location)
+                # do the library update for synoindex
+                notifiers.synoindex_notifier.addFolder(ep_obj.show._location)
+
+            except (OSError, IOError):
+                raise exceptions.PostProcessingFailed("Unable to create the show directory: " + ep_obj.show._location)
+
+            # get metadata for the show (but not episode because it hasn't been fully processed)
+            ep_obj.show.writeMetadata(True)
+
+        # update the ep info before we rename so the quality & release name go into the name properly
+        for cur_ep in [ep_obj] + ep_obj.relatedEps:
+            with cur_ep.lock:
+                cur_release_name = None
+
+                # use the best possible representation of the release name
+                if self.good_results[self.NZB_NAME]:
+                    cur_release_name = self.nzb_name
+                    if cur_release_name.lower().endswith('.nzb'):
+                        cur_release_name = cur_release_name.rpartition('.')[0]
+                elif self.good_results[self.FOLDER_NAME]:
+                    cur_release_name = self.folder_name
+                elif self.good_results[self.FILE_NAME]:
+                    cur_release_name = self.file_name
+                    # take the extension off the filename, it's not needed
+                    if '.' in self.file_name:
+                        cur_release_name = self.file_name.rpartition('.')[0]
+
+                if cur_release_name:
+                    self._log("Found release name " + cur_release_name, logger.DEBUG)
+                    cur_ep.release_name = cur_release_name
+                else:
+                    logger.log(u"good results: " + repr(self.good_results), logger.DEBUG)
+
+                cur_ep.status = common.Quality.compositeStatus(common.DOWNLOADED, new_ep_quality)
+
+                cur_ep.saveToDB()
+
+        # find the destination folder
+        try:
+            proper_path = ep_obj.proper_path()
+            proper_absolute_path = ek.ek(os.path.join, ep_obj.show.location, proper_path)
+
+            dest_path = ek.ek(os.path.dirname, proper_absolute_path)
+        except exceptions.ShowDirNotFoundException:
+            raise exceptions.PostProcessingFailed(u"Unable to post-process an episode if the show dir doesn't exist, quitting")
+
+        self._log(u"Destination folder for this episode: " + dest_path, logger.DEBUG)
+
+        # create any folders we need
+        helpers.make_dirs(dest_path)
+
+        # figure out the base name of the resulting episode file
+        if sickbeard.RENAME_EPISODES:
+            orig_extension = self.file_name.rpartition('.')[-1]
+            new_base_name = ek.ek(os.path.basename, proper_path)
+            new_file_name = new_base_name + '.' + orig_extension
+
+        else:
+            # if we're not renaming then there's no new base name, we'll just use the existing name
+            new_base_name = None
+            new_file_name = self.file_name
+
+        try:
+            # move the episode and associated files to the show dir
+            if sickbeard.KEEP_PROCESSED_DIR:
+                self._copy(self.file_path, dest_path, new_base_name, sickbeard.MOVE_ASSOCIATED_FILES)
+            else:
+                self._move(self.file_path, dest_path, new_base_name, sickbeard.MOVE_ASSOCIATED_FILES)
+        except (OSError, IOError):
+            raise exceptions.PostProcessingFailed("Unable to move the files to their new home")
+
+        # put the new location in the database
+        for cur_ep in [ep_obj] + ep_obj.relatedEps:
+            with cur_ep.lock:
+                cur_ep.location = ek.ek(os.path.join, dest_path, new_file_name)
+                cur_ep.saveToDB()
+
+        # log it to history
+        history.logDownload(ep_obj, self.file_path, new_ep_quality, self.release_group)
+
+        # send notifications
+        notifiers.notify_download(ep_obj.prettyName())
+
+        # generate nfo/tbn
+        ep_obj.createMetaFiles()
+        ep_obj.saveToDB()
+
         # do the library update for XBMC
-        notifiers.xbmc_notifier.update_library(ep_obj.show.name)
-
+        notifiers.xbmc_notifier.update_library(ep_obj.show.name)
+
         # do the library update for Plex
-        notifiers.plex_notifier.update_library()
-
-        # do the library update for NMJ
-        # nmj_notifier kicks off its library update when the notify_download is issued (inside notifiers)
-
-        # do the library update for Synology Indexer
-        notifiers.synoindex_notifier.addFile(ep_obj.location)
-
-        # do the library update for pyTivo
-        notifiers.pytivo_notifier.update_library(ep_obj)
+        notifiers.plex_notifier.update_library()
+
+        # do the library update for NMJ
+        # nmj_notifier kicks off its library update when the notify_download is issued (inside notifiers)
+
+        # do the library update for Synology Indexer
+        notifiers.synoindex_notifier.addFile(ep_obj.location)
+
+        # do the library update for pyTivo
+        notifiers.pytivo_notifier.update_library(ep_obj)
 
         # do the library update for Trakt
-        notifiers.trakt_notifier.update_library(ep_obj)
-
-        self._run_extra_scripts(ep_obj)
-
-        return True
+        notifiers.trakt_notifier.update_library(ep_obj)
+
+        self._run_extra_scripts(ep_obj)
+
+        return True