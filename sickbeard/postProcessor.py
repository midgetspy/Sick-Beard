# Author: Nic Wolfe <nic@wolfeden.ca>
# URL: http://code.google.com/p/sickbeard/
#
# This file is part of Sick Beard.
#
# Sick Beard is free software: you can redistribute it and/or modify
# it under the terms of the GNU General Public License as published by
# the Free Software Foundation, either version 3 of the License, or
# (at your option) any later version.
#
# Sick Beard is distributed in the hope that it will be useful,
# but WITHOUT ANY WARRANTY; without even the implied warranty of
# MERCHANTABILITY or FITNESS FOR A PARTICULAR PURPOSE.  See the
#  GNU General Public License for more details.
#
# You should have received a copy of the GNU General Public License
# along with Sick Beard.  If not, see <http://www.gnu.org/licenses/>.

from __future__ import with_statement 

import glob
import os
import re
import shlex
import subprocess

import sickbeard

from sickbeard import db
from sickbeard import classes
from sickbeard import common
from sickbeard import exceptions
from sickbeard import helpers
from sickbeard import history
from sickbeard import logger
from sickbeard import notifiers
from sickbeard import show_name_helpers
from sickbeard import scene_exceptions
from sickbeard import name_cache

from sickbeard import encodingKludge as ek
from sickbeard.exceptions import ex

from sickbeard.name_parser.parser import NameParser, InvalidNameException

from sickbeard.helpers import parse_result_wrapper

from lib.tvdb_api import tvdb_api, tvdb_exceptions

import lib.adba as adba

class PostProcessor(object):

    EXISTS_LARGER = 1
    EXISTS_SAME = 2
    EXISTS_SMALLER = 3
    DOESNT_EXIST = 4

    def __init__(self, file_path, nzb_name = None):
        # absolute path to the folder that is being processed
        self.folder_path = ek.ek(os.path.dirname, ek.ek(os.path.abspath, file_path))
        
        # full path to file
        self.file_path = file_path
        
        # file name only
        self.file_name = ek.ek(os.path.basename, file_path)
    
        # the name of the folder only
        self.folder_name = ek.ek(os.path.basename, self.folder_path)
    
        # name of the NZB that resulted in this folder
        self.nzb_name = nzb_name
    
        self.in_history = False
        self.release_group = None
        self.is_proper = False
    
        self.log = ''
    
    def _log(self, message, level=logger.MESSAGE):
        logger.log(message, level)
        self.log += message + '\n'
    
    def _checkForExistingFile(self, existing_file):
    
        if not existing_file:
            self._log(u"There is no existing file so there's no worries about replacing it", logger.DEBUG)
            return PostProcessor.DOESNT_EXIST
    
        # if the new file exists, return the appropriate code depending on the size
        if ek.ek(os.path.isfile, existing_file):
    
            # see if it's bigger than our old file
            if ek.ek(os.path.getsize, existing_file) > ek.ek(os.path.getsize, self.file_path):
                self._log(u"File "+existing_file+" is larger than "+self.file_path, logger.DEBUG)
                return PostProcessor.EXISTS_LARGER

            elif ek.ek(os.path.getsize, existing_file) == ek.ek(os.path.getsize, self.file_path):
                self._log(u"File "+existing_file+" is the same size as "+self.file_path, logger.DEBUG)
                return PostProcessor.EXISTS_SAME
    
            else:
                self._log(u"File "+existing_file+" is smaller than "+self.file_path, logger.DEBUG)
                return PostProcessor.EXISTS_SMALLER
    
        else:
            self._log(u"File "+existing_file+" doesn't exist so there's no worries about replacing it", logger.DEBUG)
            return PostProcessor.DOESNT_EXIST

    def _list_associated_files(self, file_path):
        if not file_path:
            return []

        file_path_list = []
    
        base_name = file_path.rpartition('.')[0]+'.'
        
        # don't confuse glob with chars we didn't mean to use
        base_name = re.sub(r'[\[\]\*\?]', r'[\g<0>]', base_name)
    
        for associated_file_path in ek.ek(glob.glob, base_name+'*'):
            # only list it if the only non-shared part is the extension
            if '.' in associated_file_path[len(base_name):]:
                continue

            file_path_list.append(associated_file_path)
        
        return file_path_list

    def _delete(self, file_path, associated_files=False):
        
        if not file_path:
            return
        
        if associated_files:
            file_list = self._list_associated_files(file_path)
        else:
            file_list = [file_path]

        if not file_list:
            self._log(u"There were no files associated with "+file_path+", not deleting anything", logger.DEBUG)
            return
        
        for cur_file in file_list:
            self._log(u"Deleting file "+cur_file, logger.DEBUG)
            if ek.ek(os.path.isfile, cur_file):
                ek.ek(os.remove, cur_file)
                
    def _combined_file_operation (self, file_path, new_path, new_base_name, associated_files=False, action=None):
        """
        file_path: The full path of the media file to copy
        new_path: Destination path where we want to copy the file to 
        new_base_name: The base filename (no extension) to use during the copy. Use None to keep the same name.
        associated_files: Boolean, whether we should copy similarly-named files too
        action: function that takes an old path and new path and does an operation with them (move/copy)
        """

        if not action:
            self._log(u"Must provide an action for the combined file operation", logger.ERROR)
            return

        if associated_files:
            file_list = self._list_associated_files(file_path)
        else:
            file_list = [file_path]

        if not file_list:
            self._log(u"There were no files associated with "+file_path+", not moving anything", logger.DEBUG)
            return
        
        for cur_file_path in file_list:

            cur_file_name = ek.ek(os.path.basename, cur_file_path)
            
            # get the extension
            cur_extension = cur_file_path.rpartition('.')[-1]
        
            # replace .nfo with .nfo-orig to avoid conflicts
            if cur_extension == 'nfo':
                cur_extension = 'nfo-orig'

            # If new base name then convert name
            if new_base_name:
                new_file_name = new_base_name +'.' + cur_extension
            # if we're not renaming we still want to change extensions sometimes
            else:
                new_file_name = helpers.replaceExtension(cur_file_name, cur_extension)
            
            new_file_path = ek.ek(os.path.join, new_path, new_file_name)

            action(cur_file_path, new_file_path)
                
    def _move(self, file_path, new_path, new_base_name, associated_files=False):
        """
        file_path: The full path of the media file to move
        new_path: Destination path where we want to move the file to 
        new_base_name: The base filename (no extension) to use during the move. Use None to keep the same name.
        associated_files: Boolean, whether we should move similarly-named files too
        """

        def _int_move(cur_file_path, new_file_path):

            self._log(u"Moving file from "+cur_file_path+" to "+new_file_path, logger.DEBUG)
            try:
                helpers.moveFile(cur_file_path, new_file_path)
                helpers.chmodAsParent(new_file_path)
            except (IOError, OSError), e:
                self._log("Unable to move file "+cur_file_path+" to "+new_file_path+": "+ex(e), logger.ERROR)
                raise e
                
        self._combined_file_operation(file_path, new_path, new_base_name, associated_files, action=_int_move)
                
    def _copy(self, file_path, new_path, new_base_name, associated_files=False):
        """
        file_path: The full path of the media file to copy
        new_path: Destination path where we want to copy the file to 
        new_base_name: The base filename (no extension) to use during the copy. Use None to keep the same name.
        associated_files: Boolean, whether we should copy similarly-named files too
        """

        def _int_copy (cur_file_path, new_file_path):

            self._log(u"Copying file from "+cur_file_path+" to "+new_file_path, logger.DEBUG)
            try:
                helpers.copyFile(cur_file_path, new_file_path)
                helpers.chmodAsParent(new_file_path)
            except (IOError, OSError), e:
                logger.log("Unable to copy file "+cur_file_path+" to "+new_file_path+": "+ex(e), logger.ERROR)
                raise e

        self._combined_file_operation(file_path, new_path, new_base_name, associated_files, action=_int_copy)

    def _find_ep_destination_folder(self, ep_obj):
        
        # if we're supposed to put it in a season folder then figure out what folder to use
        season_folder = ''
        if ep_obj.show.seasonfolders:
    
            # search the show dir for season folders
            for curDir in ek.ek(os.listdir, ep_obj.show.location):
    
                if not ek.ek(os.path.isdir, ek.ek(os.path.join, ep_obj.show.location, curDir)):
                    continue
    
                # if it's a season folder, check if it's the one we want
                match = re.match(".*season\s*(\d+)", curDir, re.IGNORECASE)
                if match:
                    # if it's the correct season folder then stop looking
                    if int(match.group(1)) == int(ep_obj.season):
                        season_folder = curDir
                        break
    
            # if we couldn't find the right one then just use the season folder defaut format
            if season_folder == '':
                # for air-by-date shows use the year as the season folder
                if ep_obj.show.air_by_date:
                    season_folder = str(ep_obj.airdate.year)
                else:
                    try:
                        season_folder = sickbeard.SEASON_FOLDERS_FORMAT % (ep_obj.season)
                    except TypeError:
                        logger.log(u"Error: Your season folder format is incorrect, try setting it back to the default")
        
        dest_folder = ek.ek(os.path.join, ep_obj.show.location, season_folder)
        
        return dest_folder

    def _history_lookup(self):
        """
        Look up the NZB name in the history and see if it contains a record for self.nzb_name
        
        Returns a (tvdb_id, season, []) tuple. The first two may be None if none were found.
        """
        
        to_return = (None, None, [])
        
        if not self.nzb_name and not self.folder_name:
            self.in_history = False
            return to_return

        names = []
        if self.nzb_name:
            names.append(self.nzb_name)
            if '.' in self.nzb_name:
                names.append(self.nzb_name.rpartition(".")[0])
        if self.folder_name:
            names.append(self.folder_name)

        myDB = db.DBConnection()
    
        for curName in names:
            sql_results = myDB.select("SELECT * FROM history WHERE resource LIKE ?", [re.sub("[\.\-\ ]", "_", curName)])
    
            self._log("Found NO result in history for '"+str(curName)+"'", logger.DEBUG)
            if len(sql_results) == 0:
                continue
    
            tvdb_id = int(sql_results[0]["showid"])
            season = int(sql_results[0]["season"])

            self.in_history = True
            to_return = (tvdb_id, season, [])
            self._log("Found result in history: "+str(to_return), logger.DEBUG)
            return to_return
        
        self.in_history = False
        return to_return
    
    def _analyze_name(self, name, file=True):
        """
        Takes a name and tries to figure out a show, season, and episode from it.
        
        Returns a (tvdb_id, season, [episodes]) tuple. The first two may be None and episodes may be []
        if none were found.
        """
        logger.log(u"Analyzing name "+repr(name))
    
        to_return = (None, None, [])
    
        if not name:
            return to_return
    
        # parse the name to break it into show name, season, and episode
        parse_result = parse_result_wrapper(None,name,tvdbActiveLookUp=True)
        self._log("Parsed "+name+" into "+str(parse_result).decode('utf-8'), logger.DEBUG)

        if parse_result.air_by_date:
            season = -1
            episodes = [parse_result.air_date]
        elif parse_result.is_anime:
            try:
                season = parse_result.season_number # better then nothing or ?
                episodes = parse_result.ab_episode_numbers # better then nothing or ?
            except:
                season = None
                episodes = []
        else:
            season = parse_result.season_number
            episodes = parse_result.episode_numbers 

        to_return = (None, season, episodes)
    
        # do a scene reverse-lookup to get a list of all possible names
        name_list = show_name_helpers.sceneToNormalShowNames(parse_result.series_name)

        if not name_list:
            return (None, season, episodes)
        
        def _finalize(parse_result):
            self.release_group = parse_result.release_group
            if parse_result.extra_info:
                self.is_proper = re.search('(^|[\. _-])(proper|repack)([\. _-]|$)', parse_result.extra_info, re.I) != None
        
        # for each possible interpretation of that scene name
        for cur_name in name_list:
            self._log(u"Checking scene exceptions for a match on "+cur_name, logger.DEBUG)
            scene_id = scene_exceptions.get_scene_exception_by_name(cur_name)
            if scene_id:
                self._log(u"Scene exception lookup got tvdb id "+str(scene_id)+u", using that", logger.DEBUG)
                _finalize(parse_result)
                return (scene_id, season, episodes)

        # see if we can find the name directly in the DB, if so use it
        for cur_name in name_list:
            self._log(u"Looking up "+cur_name+" in the DB", logger.DEBUG)
            db_result = helpers.searchDBForShow(cur_name)
            if db_result:
                tvdb_id = int(db_result[0])
                self._log(u"Lookup successful, using tvdb id "+str(tvdb_id)+" season: "+str(season)+" episode: "+str(episodes), logger.DEBUG)  
                show = helpers.findCertainShow(sickbeard.showList, tvdb_id)
                if show.is_anime and len(parse_result.ab_episode_numbers) > 0:
                    try:
                        (actual_season, actual_episodes) = helpers.get_all_episodes_from_absolute_number(show, None, parse_result.ab_episode_numbers)
                    except exceptions.EpisodeNotFoundByAbsoluteNumerException:
                        logger.log(str(tvdb_id) + ": TVDB object absolute number " + str(parse_result.ab_episode_numbers) + " is incomplete, skipping this episode")
                        continue
                    
                    _finalize(parse_result)
                    return (tvdb_id, actual_season, actual_episodes)
                
        # see if we can find the name with a TVDB lookup
        for cur_name in name_list:
            try:
                t = tvdb_api.Tvdb(custom_ui=classes.ShowListUI, **sickbeard.TVDB_API_PARMS)
                self._log(u"Looking up name "+cur_name+u" on TVDB", logger.DEBUG)
                showObj = t[cur_name]
            except (tvdb_exceptions.tvdb_exception):
                # if none found, search on all languages
                try:
                    # There's gotta be a better way of doing this but we don't wanna
                    # change the language value elsewhere
                    ltvdb_api_parms = sickbeard.TVDB_API_PARMS.copy()

                    ltvdb_api_parms['search_all_languages'] = True
                    t = tvdb_api.Tvdb(custom_ui=classes.ShowListUI, **ltvdb_api_parms)

                    self._log(u"Looking up name "+cur_name+u" in all languages on TVDB", logger.DEBUG)
                    showObj = t[cur_name]
                except (tvdb_exceptions.tvdb_exception, IOError):
                    pass

                continue
            except (IOError):
                continue
            tvdb_id = int(showObj["id"])
            self._log(u"Lookup successful, using tvdb id "+str(tvdb_id), logger.DEBUG)
            show = helpers.findCertainShow(sickbeard.showList, tvdb_id)
            if show.is_anime and len(parse_result.ab_episode_numbers) > 0:
                try:
                    (season, episodes) = helpers.get_all_episodes_from_absolute_number(show, None, parse_result.ab_episode_numbers)
                except exceptions.EpisodeNotFoundByAbsoluteNumerException:
                    logger.log(str(tvdb_id) + ": TVDB object absolute number " + str(parse_result.ab_episode_numbers) + " is incomplete, skipping this episode")
                    continue

            _finalize(parse_result)
            return (tvdb_id, season, episodes)

        _finalize(parse_result)
        return to_return
    
    def _analyze_anidb(self,filePath):
        if not sickbeard.USE_ANIDB:
            self._log(u"Usage of anidb disabled. Skiping", logger.DEBUG)
            return (None, None, None)
        
        if not sickbeard.ANIDB_USERNAME and not sickbeard.ANIDB_PASSWORD:
            self._log(u"anidb username and/or password are not set. Aborting anidb lookup.", logger.DEBUG)
            return (None, None, None)
        
        if not sickbeard.ADBA_CONNECTION:
            sickbeard.ADBA_CONNECTION = adba.Connection()
        
        if not sickbeard.ADBA_CONNECTION.authed():
            try:
                sickbeard.ADBA_CONNECTION.auth(sickbeard.ANIDB_USERNAME, sickbeard.ANIDB_PASSWORD)
            except Exception,e :
                self._log(u"exception msg: "+str(e))
                raise InvalidNameException
        

        ep = adba.Episode(sickbeard.ADBA_CONNECTION,filePath=filePath,
             paramsF=["quality","anidb_file_name","crc32"],
             paramsA=["epno","english_name","short_name_list","other_name","synonym_list"])
        try:
            self._log(u"Trying to lookup "+str(filePath)+" on anidb (this might take some time because we have to calculate the hash)", logger.MESSAGE)        
            ep.load_data()
        except Exception,e :
            self._log(u"exception msg: "+str(e))
            raise InvalidNameException
        
        names = []
        if len(ep.short_name_list):
            names = ep.short_name_list
        
        if len(ep.synonym_list):
            names = [ep.synonym_list]+names

        if ep.other_name:
            names = [ep.other_name]+names
        
        if ep.english_name:
            names = [ep.english_name]+names
        self._log(u"names "+str(names) , logger.DEBUG)
            
        #TODO: clean code. it looks like it's from hell
        for name in names:
            try:
                name = name.encode('utf-8')
            except:
                continue
            else:
                tvdb_id = name_cache.retrieveNameFromCache(name)
                if not tvdb_id:
                    tvdb_id = helpers.get_tvdbid(name, sickbeard.showList, True)
                    if tvdb_id:
                        name_cache.addNameToCache(name, tvdb_id)
                if tvdb_id:
                    try:
                        show = helpers.findCertainShow(sickbeard.showList, tvdb_id)
                        (season, episodes) = helpers.get_all_episodes_from_absolute_number(show, None, [ep.epno])
                    except exceptions.EpisodeNotFoundByAbsoluteNumerException:
                        logger.log(str(tvdb_id) + ": TVDB object absolute number " + str(ep.epno) + " is incomplete, skipping this episode")
                    else:
                        if len(episodes):
                            self._log(u"Lookup successful from anidb. ", logger.DEBUG)
                            return (tvdb_id, season, episodes)

        if ep.anidb_file_name:
            self._log(u"Lookup successful, using anidb filename "+str(ep.anidb_file_name), logger.DEBUG)
            return self._analyze_name(ep.anidb_file_name)
        raise InvalidNameException
        
    
    def _make_attempt_list(self):
                        # try to look up the nzb in history
        attempt_list = {"history":self._history_lookup,

                        # try to analyze the file name
                        "file name":lambda : self._analyze_name(self.file_name),

                        # try to analyze the dir name
                        "dir name":lambda : self._analyze_name(self.folder_name),

                        # try to analyze the file path
                        "file path":lambda : self._analyze_name(self.file_path),

                        # try to analyze the file path with the help of aniDB
                        "anidb":lambda : self._analyze_anidb(self.file_path),
                        
                        # try to analyze the nzb name
                        "nzb name":lambda : self._analyze_name(self.nzb_name)
                        }
        return attempt_list
    
    def _find_info(self):
        """
        For a given file try to find the showid, season, and episode.
        """
    
        tvdb_id = season = None
        episodes = []
        
        attempt_list = self._make_attempt_list()

        # attempt every possible method to get our info
        for name,cur_attempt in attempt_list.items():
            try:
                logger.log(u"Attempting to pp by analysing the: "+name, logger.DEBUG)
                (cur_tvdb_id, cur_season, cur_episodes) = cur_attempt()
            except InvalidNameException, e:
                logger.log(u"Unable to parse, skipping: "+ex(e), logger.DEBUG)
                continue
            
            # if we already did a successful history lookup then keep that tvdb_id value
            if cur_tvdb_id and not (self.in_history and tvdb_id):
                tvdb_id = cur_tvdb_id
            if cur_season != None:
                season = cur_season
            if cur_episodes:
                episodes = cur_episodes
            
            # at this point we should allready have the corret episodes and numbering even for anime
            # only abd shows dont since it is not saved in the db
            # for air-by-date shows we need to look up the season/episode from tvdb
            if season == -1 and tvdb_id and episodes:
                self._log(u"Looks like this is an air-by-date show, attempting to convert the date to season/episode", logger.DEBUG)
                
                # try to get language set for this show
                tvdb_lang = None
                try:
                    showObj = helpers.findCertainShow(sickbeard.showList, tvdb_id)
                    if(showObj != None):
                        tvdb_lang = showObj.lang
                except exceptions.MultipleShowObjectsException:
                    raise #TODO: later I'll just log this, for now I want to know about it ASAP

                try:
                    # There's gotta be a better way of doing this but we don't wanna
                    # change the language value elsewhere
                    ltvdb_api_parms = sickbeard.TVDB_API_PARMS.copy()

                    if tvdb_lang and not tvdb_lang == 'en':
                        ltvdb_api_parms['language'] = tvdb_lang

                    t = tvdb_api.Tvdb(**ltvdb_api_parms)
                    epObj = t[tvdb_id].airedOn(episodes[0])[0]
                    season = int(epObj["seasonnumber"])
                    episodes = [int(epObj["episodenumber"])]
                    self._log(u"Got season "+str(season)+" episodes "+str(episodes), logger.DEBUG)
                except tvdb_exceptions.tvdb_episodenotfound, e:
                    self._log(u"Unable to find episode with date "+str(episodes[0])+u" for show "+str(tvdb_id)+u", skipping", logger.DEBUG)

                    # we don't want to leave dates in the episode list if we couldn't convert them to real episode numbers
                    episodes = []

                    continue
              
            # if there's no season then we can hopefully just use 1 automatically
            elif season == None and tvdb_id:
                myDB = db.DBConnection()
                numseasonsSQlResult = myDB.select("SELECT COUNT(DISTINCT season) as numseasons FROM tv_episodes WHERE showid = ? and season != 0", [tvdb_id])
                if int(numseasonsSQlResult[0][0]) == 1 and season == None:
                    self._log(u"Don't have a season number, but this show appears to only have 1 season, setting seasonnumber to 1...", logger.DEBUG)
                    season = 1
            
            if tvdb_id and season != None and episodes:
                return (tvdb_id, season, episodes)
    
        return (tvdb_id, season, episodes)
    
        
    def _get_ep_obj(self, tvdb_id, season, episodes):

        show_obj = None

        self._log(u"Loading show object for tvdb_id "+str(tvdb_id), logger.DEBUG)
        # find the show in the showlist
        try:
            show_obj = helpers.findCertainShow(sickbeard.showList, tvdb_id)
        except exceptions.MultipleShowObjectsException:
            raise #TODO: later I'll just log this, for now I want to know about it ASAP

        if not show_obj:
            self._log(u"This show isn't in your list, you need to add it to SB before post-processing an episode", logger.ERROR)
            raise exceptions.PostProcessingFailed()

        root_ep = None
        for cur_episode in episodes:
            episode = int(cur_episode)
            self._log(u"Retrieving episode object for " + str(season) + "x" + str(episode), logger.DEBUG)
            try:
                curEp = show_obj.getEpisode(season, episode)
            except exceptions.EpisodeNotFoundException, e:
                self._log(u"Unable to create episode: "+ex(e), logger.DEBUG)
                raise exceptions.PostProcessingFailed()
    
            if root_ep == None:
                root_ep = curEp
                root_ep.relatedEps = []
            else:
                root_ep.relatedEps.append(curEp)
        
        return root_ep
    
    def _get_quality(self, ep_obj):
        
        ep_quality = common.Quality.UNKNOWN

        # make sure the quality is set right before we continue
        if ep_obj.status in common.Quality.SNATCHED + common.Quality.SNATCHED_PROPER:
            oldStatus, ep_quality = common.Quality.splitCompositeStatus(ep_obj.status) #@UnusedVariable
            if ep_quality != common.Quality.UNKNOWN:
                self._log(u"The old status had a quality in it, using that: "+common.Quality.qualityStrings[ep_quality], logger.DEBUG)
                return ep_quality

        name_list = [self.nzb_name, self.folder_name, self.file_name]
    
        # search all possible names for our new quality, in case the file or dir doesn't have it
        for cur_name in name_list:
            if not cur_name:
                continue
            ep_quality = common.Quality.nameQuality(cur_name, ep_obj.show.is_anime)
            self._log(u"Looking up quality for name "+cur_name+u", got "+common.Quality.qualityStrings[ep_quality], logger.DEBUG)
            
            # if we find a good one then use it
            if ep_quality != common.Quality.UNKNOWN:
                logger.log(cur_name+u" looks like it has quality "+common.Quality.qualityStrings[ep_quality]+", using that", logger.DEBUG)
                return ep_quality

        # if we didn't get a quality from one of the names above, try assuming from each of the names
        ep_quality = common.Quality.assumeQuality(self.file_name)
        self._log(u"Guessing quality for name "+self.file_name+u", got "+common.Quality.qualityStrings[ep_quality], logger.DEBUG)
        if ep_quality != common.Quality.UNKNOWN:
            logger.log(self.file_name+u" looks like it has quality "+common.Quality.qualityStrings[ep_quality]+", using that", logger.DEBUG)
            return ep_quality
        
        return ep_quality
    
    def _run_extra_scripts(self, ep_obj):
        for curScriptName in sickbeard.EXTRA_SCRIPTS:
            script_cmd = shlex.split(curScriptName) + [ep_obj.location, self.file_path, str(ep_obj.show.tvdbid), str(ep_obj.season), str(ep_obj.episode), str(ep_obj.airdate)]
            self._log(u"Executing command "+str(script_cmd))
            self._log(u"Absolute path to script: "+ek.ek(os.path.abspath, script_cmd[0]), logger.DEBUG)
            try:
                p = subprocess.Popen(script_cmd, stdout=subprocess.PIPE, stderr=subprocess.STDOUT, cwd=sickbeard.PROG_DIR)
                out, err = p.communicate() #@UnusedVariable
                self._log(u"Script result: "+str(out), logger.DEBUG)
            except OSError, e:
                self._log(u"Unable to run extra_script: "+ex(e))
    
    def _is_priority(self, ep_obj, new_ep_quality):
        
        # if SB downloaded this on purpose then this is a priority download
        if self.in_history or ep_obj.status in common.Quality.SNATCHED + common.Quality.SNATCHED_PROPER:
            self._log(u"SB snatched this episode so I'm marking it as priority", logger.DEBUG)
            return True
        
        # if the user downloaded it manually and it's higher quality than the existing episode then it's priority
        if new_ep_quality > ep_obj and new_ep_quality != common.Quality.UNKNOWN:
            self._log(u"This was manually downloaded but it appears to be better quality than what we have so I'm marking it as priority", logger.DEBUG)
            return True
        
        # if the user downloaded it manually and it appears to be a PROPER/REPACK then it's priority
        old_ep_status, old_ep_quality = common.Quality.splitCompositeStatus(ep_obj.status) #@UnusedVariable
        if self.is_proper and new_ep_quality >= old_ep_quality:
            self._log(u"This was manually downloaded but it appears to be a proper so I'm marking it as priority", logger.DEBUG)
            return True 
        
        return False
    
    def process(self):
        """
        Post-process a given file
        """
        
        self._log(u"Processing "+self.file_path+" ("+str(self.nzb_name)+")")
        
        # reset per-file stuff
        self.in_history = False
        
        # try to find the file info
        (tvdb_id, season, episodes) = self._find_info()
        
        # if we don't have it then give up
        if not tvdb_id or season == None or not episodes:
            return False
        
        # retrieve/create the corresponding TVEpisode objects
        ep_obj = self._get_ep_obj(tvdb_id, season, episodes)
        
        # get the quality of the episode we're processing
        new_ep_quality = self._get_quality(ep_obj)
        logger.log(u"Quality of the episode we're processing: "+str(new_ep_quality), logger.DEBUG)
        
        # see if this is a priority download (is it snatched, in history, or PROPER)
        priority_download = self._is_priority(ep_obj, new_ep_quality) 
        self._log(u"Is ep a priority download: "+str(priority_download), logger.DEBUG)
        
        # set the status of the episodes
        for curEp in [ep_obj] + ep_obj.relatedEps:
            curEp.status = common.Quality.compositeStatus(common.SNATCHED, new_ep_quality)
        
        # check for an existing file
        existing_file_status = self._checkForExistingFile(ep_obj.location)

        # if it's not priority then we don't want to replace smaller files in case it was a mistake
        if not priority_download:
        
            # if there's an existing file that we don't want to replace stop here
            if existing_file_status in (PostProcessor.EXISTS_LARGER, PostProcessor.EXISTS_SAME):
                self._log(u"File exists and we are not going to replace it because it's not smaller, quitting post-processing", logger.DEBUG)
                return False
            elif existing_file_status == PostProcessor.EXISTS_SMALLER:
                self._log(u"File exists and is smaller than the new file so I'm going to replace it", logger.DEBUG)
            elif existing_file_status != PostProcessor.DOESNT_EXIST:
                self._log(u"Unknown existing file status. This should never happen, please log this as a bug.", logger.ERROR)
                return False
        
        # if the file is priority then we're going to replace it even if it exists
        else:
            self._log(u"This download is marked a priority download so I'm going to replace an existing file if I find one", logger.DEBUG)
        
        # delete the existing file (and company)
        for cur_ep in [ep_obj] + ep_obj.relatedEps:
            try:
                self._delete(cur_ep.location, associated_files=True)
            except OSError, IOError:
                raise exceptions.PostProcessingFailed("Unable to delete the existing files")
        
        # find the destination folder
        try:
            dest_path = self._find_ep_destination_folder(ep_obj)
        except exceptions.ShowDirNotFoundException:
            self._log(u"Unable to post-process an episode if the show dir doesn't exist, quitting",logger.ERROR) # this log would have saved me half an hour
            raise exceptions.PostProcessingFailed(u"Unable to post-process an episode if the show dir doesn't exist, quitting")
            
        self._log(u"Destination folder for this episode: "+dest_path, logger.DEBUG)
        
        # if the dir doesn't exist (new season folder) then make it
        if not ek.ek(os.path.isdir, dest_path):
            self._log(u"Season folder didn't exist, creating it", logger.DEBUG)
            try:
                ek.ek(os.mkdir, dest_path)
                helpers.chmodAsParent(dest_path)
            except OSError, IOError:
                raise exceptions.PostProcessingFailed("Unable to create the episode's destination folder: "+dest_path)

        # update the statuses before we rename so the quality goes into the name properly
        for cur_ep in [ep_obj] + ep_obj.relatedEps:
            with cur_ep.lock:
                cur_ep.status = common.Quality.compositeStatus(common.DOWNLOADED, new_ep_quality)
                cur_ep.saveToDB()

        # figure out the base name of the resulting episode file
        if sickbeard.RENAME_EPISODES:
            orig_extension = self.file_name.rpartition('.')[-1]
            new_base_name = helpers.sanitizeFileName(ep_obj.prettyName())
            new_file_name = new_base_name + '.' + orig_extension

        else:
            # if we're not renaming then there's no new base name, we'll just use the existing name
            new_base_name = None
            new_file_name = self.file_name 
                       
        try:
            # move the episode and associated files to the show dir
            if sickbeard.KEEP_PROCESSED_DIR:
                self._copy(self.file_path, dest_path, new_base_name, sickbeard.MOVE_ASSOCIATED_FILES)
            else:
                self._move(self.file_path, dest_path, new_base_name, sickbeard.MOVE_ASSOCIATED_FILES)
        except OSError, IOError:
            raise exceptions.PostProcessingFailed("Unable to move the files to their new home")
        
        # put the new location in the database
        for cur_ep in [ep_obj] + ep_obj.relatedEps:
            with cur_ep.lock:
                cur_ep.location = ek.ek(os.path.join, dest_path, new_file_name)
                cur_ep.saveToDB()
        
        # log it to history
        history.logDownload(ep_obj, self.file_path)

        # send notifications
        notifiers.notify_download(ep_obj.prettyName(True))

        # generate nfo/tbn
        ep_obj.createMetaFiles()
        ep_obj.saveToDB()

        # do the library update
        notifiers.xbmc_notifier.update_library(ep_obj.show.name)

        # do the library update for Plex Media Server
        notifiers.plex_notifier.update_library()
<<<<<<< HEAD

        # run extra_scripts
        self._run_extra_scripts(ep_obj)

        return True
        
        # e
=======

        # do the library update for synoindex
        notifiers.synoindex_notifier.update_library(ep_obj)

        # run extra_scripts
        self._run_extra_scripts(ep_obj)

        return True
        
        # e
>>>>>>> fd5aa898
<|MERGE_RESOLUTION|>--- conflicted
+++ resolved
@@ -813,23 +813,13 @@
 
         # do the library update for Plex Media Server
         notifiers.plex_notifier.update_library()
-<<<<<<< HEAD
+
+        # do the library update for synoindex
+        notifiers.synoindex_notifier.update_library(ep_obj)
 
         # run extra_scripts
         self._run_extra_scripts(ep_obj)
 
         return True
         
-        # e
-=======
-
-        # do the library update for synoindex
-        notifiers.synoindex_notifier.update_library(ep_obj)
-
-        # run extra_scripts
-        self._run_extra_scripts(ep_obj)
-
-        return True
-        
-        # e
->>>>>>> fd5aa898
+        # e