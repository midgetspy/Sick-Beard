--- conflicted
+++ resolved
@@ -1,4 +1,3 @@
-<<<<<<< HEAD
 # Author: Nic Wolfe <nic@wolfeden.ca>
 # URL: http://code.google.com/p/sickbeard/
 #
@@ -214,6 +213,8 @@
 
         self.git_url = 'http://code.google.com/p/sickbeard/downloads/list'
 
+        self.branch = self._find_git_branch()
+
     def _git_error(self):
         error_message = 'Unable to find your git executable - either delete your .git folder and run from source OR <a href="http://code.google.com/p/sickbeard/wiki/AdvancedSettings" onclick="window.open(this.href); return false;">set git_path in your config.ini</a> to enable updates.'
         sickbeard.NEWEST_VERSION_STRING = error_message
@@ -283,6 +284,10 @@
             
         return True
 
+    def _find_git_branch(self):
+
+        return self._run_git('symbolic-ref -q HEAD')[0].strip().replace('refs/heads/', '', 1) or 'master'
+
 
     def _check_github_for_update(self):
         """
@@ -298,7 +303,7 @@
         gh = github.GitHub()
 
         # find newest commit
-        for curCommit in gh.commits('lad1337', 'Sick-Beard', version.SICKBEARD_VERSION):
+        for curCommit in gh.commits('lad1337', 'Sick-Beard', self.branch):
             if not self._newest_commit_hash:
                 self._newest_commit_hash = curCommit['sha']
                 if not self._cur_commit_hash:
@@ -337,8 +342,8 @@
         self._find_installed_version()
         try:
             self._check_github_for_update()
-        except Exception:
-            logger.log(u"Unable to contact github, can't check for update", logger.ERROR)
+        except Exception, e:
+            logger.log(u"Unable to contact github, can't check for update: "+repr(e), logger.ERROR)
             return False
 
         logger.log(u"After checking, cur_commit = "+str(self._cur_commit_hash)+", newest_commit = "+str(self._newest_commit_hash)+", num_commits_behind = "+str(self._num_commits_behind), logger.DEBUG)
@@ -354,7 +359,7 @@
         on the call's success.
         """
 
-        output, err = self._run_git('pull origin '+sickbeard.version.SICKBEARD_VERSION) #@UnusedVariable
+        output, err = self._run_git('pull origin '+self.branch) #@UnusedVariable
 
         if not output:
             return self._git_error()
@@ -491,504 +496,3 @@
             return False
 
         return True
-=======
-# Author: Nic Wolfe <nic@wolfeden.ca>
-# URL: http://code.google.com/p/sickbeard/
-#
-# This file is part of Sick Beard.
-#
-# Sick Beard is free software: you can redistribute it and/or modify
-# it under the terms of the GNU General Public License as published by
-# the Free Software Foundation, either version 3 of the License, or
-# (at your option) any later version.
-#
-# Sick Beard is distributed in the hope that it will be useful,
-# but WITHOUT ANY WARRANTY; without even the implied warranty of
-# MERCHANTABILITY or FITNESS FOR A PARTICULAR PURPOSE.  See the
-# GNU General Public License for more details.
-#
-# You should have received a copy of the GNU General Public License
-# along with Sick Beard.  If not, see <http://www.gnu.org/licenses/>.
-
-import sickbeard
-from sickbeard import version, ui
-from sickbeard import logger
-from sickbeard import scene_exceptions
-from sickbeard.exceptions import ex
-
-import os, platform, shutil
-import subprocess, re
-import urllib, urllib2
-import zipfile, tarfile
-
-from urllib2 import URLError
-import gh_api as github
-
-class CheckVersion():
-    """
-    Version check class meant to run as a thread object with the SB scheduler.
-    """
-
-    def __init__(self):
-        self.install_type = self.find_install_type()
-
-        if self.install_type == 'win':
-            self.updater = WindowsUpdateManager()
-        elif self.install_type == 'git':
-            self.updater = GitUpdateManager()
-        elif self.install_type == 'source':
-            self.updater = SourceUpdateManager()
-        else:
-            self.updater = None
-
-    def run(self):
-        self.check_for_new_version()
-        
-        # refresh scene exceptions too
-        scene_exceptions.retrieve_exceptions()
-
-    def find_install_type(self):
-        """
-        Determines how this copy of SB was installed.
-        
-        returns: type of installation. Possible values are:
-            'win': any compiled windows build
-            'git': running from source using git
-            'source': running from source without git
-        """
-
-        # check if we're a windows build
-        if version.SICKBEARD_VERSION.startswith('build '):
-            install_type = 'win'
-        elif os.path.isdir(os.path.join(sickbeard.PROG_DIR, '.git')):
-            install_type = 'git'
-        else:
-            install_type = 'source'
-
-        return install_type
-
-    def check_for_new_version(self, force=False):
-        """
-        Checks the internet for a newer version.
-        
-        returns: bool, True for new version or False for no new version.
-        
-        force: if true the VERSION_NOTIFY setting will be ignored and a check will be forced
-        """
-
-        if not sickbeard.VERSION_NOTIFY and not force:
-            logger.log(u"Version checking is disabled, not checking for the newest version")
-            return False
-
-        logger.log(u"Checking if "+self.install_type+" needs an update")
-        if not self.updater.need_update():
-            logger.log(u"No update needed")
-            if force:
-                ui.notifications.message('No update needed')
-            return False
-
-        self.updater.set_newest_text()
-        return True
-
-    def update(self):
-        if self.updater.need_update():
-            return self.updater.update()
-
-class UpdateManager():
-    def get_update_url(self):
-        return sickbeard.WEB_ROOT+"/home/update/?pid="+str(sickbeard.PID)
-
-class WindowsUpdateManager(UpdateManager):
-
-    def __init__(self):
-        self._cur_version = None
-        self._newest_version = None
-
-        self.gc_url = 'http://code.google.com/p/sickbeard/downloads/list'
-        self.version_url = 'https://raw.github.com/midgetspy/Sick-Beard/windows_binaries/updates.txt'
-
-    def _find_installed_version(self):
-        return int(sickbeard.version.SICKBEARD_VERSION[6:])
-
-    def _find_newest_version(self, whole_link=False):
-        """
-        Checks git for the newest Windows binary build. Returns either the
-        build number or the entire build URL depending on whole_link's value.
-
-        whole_link: If True, returns the entire URL to the release. If False, it returns
-                    only the build number. default: False
-        """
-
-        regex = ".*SickBeard\-win32\-alpha\-build(\d+)(?:\.\d+)?\.zip"
-
-        svnFile = urllib.urlopen(self.version_url)
-
-        for curLine in svnFile.readlines():
-            logger.log(u"checking line "+curLine, logger.DEBUG)
-            match = re.match(regex, curLine)
-            if match:
-                logger.log(u"found a match", logger.DEBUG)
-                if whole_link:
-                    return curLine.strip()
-                else:
-                    return int(match.group(1))
-
-        return None
-
-    def need_update(self):
-        self._cur_version = self._find_installed_version()
-        self._newest_version = self._find_newest_version()
-
-        logger.log(u"newest version: "+repr(self._newest_version), logger.DEBUG)
-
-        if self._newest_version and self._newest_version > self._cur_version:
-            return True
-
-    def set_newest_text(self):
-        new_str = 'There is a <a href="'+self.gc_url+'" onclick="window.open(this.href); return false;">newer version available</a> (build '+str(self._newest_version)+')'
-        new_str += "&mdash; <a href=\""+self.get_update_url()+"\">Update Now</a>"
-        sickbeard.NEWEST_VERSION_STRING = new_str
-
-    def update(self):
-
-        new_link = self._find_newest_version(True)
-
-        logger.log(u"new_link: " + repr(new_link), logger.DEBUG)
-
-        if not new_link:
-            logger.log(u"Unable to find a new version link on google code, not updating")
-            return False
-
-        # download the zip
-        try:
-            logger.log(u"Downloading update file from "+str(new_link))
-            (filename, headers) = urllib.urlretrieve(new_link) #@UnusedVariable
-
-            # prepare the update dir
-            sb_update_dir = os.path.join(sickbeard.PROG_DIR, 'sb-update')
-            logger.log(u"Clearing out update folder "+sb_update_dir+" before unzipping")
-            if os.path.isdir(sb_update_dir):
-                shutil.rmtree(sb_update_dir)
-
-            # unzip it to sb-update
-            logger.log(u"Unzipping from "+str(filename)+" to "+sb_update_dir)
-            update_zip = zipfile.ZipFile(filename, 'r')
-            update_zip.extractall(sb_update_dir)
-            update_zip.close()
-            
-            # find update dir name
-            update_dir_contents = os.listdir(sb_update_dir)
-            if len(update_dir_contents) != 1:
-                logger.log("Invalid update data, update failed. Maybe try deleting your sb-update folder?", logger.ERROR)
-                return False
-
-            content_dir = os.path.join(sb_update_dir, update_dir_contents[0])
-            old_update_path = os.path.join(content_dir, 'updater.exe')
-            new_update_path = os.path.join(sickbeard.PROG_DIR, 'updater.exe')
-            logger.log(u"Copying new update.exe file from "+old_update_path+" to "+new_update_path)
-            shutil.move(old_update_path, new_update_path)
-
-            # delete the zip
-            logger.log(u"Deleting zip file from "+str(filename))
-            os.remove(filename)
-
-        except Exception, e:
-            logger.log(u"Error while trying to update: "+ex(e), logger.ERROR)
-            return False
-
-        return True
-
-class GitUpdateManager(UpdateManager):
-
-    def __init__(self):
-        self._cur_commit_hash = None
-        self._newest_commit_hash = None
-        self._num_commits_behind = 0
-
-        self.git_url = 'http://code.google.com/p/sickbeard/downloads/list'
-
-        self.branch = self._find_git_branch()
-
-    def _git_error(self):
-        error_message = 'Unable to find your git executable - either delete your .git folder and run from source OR <a href="http://code.google.com/p/sickbeard/wiki/AdvancedSettings" onclick="window.open(this.href); return false;">set git_path in your config.ini</a> to enable updates.'
-        sickbeard.NEWEST_VERSION_STRING = error_message
-        
-        return None
-
-    def _run_git(self, args):
-        
-        if sickbeard.GIT_PATH:
-            git_locations = ['"'+sickbeard.GIT_PATH+'"']
-        else:
-            git_locations = ['git']
-        
-        # osx people who start SB from launchd have a broken path, so try a hail-mary attempt for them
-        if platform.system().lower() == 'darwin':
-            git_locations.append('/usr/local/git/bin/git')
-
-        output = err = None
-
-        for cur_git in git_locations:
-
-            cmd = cur_git+' '+args
-        
-            try:
-                logger.log(u"Executing "+cmd+" with your shell in "+sickbeard.PROG_DIR, logger.DEBUG)
-                p = subprocess.Popen(cmd, stdout=subprocess.PIPE, stderr=subprocess.STDOUT, shell=True, cwd=sickbeard.PROG_DIR)
-                output, err = p.communicate()
-                logger.log(u"git output: "+output, logger.DEBUG)
-            except OSError:
-                logger.log(u"Command "+cmd+" didn't work, couldn't find git.")
-                continue
-            
-            if 'not found' in output or "not recognized as an internal or external command" in output:
-                logger.log(u"Unable to find git with command "+cmd, logger.DEBUG)
-                output = None
-            elif 'fatal:' in output or err:
-                logger.log(u"Git returned bad info, are you sure this is a git installation?", logger.ERROR)
-                output = None
-            elif output:
-                break
-
-        return (output, err)
-
-    
-    def _find_installed_version(self):
-        """
-        Attempts to find the currently installed version of Sick Beard.
-
-        Uses git show to get commit version.
-
-        Returns: True for success or False for failure
-        """
-
-        output, err = self._run_git('rev-parse HEAD') #@UnusedVariable
-
-        if not output:
-            return self._git_error()
-
-        logger.log(u"Git output: "+str(output), logger.DEBUG)
-        cur_commit_hash = output.strip()
-
-        if not re.match('^[a-z0-9]+$', cur_commit_hash):
-            logger.log(u"Output doesn't look like a hash, not using it", logger.ERROR)
-            return self._git_error()
-        
-        self._cur_commit_hash = cur_commit_hash
-            
-        return True
-
-    def _find_git_branch(self):
-
-        return self._run_git('symbolic-ref -q HEAD')[0].strip().replace('refs/heads/', '', 1) or 'master'
-
-
-    def _check_github_for_update(self):
-        """
-        Uses pygithub to ask github if there is a newer version that the provided
-        commit hash. If there is a newer version it sets Sick Beard's version text.
-
-        commit_hash: hash that we're checking against
-        """
-
-        self._num_commits_behind = 0
-        self._newest_commit_hash = None
-
-        gh = github.GitHub()
-
-        # find newest commit
-        for curCommit in gh.commits('midgetspy', 'Sick-Beard', self.branch):
-            if not self._newest_commit_hash:
-                self._newest_commit_hash = curCommit['sha']
-                if not self._cur_commit_hash:
-                    break
-
-            if curCommit['sha'] == self._cur_commit_hash:
-                break
-
-            self._num_commits_behind += 1
-
-        logger.log(u"newest: "+str(self._newest_commit_hash)+" and current: "+str(self._cur_commit_hash)+" and num_commits: "+str(self._num_commits_behind), logger.DEBUG)
-
-    def set_newest_text(self):
-
-        # if we're up to date then don't set this
-        if self._num_commits_behind == 100:
-            message = "or else you're ahead of master"
-
-        elif self._num_commits_behind > 0:
-            message = "you're "+str(self._num_commits_behind)+' commits behind'
-
-        else:
-            return
-
-        if self._newest_commit_hash:
-            url = 'http://github.com/midgetspy/Sick-Beard/compare/'+self._cur_commit_hash+'...'+self._newest_commit_hash
-        else:
-            url = 'http://github.com/midgetspy/Sick-Beard/commits/'
-
-        new_str = 'There is a <a href="'+url+'" onclick="window.open(this.href); return false;">newer version available</a> ('+message+')'
-        new_str += "&mdash; <a href=\""+self.get_update_url()+"\">Update Now</a>"
-
-        sickbeard.NEWEST_VERSION_STRING = new_str
-
-    def need_update(self):
-        self._find_installed_version()
-        try:
-            self._check_github_for_update()
-        except Exception, e:
-            logger.log(u"Unable to contact github, can't check for update: "+repr(e), logger.ERROR)
-            return False
-
-        logger.log(u"After checking, cur_commit = "+str(self._cur_commit_hash)+", newest_commit = "+str(self._newest_commit_hash)+", num_commits_behind = "+str(self._num_commits_behind), logger.DEBUG)
-
-        if self._num_commits_behind > 0:
-            return True
-
-        return False
-
-    def update(self):
-        """
-        Calls git pull origin <branch> in order to update Sick Beard. Returns a bool depending
-        on the call's success.
-        """
-
-        output, err = self._run_git('pull origin '+self.branch) #@UnusedVariable
-
-        if not output:
-            return self._git_error()
-
-        pull_regex = '(\d+) files? changed, (\d+) insertions?\(\+\), (\d+) deletions?\(\-\)'
-
-        (files, insertions, deletions) = (None, None, None)
-
-        for line in output.split('\n'):
-
-            if 'Already up-to-date.' in line:
-                logger.log(u"No update available, not updating")
-                logger.log(u"Output: "+str(output))
-                return False
-            elif line.endswith('Aborting.'):
-                logger.log(u"Unable to update from git: "+line, logger.ERROR)
-                logger.log(u"Output: "+str(output))
-                return False
-
-            match = re.search(pull_regex, line)
-            if match:
-                (files, insertions, deletions) = match.groups()
-                break
-
-        if None in (files, insertions, deletions):
-            logger.log(u"Didn't find indication of success in output, assuming git pull failed", logger.ERROR)
-            logger.log(u"Output: "+str(output))
-            return False
-
-        return True
-
-
-
-class SourceUpdateManager(GitUpdateManager):
-
-    def _find_installed_version(self):
-
-        version_file = os.path.join(sickbeard.PROG_DIR, 'version.txt')
-
-        if not os.path.isfile(version_file):
-            self._cur_commit_hash = None
-            return
-
-        fp = open(version_file, 'r')
-        self._cur_commit_hash = fp.read().strip(' \n\r')
-        fp.close()
-
-        if not self._cur_commit_hash:
-            self._cur_commit_hash = None
-
-    def need_update(self):
-
-        parent_result = GitUpdateManager.need_update(self)
-
-        if not self._cur_commit_hash:
-            return True
-        else:
-            return parent_result
-
-
-    def set_newest_text(self):
-        if not self._cur_commit_hash:
-            logger.log(u"Unknown current version, don't know if we should update or not", logger.DEBUG)
-
-            new_str = "Unknown version: If you've never used the Sick Beard upgrade system then I don't know what version you have."
-            new_str += "&mdash; <a href=\""+self.get_update_url()+"\">Update Now</a>"
-
-            sickbeard.NEWEST_VERSION_STRING = new_str
-
-        else:
-            GitUpdateManager.set_newest_text(self)
-
-    def update(self):
-        """
-        Downloads the latest source tarball from github and installs it over the existing version.
-        """
-
-        tar_download_url = 'https://github.com/midgetspy/Sick-Beard/tarball/'+version.SICKBEARD_VERSION
-        sb_update_dir = os.path.join(sickbeard.PROG_DIR, 'sb-update')
-        version_path = os.path.join(sickbeard.PROG_DIR, 'version.txt')
-
-        # retrieve file
-        try:
-            logger.log(u"Downloading update from "+tar_download_url)
-            data = urllib2.urlopen(tar_download_url)
-        except (IOError, URLError):
-            logger.log(u"Unable to retrieve new version from "+tar_download_url+", can't update", logger.ERROR)
-            return False
-
-        download_name = data.geturl().split('/')[-1]
-
-        tar_download_path = os.path.join(sickbeard.PROG_DIR, download_name)
-
-        # save to disk
-        f = open(tar_download_path, 'wb')
-        f.write(data.read())
-        f.close()
-
-        # extract to temp folder
-        logger.log(u"Extracting file "+tar_download_path)
-        tar = tarfile.open(tar_download_path)
-        tar.extractall(sb_update_dir)
-        tar.close()
-
-        # delete .tar.gz
-        logger.log(u"Deleting file "+tar_download_path)
-        os.remove(tar_download_path)
-
-        # find update dir name
-        update_dir_contents = [x for x in os.listdir(sb_update_dir) if os.path.isdir(os.path.join(sb_update_dir, x))]
-        if len(update_dir_contents) != 1:
-            logger.log(u"Invalid update data, update failed: "+str(update_dir_contents), logger.ERROR)
-            return False
-        content_dir = os.path.join(sb_update_dir, update_dir_contents[0])
-
-        # walk temp folder and move files to main folder
-        for dirname, dirnames, filenames in os.walk(content_dir): #@UnusedVariable
-            dirname = dirname[len(content_dir)+1:]
-            for curfile in filenames:
-                old_path = os.path.join(content_dir, dirname, curfile)
-                new_path = os.path.join(sickbeard.PROG_DIR, dirname, curfile)
-
-                if os.path.isfile(new_path):
-                    os.remove(new_path)
-                os.renames(old_path, new_path)
-
-        # update version.txt with commit hash
-        try:
-            ver_file = open(version_path, 'w')
-            ver_file.write(self._newest_commit_hash)
-            ver_file.close()
-        except IOError, e:
-            logger.log(u"Unable to write version file, update not complete: "+ex(e), logger.ERROR)
-            return False
-
-        return True
-
->>>>>>> 77b776a5
