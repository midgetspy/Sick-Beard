# Author: Nic Wolfe <nic@wolfeden.ca>
# URL: http://code.google.com/p/sickbeard/
#
# This file is part of Sick Beard.
#
# Sick Beard is free software: you can redistribute it and/or modify
# it under the terms of the GNU General Public License as published by
# the Free Software Foundation, either version 3 of the License, or
# (at your option) any later version.
#
# Sick Beard is distributed in the hope that it will be useful,
# but WITHOUT ANY WARRANTY; without even the implied warranty of
# MERCHANTABILITY or FITNESS FOR A PARTICULAR PURPOSE.  See the
# GNU General Public License for more details.
#
# You should have received a copy of the GNU General Public License
# along with Sick Beard.  If not, see <http://www.gnu.org/licenses/>.


import StringIO, zlib, gzip
import os.path, os
import stat
import urllib, urllib2
import re
import shutil

import sickbeard

from sickbeard.exceptions import *
from sickbeard import logger, classes
from sickbeard.common import *

from sickbeard import db
from sickbeard import encodingKludge as ek

from lib.tvdb_api import tvdb_api, tvdb_exceptions

import xml.etree.cElementTree as etree

urllib._urlopener = classes.SickBeardURLopener()

def indentXML(elem, level=0):
    '''
    Does our pretty printing, makes Matt very happy
    '''
    i = "\n" + level*"  "
    if len(elem):
        if not elem.text or not elem.text.strip():
            elem.text = i + "  "
        if not elem.tail or not elem.tail.strip():
            elem.tail = i
        for elem in elem:
            indentXML(elem, level+1)
        if not elem.tail or not elem.tail.strip():
            elem.tail = i
    else:
        # Strip out the newlines from text
        if elem.text:
            elem.text = elem.text.replace('\n', ' ')
        if level and (not elem.tail or not elem.tail.strip()):
            elem.tail = i

def replaceExtension(file, newExt):
    '''
    >>> replaceExtension('foo.avi', 'mkv')
    'foo.mkv'
    >>> replaceExtension('.vimrc', 'arglebargle')
    '.vimrc'
    >>> replaceExtension('a.b.c', 'd')
    'a.b.d'
    >>> replaceExtension('', 'a')
    ''
    >>> replaceExtension('foo.bar', '')
    'foo.'
    '''
    sepFile = file.rpartition(".")
    if sepFile[0] == "":
        return file
    else:
        return sepFile[0] + "." + newExt

def isMediaFile (file):
    # ignore samples
    if re.search('(^|[\W_])sample\d*[\W_]', file):
        return False

    # ignore MAC OS's retarded "resource fork" files
    if file.startswith('._'):
        return False

    sepFile = file.rpartition(".")
    if sepFile[2].lower() in mediaExtensions:
        return True
    else:
        return False

def sanitizeFileName (name):
    '''
    >>> sanitizeFileName('a/b/c')
    'a-b-c'
    >>> sanitizeFileName('abc')
    'abc'
    >>> sanitizeFileName('a"b')
    'ab'
    '''
    for x in "\\/*":
        name = name.replace(x, "-")
    for x in ":\"<>|?":
        name = name.replace(x, "")
    return name


def getURL (url, headers=[]):
    """
    Returns a byte-string retrieved from the url provider.
    """

    opener = urllib2.build_opener()
    opener.addheaders = [('User-Agent', USER_AGENT), ('Accept-Encoding', 'gzip,deflate')]
    for cur_header in headers:
        opener.addheaders.append(cur_header)
    usock = opener.open(url)
    url = usock.geturl()

    encoding = usock.info().get("Content-Encoding")

    if encoding in ('gzip', 'x-gzip', 'deflate'):
        content = usock.read()
        if encoding == 'deflate':
            data = StringIO.StringIO(zlib.decompress(content))
        else:
            data = gzip.GzipFile('', 'rb', 9, StringIO.StringIO(content))
        result = data.read()

    else:
        result = usock.read()
        usock.close()

    return result

def findCertainShow (showList, tvdbid):
    results = filter(lambda x: x.tvdbid == tvdbid, showList)
    if len(results) == 0:
        return None
    elif len(results) > 1:
        raise MultipleShowObjectsException()
    else:
        return results[0]

def findCertainTVRageShow (showList, tvrid):

    if tvrid == 0:
        return None

    results = filter(lambda x: x.tvrid == tvrid, showList)

    if len(results) == 0:
        return None
    elif len(results) > 1:
        raise MultipleShowObjectsException()
    else:
        return results[0]


def makeDir (dir):
    if not ek.ek(os.path.isdir, dir):
        try:
            ek.ek(os.makedirs, dir)
        except OSError:
            return False
    return True

def makeShowNFO(showID, showDir):

    logger.log(u"Making NFO for show "+str(showID)+" in dir "+showDir, logger.DEBUG)

    if not makeDir(showDir):
        logger.log(u"Unable to create show dir, can't make NFO", logger.ERROR)
        return False

    showObj = findCertainShow(sickbeard.showList, showID)
    if not showObj:
        logger.log(u"This should never have happened, post a bug about this!", logger.ERROR)
        raise Exception("BAD STUFF HAPPENED")

    tvdb_lang = showObj.lang
    # There's gotta be a better way of doing this but we don't wanna
    # change the language value elsewhere
    ltvdb_api_parms = sickbeard.TVDB_API_PARMS.copy()

    if tvdb_lang and not tvdb_lang == 'en':
        ltvdb_api_parms['language'] = tvdb_lang

    t = tvdb_api.Tvdb(actors=True, **ltvdb_api_parms)

    try:
        myShow = t[int(showID)]
    except tvdb_exceptions.tvdb_shownotfound:
        logger.log(u"Unable to find show with id " + str(showID) + " on tvdb, skipping it", logger.ERROR)
        raise

    except tvdb_exceptions.tvdb_error:
        logger.log(u"TVDB is down, can't use its data to add this show", logger.ERROR)
        raise

    # check for title and id
    try:
        if myShow["seriesname"] == None or myShow["seriesname"] == "" or myShow["id"] == None or myShow["id"] == "":
            logger.log(u"Incomplete info for show with id " + str(showID) + " on tvdb, skipping it", logger.ERROR)

            return False
    except tvdb_exceptions.tvdb_attributenotfound:
        logger.log(u"Incomplete info for show with id " + str(showID) + " on tvdb, skipping it", logger.ERROR)

        return False

    tvNode = buildNFOXML(myShow)
    # Make it purdy
    indentXML( tvNode )
    nfo = etree.ElementTree( tvNode )

    logger.log(u"Writing NFO to "+os.path.join(showDir, "tvshow.nfo"), logger.DEBUG)
    nfo_filename = os.path.join(showDir, "tvshow.nfo").encode('utf-8')
    nfo_fh = open(nfo_filename, 'w')
    nfo.write( nfo_fh, encoding="utf-8" )

    return True

def buildNFOXML(myShow):
    '''
    Build an etree.Element of the root node of an NFO file with the
    data from `myShow`, a TVDB show object.

    >>> from collections import defaultdict
    >>> from xml.etree.cElementTree import tostring
    >>> show = defaultdict(lambda: None, _actors=[])
    >>> tostring(buildNFOXML(show))
    '<tvshow xsd="http://www.w3.org/2001/XMLSchema" xsi="http://www.w3.org/2001/XMLSchema-instance"><title /><rating /><plot /><episodeguide><url /></episodeguide><mpaa /><id /><genre /><premiered /><studio /></tvshow>'
    >>> show['seriesname'] = 'Peaches'
    >>> tostring(buildNFOXML(show))
    '<tvshow xsd="http://www.w3.org/2001/XMLSchema" xsi="http://www.w3.org/2001/XMLSchema-instance"><title>Peaches</title><rating /><plot /><episodeguide><url /></episodeguide><mpaa /><id /><genre /><premiered /><studio /></tvshow>'
    >>> show['contentrating'] = 'PG'
    >>> tostring(buildNFOXML(show))
    '<tvshow xsd="http://www.w3.org/2001/XMLSchema" xsi="http://www.w3.org/2001/XMLSchema-instance"><title>Peaches</title><rating /><plot /><episodeguide><url /></episodeguide><mpaa>PG</mpaa><id /><genre /><premiered /><studio /></tvshow>'
    >>> show['genre'] = 'Fruit|Edibles'
    >>> tostring(buildNFOXML(show))
    '<tvshow xsd="http://www.w3.org/2001/XMLSchema" xsi="http://www.w3.org/2001/XMLSchema-instance"><title>Peaches</title><rating /><plot /><episodeguide><url /></episodeguide><mpaa>PG</mpaa><id /><genre>Fruit / Edibles</genre><premiered /><studio /></tvshow>'
    '''
    tvNode = etree.Element( "tvshow" )
    for ns in XML_NSMAP.keys():
        tvNode.set(ns, XML_NSMAP[ns])

    title = etree.SubElement( tvNode, "title" )
    if myShow["seriesname"] != None:
        title.text = myShow["seriesname"]

    rating = etree.SubElement( tvNode, "rating" )
    if myShow["rating"] != None:
        rating.text = myShow["rating"]

    plot = etree.SubElement( tvNode, "plot" )
    if myShow["overview"] != None:
        plot.text = myShow["overview"]

    episodeguide = etree.SubElement( tvNode, "episodeguide" )
    episodeguideurl = etree.SubElement( episodeguide, "url" )
    if myShow["id"] != None:
        showurl = sickbeard.TVDB_BASE_URL + '/series/' + myShow["id"] + '/all/en.zip'
        episodeguideurl.text = showurl

    mpaa = etree.SubElement( tvNode, "mpaa" )
    if myShow["contentrating"] != None:
        mpaa.text = myShow["contentrating"]

    tvdbid = etree.SubElement( tvNode, "id" )
    if myShow["id"] != None:
        tvdbid.text = myShow["id"]

    genre = etree.SubElement( tvNode, "genre" )
    if myShow["genre"] != None:
        genre.text = " / ".join([x for x in myShow["genre"].split('|') if x != ''])

    premiered = etree.SubElement( tvNode, "premiered" )
    if myShow["firstaired"] != None:
        premiered.text = myShow["firstaired"]

    studio = etree.SubElement( tvNode, "studio" )
    if myShow["network"] != None:
        studio.text = myShow["network"]

    for actor in myShow['_actors']:

        cur_actor = etree.SubElement( tvNode, "actor" )

        cur_actor_name = etree.SubElement( cur_actor, "name" )
        cur_actor_name.text = actor['name']
        cur_actor_role = etree.SubElement( cur_actor, "role" )
        cur_actor_role_text = actor['role']

        if cur_actor_role_text != None:
            cur_actor_role.text = cur_actor_role_text

        cur_actor_thumb = etree.SubElement( cur_actor, "thumb" )
        cur_actor_thumb_text = actor['image']

        if cur_actor_thumb_text != None:
            cur_actor_thumb.text = cur_actor_thumb_text

    return tvNode


def searchDBForShow(regShowName):
    """Return False|(tvdb_id,show_name)
    Sanitize given show name into multiple versions and see if we have arecord of that show name in the DB
    """
    showNames = [re.sub('[. -]', ' ', regShowName)]

    myDB = db.DBConnection()

    yearRegex = "([^()]+?)\s*(\()?(\d{4})(?(2)\))$"

    for showName in showNames:

        sqlResults = myDB.select("SELECT * FROM tv_shows WHERE show_name LIKE ? OR tvr_name LIKE ?", [showName, showName])

        # if we find exactly one show return its name and tvdb_id
        if len(sqlResults) == 1:
            return (int(sqlResults[0]["tvdb_id"]), sqlResults[0]["show_name"])

        else:
            # if we didn't get exactly one result then try again with the year stripped off if possible
            match = re.match(yearRegex, showName)
            if match and match.group(1):
                logger.log(u"Unable to match original name but trying to manually strip and specify show year", logger.DEBUG)
                sqlResults = myDB.select("SELECT * FROM tv_shows WHERE (show_name LIKE ? OR tvr_name LIKE ?) AND startyear = ?", [match.group(1)+'%', match.group(1)+'%', match.group(3)])

            if len(sqlResults) == 0:
                logger.log(u"Unable to match a record in the DB for "+showName, logger.DEBUG)
                continue
            elif len(sqlResults) > 1:
                logger.log(u"Multiple results for "+showName+" in the DB, unable to match show name", logger.DEBUG)
                continue
            else:
                return (int(sqlResults[0]["tvdb_id"]), sqlResults[0]["show_name"])


    return None

def sizeof_fmt(num):
    '''
    >>> sizeof_fmt(2)
    '2.0 bytes'
    >>> sizeof_fmt(1024)
    '1.0 KB'
    >>> sizeof_fmt(2048)
    '2.0 KB'
    >>> sizeof_fmt(2**20)
    '1.0 MB'
    >>> sizeof_fmt(1234567)
    '1.2 MB'
    '''
    for x in ['bytes','KB','MB','GB','TB']:
        if num < 1024.0:
            return "%3.1f %s" % (num, x)
        num /= 1024.0

def listMediaFiles(dir):

    if not dir or not ek.ek(os.path.isdir, dir):
        return []

    files = []
    for curFile in ek.ek(os.listdir, dir):
        fullCurFile = ek.ek(os.path.join, dir, curFile)

        # if it's a dir do it recursively
        if ek.ek(os.path.isdir, fullCurFile) and not curFile.startswith('.') and not curFile == 'Extras':
            files += listMediaFiles(fullCurFile)

        elif isMediaFile(curFile):
            files.append(fullCurFile)

    return files

def copyFile(srcFile, destFile):
    ek.ek(shutil.copyfile, srcFile, destFile)
    try:
        ek.ek(shutil.copymode, srcFile, destFile)
    except OSError:
        pass

def moveFile(srcFile, destFile):
    try:
        ek.ek(os.rename, srcFile, destFile)
        fixSetGroupID(destFile)
    except OSError:
        copyFile(srcFile, destFile)
        ek.ek(os.unlink, srcFile)

def rename_file(old_path, new_name):

    old_path_list = ek.ek(os.path.split, old_path)
    old_file_ext = os.path.splitext(old_path_list[1])[1]

    new_path = ek.ek(os.path.join, old_path_list[0], sanitizeFileName(new_name) + old_file_ext)

    logger.log(u"Renaming from " + old_path + " to " + new_path)

    try:
        ek.ek(os.rename, old_path, new_path)
    except (OSError, IOError), e:
        logger.log(u"Failed renaming " + old_path + " to " + new_path + ": " + str(e), logger.ERROR)
        return False

    return new_path

def chmodAsParent(childPath):
    if os.name == 'nt' or os.name == 'ce':
        return

    parentPath = ek.ek(os.path.dirname, childPath)
    parentMode = stat.S_IMODE(os.stat(parentPath)[stat.ST_MODE])

    if ek.ek(os.path.isfile, childPath):
        childMode = fileBitFilter(parentMode)
    else:
        childMode = parentMode

    try:
        ek.ek(os.chmod, childPath, childMode)
        logger.log(u"Setting permissions for %s to %o as parent directory has %o" % (childPath, childMode, parentMode), logger.DEBUG)
    except OSError:
        logger.log(u"Failed to set permission for %s to %o" % (childPath, childMode), logger.ERROR)

def fileBitFilter(mode):
    for bit in [stat.S_IXUSR, stat.S_IXGRP, stat.S_IXOTH, stat.S_ISUID, stat.S_ISGID]:
        if mode & bit:
            mode -= bit

    return mode

def fixSetGroupID(childPath):
    if os.name == 'nt' or os.name == 'ce':
        return

    parentPath = ek.ek(os.path.dirname, childPath)
    parentStat = os.stat(parentPath)
    parentMode = stat.S_IMODE(parentStat[stat.ST_MODE])

    if parentMode & stat.S_ISGID:
        parentGID = parentStat[stat.ST_GID]
        childGID = os.stat(childPath)[stat.ST_GID]

        if childGID == parentGID:
            return

        try:
            ek.ek(os.chown, childPath, -1, parentGID)
            logger.log(u"Respecting the set-group-ID bit on the parent directory for %s" % (childPath), logger.DEBUG)
        except OSError:
            logger.log(u"Failed to respect the set-group-ID bit on the parent directory for %s (setting group ID %i)" % (childPath, parentGID), logger.ERROR)

<<<<<<< HEAD
def is_anime_in_show_list():
    for show in sickbeard.showList:
        if show.is_anime:
            return True
    return False

def update_anime_support():
    sickbeard.ANIMESUPPORT = is_anime_in_show_list()

def get_all_episodes_from_absolute_number(show, tvdb_id, absolute_numbers):
    if len(absolute_numbers) == 0:
        raise EpisodeNotFoundByAbsoluteNumerException()

    episodes = []
    season = None
    
    if not show and not tvdb_id:
        return (season, episodes)
    
    if not show and tvdb_id:
        show = findCertainShow(sickbeard.showList, tvdb_id)

    for absolute_number in absolute_numbers:
        ep = show.getEpisode(None, None,absolute_number=absolute_number)
        if ep:
            episodes.append(ep.episode)
        else:
            raise EpisodeNotFoundByAbsoluteNumerException()
        season = ep.season # this will always take the last found seson so eps that cross the season border are not handeled well
    
    return (season, episodes)
=======
def sanitizeSceneName (name, ezrss=False):
    """
    Takes a show name and returns the "scenified" version of it.
    
    ezrss: If true the scenified version will follow EZRSS's cracksmoker rules as best as possible
    
    Returns: A string containing the scene version of the show name given.
    """

    if not ezrss:
        bad_chars = ",:()'!?"
    # ezrss leaves : and ! in their show names as far as I can tell
    else:
        bad_chars = ",()'?"

    # strip out any bad chars
    for x in bad_chars:
        name = name.replace(x, "")

    # tidy up stuff that doesn't belong in scene names
    name = name.replace("- ", ".").replace(" ", ".").replace("&", "and").replace('/','.')
    name = re.sub("\.\.*", ".", name)

    if name.endswith('.'):
        name = name[:-1]

    return name

>>>>>>> 523d4534

if __name__ == '__main__':
    import doctest
    doctest.testmod()
<|MERGE_RESOLUTION|>--- conflicted
+++ resolved
@@ -460,7 +460,6 @@
         except OSError:
             logger.log(u"Failed to respect the set-group-ID bit on the parent directory for %s (setting group ID %i)" % (childPath, parentGID), logger.ERROR)
 
-<<<<<<< HEAD
 def is_anime_in_show_list():
     for show in sickbeard.showList:
         if show.is_anime:
@@ -492,7 +491,7 @@
         season = ep.season # this will always take the last found seson so eps that cross the season border are not handeled well
     
     return (season, episodes)
-=======
+
 def sanitizeSceneName (name, ezrss=False):
     """
     Takes a show name and returns the "scenified" version of it.
@@ -521,8 +520,7 @@
 
     return name
 
->>>>>>> 523d4534
 
 if __name__ == '__main__':
     import doctest
-    doctest.testmod()
+    doctest.testmod()