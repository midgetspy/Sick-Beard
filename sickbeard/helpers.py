# Author: Nic Wolfe <nic@wolfeden.ca>
# URL: http://code.google.com/p/sickbeard/
#
# This file is part of Sick Beard.
#
# Sick Beard is free software: you can redistribute it and/or modify
# it under the terms of the GNU General Public License as published by
# the Free Software Foundation, either version 3 of the License, or
# (at your option) any later version.
#
# Sick Beard is distributed in the hope that it will be useful,
# but WITHOUT ANY WARRANTY; without even the implied warranty of
# MERCHANTABILITY or FITNESS FOR A PARTICULAR PURPOSE.  See the
# GNU General Public License for more details.
#
# You should have received a copy of the GNU General Public License
# along with Sick Beard.  If not, see <http://www.gnu.org/licenses/>.

import StringIO, zlib, gzip
import os.path, os
import urllib, urllib2
import re
import shutil

import sickbeard

from sickbeard.exceptions import *
from sickbeard import logger, classes
from sickbeard.common import *

from sickbeard import db
from sickbeard import encodingKludge as ek

from lib.tvdb_api import tvdb_api, tvdb_exceptions

import xml.etree.cElementTree as etree

urllib._urlopener = classes.SickBeardURLopener()

def indentXML(elem, level=0):
    '''
    Does our pretty printing, makes Matt very happy
    '''
    i = "\n" + level*"  "
    if len(elem):
        if not elem.text or not elem.text.strip():
            elem.text = i + "  "
        if not elem.tail or not elem.tail.strip():
            elem.tail = i
        for elem in elem:
            indentXML(elem, level+1)
        if not elem.tail or not elem.tail.strip():
            elem.tail = i
    else:
        # Strip out the newlines from text
        if elem.text:
            elem.text = elem.text.replace('\n', ' ')
        if level and (not elem.tail or not elem.tail.strip()):
            elem.tail = i

def replaceExtension(file, newExt):
    '''
    >>> replaceExtension('foo.avi', 'mkv')
    'foo.mkv'
    >>> replaceExtension('.vimrc', 'arglebargle')
    '.vimrc'
    >>> replaceExtension('a.b.c', 'd')
    'a.b.d'
    >>> replaceExtension('', 'a')
    ''
    >>> replaceExtension('foo.bar', '')
    'foo.'
    '''
    sepFile = file.rpartition(".")
    if sepFile[0] == "":
        return file
    else:
        return sepFile[0] + "." + newExt

def isMediaFile (file):
    # ignore samples
    if re.search('(^|[\W_])sample\d*[\W_]', file):
        return False

    sepFile = file.rpartition(".")
    if sepFile[2].lower() in mediaExtensions:
        return True
    else:
        return False

def sanitizeFileName (name):
    '''
    >>> sanitizeFileName('a/b/c')
    'a-b-c'
    >>> sanitizeFileName('abc')
    'abc'
    >>> sanitizeFileName('a"b')
    'ab'
    '''
    for x in "\\/*":
        name = name.replace(x, "-")
    for x in ":\"<>|?":
        name = name.replace(x, "")
    return name


def getURL (url, headers=[]):
    """
    Returns a byte-string retrieved from the url provider.
    """

    opener = urllib2.build_opener()
    opener.addheaders = [('User-Agent', USER_AGENT), ('Accept-Encoding', 'gzip,deflate')]
    for cur_header in headers:
        opener.addheaders.append(cur_header)
    usock = opener.open(url)
    url = usock.geturl()

    encoding = usock.info().get("Content-Encoding")

    if encoding in ('gzip', 'x-gzip', 'deflate'):
        content = usock.read()
        if encoding == 'deflate':
            data = StringIO.StringIO(zlib.decompress(content))
        else:
            data = gzip.GzipFile('', 'rb', 9, StringIO.StringIO(content))
        result = data.read()

    else:
        result = usock.read()
        usock.close()

    return result

def findCertainShow (showList, tvdbid):
    results = filter(lambda x: x.tvdbid == tvdbid, showList)
    if len(results) == 0:
        return None
    elif len(results) > 1:
        raise MultipleShowObjectsException()
    else:
        return results[0]

def findCertainTVRageShow (showList, tvrid):

    if tvrid == 0:
        return None

    results = filter(lambda x: x.tvrid == tvrid, showList)

    if len(results) == 0:
        return None
    elif len(results) > 1:
        raise MultipleShowObjectsException()
    else:
        return results[0]


def makeDir (dir):
    if not ek.ek(os.path.isdir, dir):
        try:
            ek.ek(os.makedirs, dir)
        except OSError:
            return False
    return True

def makeShowNFO(showID, showDir):

    logger.log(u"Making NFO for show "+str(showID)+" in dir "+showDir, logger.DEBUG)

    if not makeDir(showDir):
        logger.log(u"Unable to create show dir, can't make NFO", logger.ERROR)
        return False

    t = tvdb_api.Tvdb(actors=True, **sickbeard.TVDB_API_PARMS)

    try:
        myShow = t[int(showID)]
    except tvdb_exceptions.tvdb_shownotfound:
        logger.log(u"Unable to find show with id " + str(showID) + " on tvdb, skipping it", logger.ERROR)
        raise

    except tvdb_exceptions.tvdb_error:
        logger.log(u"TVDB is down, can't use its data to add this show", logger.ERROR)
        raise

    # check for title and id
    try:
        if myShow["seriesname"] == None or myShow["seriesname"] == "" or myShow["id"] == None or myShow["id"] == "":
            logger.log(u"Incomplete info for show with id " + str(showID) + " on tvdb, skipping it", logger.ERROR)

            return False
    except tvdb_exceptions.tvdb_attributenotfound:
        logger.log(u"Incomplete info for show with id " + str(showID) + " on tvdb, skipping it", logger.ERROR)

        return False

    tvNode = buildNFOXML(myShow)
    # Make it purdy
    indentXML( tvNode )
    nfo = etree.ElementTree( tvNode )

    logger.log(u"Writing NFO to "+os.path.join(showDir, "tvshow.nfo"), logger.DEBUG)
    nfo_filename = os.path.join(showDir, "tvshow.nfo").encode('utf-8')
    nfo_fh = open(nfo_filename, 'w')
    nfo.write( nfo_fh, encoding="utf-8" )

    return True

def buildNFOXML(myShow):
    '''
    Build an etree.Element of the root node of an NFO file with the
    data from `myShow`, a TVDB show object.

    >>> from collections import defaultdict
    >>> from xml.etree.cElementTree import tostring
    >>> show = defaultdict(lambda: None, _actors=[])
    >>> tostring(buildNFOXML(show))
    '<tvshow xsd="http://www.w3.org/2001/XMLSchema" xsi="http://www.w3.org/2001/XMLSchema-instance"><title /><rating /><plot /><episodeguide><url /></episodeguide><mpaa /><id /><genre /><premiered /><studio /></tvshow>'
    >>> show['seriesname'] = 'Peaches'
    >>> tostring(buildNFOXML(show))
    '<tvshow xsd="http://www.w3.org/2001/XMLSchema" xsi="http://www.w3.org/2001/XMLSchema-instance"><title>Peaches</title><rating /><plot /><episodeguide><url /></episodeguide><mpaa /><id /><genre /><premiered /><studio /></tvshow>'
    >>> show['contentrating'] = 'PG'
    >>> tostring(buildNFOXML(show))
    '<tvshow xsd="http://www.w3.org/2001/XMLSchema" xsi="http://www.w3.org/2001/XMLSchema-instance"><title>Peaches</title><rating /><plot /><episodeguide><url /></episodeguide><mpaa>PG</mpaa><id /><genre /><premiered /><studio /></tvshow>'
    >>> show['genre'] = 'Fruit|Edibles'
    >>> tostring(buildNFOXML(show))
    '<tvshow xsd="http://www.w3.org/2001/XMLSchema" xsi="http://www.w3.org/2001/XMLSchema-instance"><title>Peaches</title><rating /><plot /><episodeguide><url /></episodeguide><mpaa>PG</mpaa><id /><genre>Fruit / Edibles</genre><premiered /><studio /></tvshow>'
    '''
    tvNode = etree.Element( "tvshow" )
    for ns in XML_NSMAP.keys():
        tvNode.set(ns, XML_NSMAP[ns])

    title = etree.SubElement( tvNode, "title" )
    if myShow["seriesname"] != None:
        title.text = myShow["seriesname"]

    rating = etree.SubElement( tvNode, "rating" )
    if myShow["rating"] != None:
        rating.text = myShow["rating"]

    plot = etree.SubElement( tvNode, "plot" )
    if myShow["overview"] != None:
        plot.text = myShow["overview"]

    episodeguide = etree.SubElement( tvNode, "episodeguide" )
    episodeguideurl = etree.SubElement( episodeguide, "url" )
    if myShow["id"] != None:
        showurl = sickbeard.TVDB_BASE_URL + '/series/' + myShow["id"] + '/all/en.zip'
        episodeguideurl.text = showurl

    mpaa = etree.SubElement( tvNode, "mpaa" )
    if myShow["contentrating"] != None:
        mpaa.text = myShow["contentrating"]

    tvdbid = etree.SubElement( tvNode, "id" )
    if myShow["id"] != None:
        tvdbid.text = myShow["id"]

    genre = etree.SubElement( tvNode, "genre" )
    if myShow["genre"] != None:
        genre.text = " / ".join([x for x in myShow["genre"].split('|') if x != ''])

    premiered = etree.SubElement( tvNode, "premiered" )
    if myShow["firstaired"] != None:
        premiered.text = myShow["firstaired"]

    studio = etree.SubElement( tvNode, "studio" )
    if myShow["network"] != None:
        studio.text = myShow["network"]

    for actor in myShow['_actors']:

        cur_actor = etree.SubElement( tvNode, "actor" )

        cur_actor_name = etree.SubElement( cur_actor, "name" )
        cur_actor_name.text = actor['name']
        cur_actor_role = etree.SubElement( cur_actor, "role" )
        cur_actor_role_text = actor['role']

        if cur_actor_role_text != None:
            cur_actor_role.text = cur_actor_role_text

        cur_actor_thumb = etree.SubElement( cur_actor, "thumb" )
        cur_actor_thumb_text = actor['image']

        if cur_actor_thumb_text != None:
            cur_actor_thumb.text = cur_actor_thumb_text

    return tvNode


def searchDBForShow(regShowName):

    showNames = [regShowName.replace(' ','_')]

    myDB = db.DBConnection()

    yearRegex = "(.*?)\s*([(]?)(\d{4})(?(2)[)]?).*"

    for showName in showNames:

        sqlResults = myDB.select("SELECT * FROM tv_shows WHERE show_name LIKE ? OR tvr_name LIKE ?", [showName, showName])

        if len(sqlResults) == 1:
            return (int(sqlResults[0]["tvdb_id"]), sqlResults[0]["show_name"])

        else:

            # if we didn't get exactly one result then try again with the year stripped off if possible
            match = re.match(yearRegex, showName)
            if match:
                logger.log(u"Unable to match original name but trying to manually strip and specify show year", logger.DEBUG)
                sqlResults = myDB.select("SELECT * FROM tv_shows WHERE (show_name LIKE ? OR tvr_name LIKE ?) AND startyear = ?", [match.group(1)+'%', match.group(1)+'%', match.group(3)])

            if len(sqlResults) == 0:
                logger.log(u"Unable to match a record in the DB for "+showName, logger.DEBUG)
                continue
            elif len(sqlResults) > 1:
                logger.log(u"Multiple results for "+showName+" in the DB, unable to match show name", logger.DEBUG)
                continue
            else:
                return (int(sqlResults[0]["tvdb_id"]), sqlResults[0]["show_name"])


    return None

def sizeof_fmt(num):
    '''
    >>> sizeof_fmt(2)
    '2.0 bytes'
    >>> sizeof_fmt(1024)
    '1.0 KB'
    >>> sizeof_fmt(2048)
    '2.0 KB'
    >>> sizeof_fmt(2**20)
    '1.0 MB'
    >>> sizeof_fmt(1234567)
    '1.2 MB'
    '''
    for x in ['bytes','KB','MB','GB','TB']:
        if num < 1024.0:
            return "%3.1f %s" % (num, x)
        num /= 1024.0

def listMediaFiles(dir):

    if not dir or not ek.ek(os.path.isdir, dir):
        return []

    files = []
    for curFile in ek.ek(os.listdir, dir):
        fullCurFile = ek.ek(os.path.join, dir, curFile)

        # if it's a dir do it recursively
        if ek.ek(os.path.isdir, fullCurFile) and not curFile.startswith('.') and not curFile == 'Extras':
            files += listMediaFiles(fullCurFile)

        elif isMediaFile(curFile):
            files.append(fullCurFile)

    return files

<<<<<<< HEAD
def lookup_absolute(absolute_ep_num, show_obj):
    epObj = t[self.tvdbid].absoluteEpisode(absEpNum)[0]
    if epObj != None:
        season = int(epObj["seasonnumber"])
        translatedEpisodes.append( int(epObj["episodenumber"]) )

if __name__ == '__main__':
	import doctest
	doctest.testmod()
=======
def copyFile(srcFile, destFile):
    ek.ek(shutil.copyfile, srcFile, destFile)
    try:
        ek.ek(shutil.copymode, srcFile, destFile)
    except OSError:
        pass

def moveFile(srcFile, destFile):
    try:
        ek.ek(os.rename, srcFile, destFile)
    except OSError:
        copyFile(srcFile, destFile)
        ek.ek(os.unlink, srcFile)

def rename_file(old_path, new_name):

    old_path_list = ek.ek(os.path.split, old_path)
    old_file_ext = ek.ek(os.path.splitext, old_path_list[1])[1]

    new_path = ek.ek(os.path.join, old_path_list[0], sanitizeFileName(new_name) + old_file_ext)
>>>>>>> 6e21d483

    logger.log(u"Renaming from " + old_path + " to " + new_path)

    try:
        ek.ek(os.rename, old_path, new_path)
    except (OSError, IOError), e:
        logger.log(u"Failed renaming " + old_path + " to " + new_path + ": " + str(e), logger.ERROR)
        return False

    return new_path

if __name__ == '__main__':
    import doctest
    doctest.testmod()
<|MERGE_RESOLUTION|>--- conflicted
+++ resolved
@@ -1,409 +1,403 @@
-# Author: Nic Wolfe <nic@wolfeden.ca>
-# URL: http://code.google.com/p/sickbeard/
-#
-# This file is part of Sick Beard.
-#
-# Sick Beard is free software: you can redistribute it and/or modify
-# it under the terms of the GNU General Public License as published by
-# the Free Software Foundation, either version 3 of the License, or
-# (at your option) any later version.
-#
-# Sick Beard is distributed in the hope that it will be useful,
-# but WITHOUT ANY WARRANTY; without even the implied warranty of
-# MERCHANTABILITY or FITNESS FOR A PARTICULAR PURPOSE.  See the
-# GNU General Public License for more details.
-#
-# You should have received a copy of the GNU General Public License
-# along with Sick Beard.  If not, see <http://www.gnu.org/licenses/>.
-
-import StringIO, zlib, gzip
-import os.path, os
-import urllib, urllib2
-import re
-import shutil
-
-import sickbeard
-
-from sickbeard.exceptions import *
-from sickbeard import logger, classes
-from sickbeard.common import *
-
-from sickbeard import db
-from sickbeard import encodingKludge as ek
-
-from lib.tvdb_api import tvdb_api, tvdb_exceptions
-
-import xml.etree.cElementTree as etree
-
-urllib._urlopener = classes.SickBeardURLopener()
-
-def indentXML(elem, level=0):
-    '''
-    Does our pretty printing, makes Matt very happy
-    '''
-    i = "\n" + level*"  "
-    if len(elem):
-        if not elem.text or not elem.text.strip():
-            elem.text = i + "  "
-        if not elem.tail or not elem.tail.strip():
-            elem.tail = i
-        for elem in elem:
-            indentXML(elem, level+1)
-        if not elem.tail or not elem.tail.strip():
-            elem.tail = i
-    else:
-        # Strip out the newlines from text
-        if elem.text:
-            elem.text = elem.text.replace('\n', ' ')
-        if level and (not elem.tail or not elem.tail.strip()):
-            elem.tail = i
-
-def replaceExtension(file, newExt):
-    '''
-    >>> replaceExtension('foo.avi', 'mkv')
-    'foo.mkv'
-    >>> replaceExtension('.vimrc', 'arglebargle')
-    '.vimrc'
-    >>> replaceExtension('a.b.c', 'd')
-    'a.b.d'
-    >>> replaceExtension('', 'a')
-    ''
-    >>> replaceExtension('foo.bar', '')
-    'foo.'
-    '''
-    sepFile = file.rpartition(".")
-    if sepFile[0] == "":
-        return file
-    else:
-        return sepFile[0] + "." + newExt
-
-def isMediaFile (file):
-    # ignore samples
-    if re.search('(^|[\W_])sample\d*[\W_]', file):
-        return False
-
-    sepFile = file.rpartition(".")
-    if sepFile[2].lower() in mediaExtensions:
-        return True
-    else:
-        return False
-
-def sanitizeFileName (name):
-    '''
-    >>> sanitizeFileName('a/b/c')
-    'a-b-c'
-    >>> sanitizeFileName('abc')
-    'abc'
-    >>> sanitizeFileName('a"b')
-    'ab'
-    '''
-    for x in "\\/*":
-        name = name.replace(x, "-")
-    for x in ":\"<>|?":
-        name = name.replace(x, "")
-    return name
-
-
-def getURL (url, headers=[]):
-    """
-    Returns a byte-string retrieved from the url provider.
-    """
-
-    opener = urllib2.build_opener()
-    opener.addheaders = [('User-Agent', USER_AGENT), ('Accept-Encoding', 'gzip,deflate')]
-    for cur_header in headers:
-        opener.addheaders.append(cur_header)
-    usock = opener.open(url)
-    url = usock.geturl()
-
-    encoding = usock.info().get("Content-Encoding")
-
-    if encoding in ('gzip', 'x-gzip', 'deflate'):
-        content = usock.read()
-        if encoding == 'deflate':
-            data = StringIO.StringIO(zlib.decompress(content))
-        else:
-            data = gzip.GzipFile('', 'rb', 9, StringIO.StringIO(content))
-        result = data.read()
-
-    else:
-        result = usock.read()
-        usock.close()
-
-    return result
-
-def findCertainShow (showList, tvdbid):
-    results = filter(lambda x: x.tvdbid == tvdbid, showList)
-    if len(results) == 0:
-        return None
-    elif len(results) > 1:
-        raise MultipleShowObjectsException()
-    else:
-        return results[0]
-
-def findCertainTVRageShow (showList, tvrid):
-
-    if tvrid == 0:
-        return None
-
-    results = filter(lambda x: x.tvrid == tvrid, showList)
-
-    if len(results) == 0:
-        return None
-    elif len(results) > 1:
-        raise MultipleShowObjectsException()
-    else:
-        return results[0]
-
-
-def makeDir (dir):
-    if not ek.ek(os.path.isdir, dir):
-        try:
-            ek.ek(os.makedirs, dir)
-        except OSError:
-            return False
-    return True
-
-def makeShowNFO(showID, showDir):
-
-    logger.log(u"Making NFO for show "+str(showID)+" in dir "+showDir, logger.DEBUG)
-
-    if not makeDir(showDir):
-        logger.log(u"Unable to create show dir, can't make NFO", logger.ERROR)
-        return False
-
-    t = tvdb_api.Tvdb(actors=True, **sickbeard.TVDB_API_PARMS)
-
-    try:
-        myShow = t[int(showID)]
-    except tvdb_exceptions.tvdb_shownotfound:
-        logger.log(u"Unable to find show with id " + str(showID) + " on tvdb, skipping it", logger.ERROR)
-        raise
-
-    except tvdb_exceptions.tvdb_error:
-        logger.log(u"TVDB is down, can't use its data to add this show", logger.ERROR)
-        raise
-
-    # check for title and id
-    try:
-        if myShow["seriesname"] == None or myShow["seriesname"] == "" or myShow["id"] == None or myShow["id"] == "":
-            logger.log(u"Incomplete info for show with id " + str(showID) + " on tvdb, skipping it", logger.ERROR)
-
-            return False
-    except tvdb_exceptions.tvdb_attributenotfound:
-        logger.log(u"Incomplete info for show with id " + str(showID) + " on tvdb, skipping it", logger.ERROR)
-
-        return False
-
-    tvNode = buildNFOXML(myShow)
-    # Make it purdy
-    indentXML( tvNode )
-    nfo = etree.ElementTree( tvNode )
-
-    logger.log(u"Writing NFO to "+os.path.join(showDir, "tvshow.nfo"), logger.DEBUG)
-    nfo_filename = os.path.join(showDir, "tvshow.nfo").encode('utf-8')
-    nfo_fh = open(nfo_filename, 'w')
-    nfo.write( nfo_fh, encoding="utf-8" )
-
-    return True
-
-def buildNFOXML(myShow):
-    '''
-    Build an etree.Element of the root node of an NFO file with the
-    data from `myShow`, a TVDB show object.
-
-    >>> from collections import defaultdict
-    >>> from xml.etree.cElementTree import tostring
-    >>> show = defaultdict(lambda: None, _actors=[])
-    >>> tostring(buildNFOXML(show))
-    '<tvshow xsd="http://www.w3.org/2001/XMLSchema" xsi="http://www.w3.org/2001/XMLSchema-instance"><title /><rating /><plot /><episodeguide><url /></episodeguide><mpaa /><id /><genre /><premiered /><studio /></tvshow>'
-    >>> show['seriesname'] = 'Peaches'
-    >>> tostring(buildNFOXML(show))
-    '<tvshow xsd="http://www.w3.org/2001/XMLSchema" xsi="http://www.w3.org/2001/XMLSchema-instance"><title>Peaches</title><rating /><plot /><episodeguide><url /></episodeguide><mpaa /><id /><genre /><premiered /><studio /></tvshow>'
-    >>> show['contentrating'] = 'PG'
-    >>> tostring(buildNFOXML(show))
-    '<tvshow xsd="http://www.w3.org/2001/XMLSchema" xsi="http://www.w3.org/2001/XMLSchema-instance"><title>Peaches</title><rating /><plot /><episodeguide><url /></episodeguide><mpaa>PG</mpaa><id /><genre /><premiered /><studio /></tvshow>'
-    >>> show['genre'] = 'Fruit|Edibles'
-    >>> tostring(buildNFOXML(show))
-    '<tvshow xsd="http://www.w3.org/2001/XMLSchema" xsi="http://www.w3.org/2001/XMLSchema-instance"><title>Peaches</title><rating /><plot /><episodeguide><url /></episodeguide><mpaa>PG</mpaa><id /><genre>Fruit / Edibles</genre><premiered /><studio /></tvshow>'
-    '''
-    tvNode = etree.Element( "tvshow" )
-    for ns in XML_NSMAP.keys():
-        tvNode.set(ns, XML_NSMAP[ns])
-
-    title = etree.SubElement( tvNode, "title" )
-    if myShow["seriesname"] != None:
-        title.text = myShow["seriesname"]
-
-    rating = etree.SubElement( tvNode, "rating" )
-    if myShow["rating"] != None:
-        rating.text = myShow["rating"]
-
-    plot = etree.SubElement( tvNode, "plot" )
-    if myShow["overview"] != None:
-        plot.text = myShow["overview"]
-
-    episodeguide = etree.SubElement( tvNode, "episodeguide" )
-    episodeguideurl = etree.SubElement( episodeguide, "url" )
-    if myShow["id"] != None:
-        showurl = sickbeard.TVDB_BASE_URL + '/series/' + myShow["id"] + '/all/en.zip'
-        episodeguideurl.text = showurl
-
-    mpaa = etree.SubElement( tvNode, "mpaa" )
-    if myShow["contentrating"] != None:
-        mpaa.text = myShow["contentrating"]
-
-    tvdbid = etree.SubElement( tvNode, "id" )
-    if myShow["id"] != None:
-        tvdbid.text = myShow["id"]
-
-    genre = etree.SubElement( tvNode, "genre" )
-    if myShow["genre"] != None:
-        genre.text = " / ".join([x for x in myShow["genre"].split('|') if x != ''])
-
-    premiered = etree.SubElement( tvNode, "premiered" )
-    if myShow["firstaired"] != None:
-        premiered.text = myShow["firstaired"]
-
-    studio = etree.SubElement( tvNode, "studio" )
-    if myShow["network"] != None:
-        studio.text = myShow["network"]
-
-    for actor in myShow['_actors']:
-
-        cur_actor = etree.SubElement( tvNode, "actor" )
-
-        cur_actor_name = etree.SubElement( cur_actor, "name" )
-        cur_actor_name.text = actor['name']
-        cur_actor_role = etree.SubElement( cur_actor, "role" )
-        cur_actor_role_text = actor['role']
-
-        if cur_actor_role_text != None:
-            cur_actor_role.text = cur_actor_role_text
-
-        cur_actor_thumb = etree.SubElement( cur_actor, "thumb" )
-        cur_actor_thumb_text = actor['image']
-
-        if cur_actor_thumb_text != None:
-            cur_actor_thumb.text = cur_actor_thumb_text
-
-    return tvNode
-
-
-def searchDBForShow(regShowName):
-
-    showNames = [regShowName.replace(' ','_')]
-
-    myDB = db.DBConnection()
-
-    yearRegex = "(.*?)\s*([(]?)(\d{4})(?(2)[)]?).*"
-
-    for showName in showNames:
-
-        sqlResults = myDB.select("SELECT * FROM tv_shows WHERE show_name LIKE ? OR tvr_name LIKE ?", [showName, showName])
-
-        if len(sqlResults) == 1:
-            return (int(sqlResults[0]["tvdb_id"]), sqlResults[0]["show_name"])
-
-        else:
-
-            # if we didn't get exactly one result then try again with the year stripped off if possible
-            match = re.match(yearRegex, showName)
-            if match:
-                logger.log(u"Unable to match original name but trying to manually strip and specify show year", logger.DEBUG)
-                sqlResults = myDB.select("SELECT * FROM tv_shows WHERE (show_name LIKE ? OR tvr_name LIKE ?) AND startyear = ?", [match.group(1)+'%', match.group(1)+'%', match.group(3)])
-
-            if len(sqlResults) == 0:
-                logger.log(u"Unable to match a record in the DB for "+showName, logger.DEBUG)
-                continue
-            elif len(sqlResults) > 1:
-                logger.log(u"Multiple results for "+showName+" in the DB, unable to match show name", logger.DEBUG)
-                continue
-            else:
-                return (int(sqlResults[0]["tvdb_id"]), sqlResults[0]["show_name"])
-
-
-    return None
-
-def sizeof_fmt(num):
-    '''
-    >>> sizeof_fmt(2)
-    '2.0 bytes'
-    >>> sizeof_fmt(1024)
-    '1.0 KB'
-    >>> sizeof_fmt(2048)
-    '2.0 KB'
-    >>> sizeof_fmt(2**20)
-    '1.0 MB'
-    >>> sizeof_fmt(1234567)
-    '1.2 MB'
-    '''
-    for x in ['bytes','KB','MB','GB','TB']:
-        if num < 1024.0:
-            return "%3.1f %s" % (num, x)
-        num /= 1024.0
-
-def listMediaFiles(dir):
-
-    if not dir or not ek.ek(os.path.isdir, dir):
-        return []
-
-    files = []
-    for curFile in ek.ek(os.listdir, dir):
-        fullCurFile = ek.ek(os.path.join, dir, curFile)
-
-        # if it's a dir do it recursively
-        if ek.ek(os.path.isdir, fullCurFile) and not curFile.startswith('.') and not curFile == 'Extras':
-            files += listMediaFiles(fullCurFile)
-
-        elif isMediaFile(curFile):
-            files.append(fullCurFile)
-
-    return files
-
-<<<<<<< HEAD
-def lookup_absolute(absolute_ep_num, show_obj):
-    epObj = t[self.tvdbid].absoluteEpisode(absEpNum)[0]
-    if epObj != None:
-        season = int(epObj["seasonnumber"])
-        translatedEpisodes.append( int(epObj["episodenumber"]) )
-
-if __name__ == '__main__':
-	import doctest
-	doctest.testmod()
-=======
-def copyFile(srcFile, destFile):
-    ek.ek(shutil.copyfile, srcFile, destFile)
-    try:
-        ek.ek(shutil.copymode, srcFile, destFile)
-    except OSError:
-        pass
-
-def moveFile(srcFile, destFile):
-    try:
-        ek.ek(os.rename, srcFile, destFile)
-    except OSError:
-        copyFile(srcFile, destFile)
-        ek.ek(os.unlink, srcFile)
-
-def rename_file(old_path, new_name):
-
-    old_path_list = ek.ek(os.path.split, old_path)
-    old_file_ext = ek.ek(os.path.splitext, old_path_list[1])[1]
-
-    new_path = ek.ek(os.path.join, old_path_list[0], sanitizeFileName(new_name) + old_file_ext)
->>>>>>> 6e21d483
-
-    logger.log(u"Renaming from " + old_path + " to " + new_path)
-
-    try:
-        ek.ek(os.rename, old_path, new_path)
-    except (OSError, IOError), e:
-        logger.log(u"Failed renaming " + old_path + " to " + new_path + ": " + str(e), logger.ERROR)
-        return False
-
-    return new_path
-
-if __name__ == '__main__':
-    import doctest
-    doctest.testmod()
+# Author: Nic Wolfe <nic@wolfeden.ca>
+# URL: http://code.google.com/p/sickbeard/
+#
+# This file is part of Sick Beard.
+#
+# Sick Beard is free software: you can redistribute it and/or modify
+# it under the terms of the GNU General Public License as published by
+# the Free Software Foundation, either version 3 of the License, or
+# (at your option) any later version.
+#
+# Sick Beard is distributed in the hope that it will be useful,
+# but WITHOUT ANY WARRANTY; without even the implied warranty of
+# MERCHANTABILITY or FITNESS FOR A PARTICULAR PURPOSE.  See the
+# GNU General Public License for more details.
+#
+# You should have received a copy of the GNU General Public License
+# along with Sick Beard.  If not, see <http://www.gnu.org/licenses/>.
+
+import StringIO, zlib, gzip
+import os.path, os
+import urllib, urllib2
+import re
+import shutil
+
+import sickbeard
+
+from sickbeard.exceptions import *
+from sickbeard import logger, classes
+from sickbeard.common import *
+
+from sickbeard import db
+from sickbeard import encodingKludge as ek
+
+from lib.tvdb_api import tvdb_api, tvdb_exceptions
+
+import xml.etree.cElementTree as etree
+
+urllib._urlopener = classes.SickBeardURLopener()
+
+def indentXML(elem, level=0):
+    '''
+    Does our pretty printing, makes Matt very happy
+    '''
+    i = "\n" + level*"  "
+    if len(elem):
+        if not elem.text or not elem.text.strip():
+            elem.text = i + "  "
+        if not elem.tail or not elem.tail.strip():
+            elem.tail = i
+        for elem in elem:
+            indentXML(elem, level+1)
+        if not elem.tail or not elem.tail.strip():
+            elem.tail = i
+    else:
+        # Strip out the newlines from text
+        if elem.text:
+            elem.text = elem.text.replace('\n', ' ')
+        if level and (not elem.tail or not elem.tail.strip()):
+            elem.tail = i
+
+def replaceExtension(file, newExt):
+    '''
+    >>> replaceExtension('foo.avi', 'mkv')
+    'foo.mkv'
+    >>> replaceExtension('.vimrc', 'arglebargle')
+    '.vimrc'
+    >>> replaceExtension('a.b.c', 'd')
+    'a.b.d'
+    >>> replaceExtension('', 'a')
+    ''
+    >>> replaceExtension('foo.bar', '')
+    'foo.'
+    '''
+    sepFile = file.rpartition(".")
+    if sepFile[0] == "":
+        return file
+    else:
+        return sepFile[0] + "." + newExt
+
+def isMediaFile (file):
+    # ignore samples
+    if re.search('(^|[\W_])sample\d*[\W_]', file):
+        return False
+
+    sepFile = file.rpartition(".")
+    if sepFile[2].lower() in mediaExtensions:
+        return True
+    else:
+        return False
+
+def sanitizeFileName (name):
+    '''
+    >>> sanitizeFileName('a/b/c')
+    'a-b-c'
+    >>> sanitizeFileName('abc')
+    'abc'
+    >>> sanitizeFileName('a"b')
+    'ab'
+    '''
+    for x in "\\/*":
+        name = name.replace(x, "-")
+    for x in ":\"<>|?":
+        name = name.replace(x, "")
+    return name
+
+
+def getURL (url, headers=[]):
+    """
+    Returns a byte-string retrieved from the url provider.
+    """
+
+    opener = urllib2.build_opener()
+    opener.addheaders = [('User-Agent', USER_AGENT), ('Accept-Encoding', 'gzip,deflate')]
+    for cur_header in headers:
+        opener.addheaders.append(cur_header)
+    usock = opener.open(url)
+    url = usock.geturl()
+
+    encoding = usock.info().get("Content-Encoding")
+
+    if encoding in ('gzip', 'x-gzip', 'deflate'):
+        content = usock.read()
+        if encoding == 'deflate':
+            data = StringIO.StringIO(zlib.decompress(content))
+        else:
+            data = gzip.GzipFile('', 'rb', 9, StringIO.StringIO(content))
+        result = data.read()
+
+    else:
+        result = usock.read()
+        usock.close()
+
+    return result
+
+def findCertainShow (showList, tvdbid):
+    results = filter(lambda x: x.tvdbid == tvdbid, showList)
+    if len(results) == 0:
+        return None
+    elif len(results) > 1:
+        raise MultipleShowObjectsException()
+    else:
+        return results[0]
+
+def findCertainTVRageShow (showList, tvrid):
+
+    if tvrid == 0:
+        return None
+
+    results = filter(lambda x: x.tvrid == tvrid, showList)
+
+    if len(results) == 0:
+        return None
+    elif len(results) > 1:
+        raise MultipleShowObjectsException()
+    else:
+        return results[0]
+
+
+def makeDir (dir):
+    if not ek.ek(os.path.isdir, dir):
+        try:
+            ek.ek(os.makedirs, dir)
+        except OSError:
+            return False
+    return True
+
+def makeShowNFO(showID, showDir):
+
+    logger.log(u"Making NFO for show "+str(showID)+" in dir "+showDir, logger.DEBUG)
+
+    if not makeDir(showDir):
+        logger.log(u"Unable to create show dir, can't make NFO", logger.ERROR)
+        return False
+
+    t = tvdb_api.Tvdb(actors=True, **sickbeard.TVDB_API_PARMS)
+
+    try:
+        myShow = t[int(showID)]
+    except tvdb_exceptions.tvdb_shownotfound:
+        logger.log(u"Unable to find show with id " + str(showID) + " on tvdb, skipping it", logger.ERROR)
+        raise
+
+    except tvdb_exceptions.tvdb_error:
+        logger.log(u"TVDB is down, can't use its data to add this show", logger.ERROR)
+        raise
+
+    # check for title and id
+    try:
+        if myShow["seriesname"] == None or myShow["seriesname"] == "" or myShow["id"] == None or myShow["id"] == "":
+            logger.log(u"Incomplete info for show with id " + str(showID) + " on tvdb, skipping it", logger.ERROR)
+
+            return False
+    except tvdb_exceptions.tvdb_attributenotfound:
+        logger.log(u"Incomplete info for show with id " + str(showID) + " on tvdb, skipping it", logger.ERROR)
+
+        return False
+
+    tvNode = buildNFOXML(myShow)
+    # Make it purdy
+    indentXML( tvNode )
+    nfo = etree.ElementTree( tvNode )
+
+    logger.log(u"Writing NFO to "+os.path.join(showDir, "tvshow.nfo"), logger.DEBUG)
+    nfo_filename = os.path.join(showDir, "tvshow.nfo").encode('utf-8')
+    nfo_fh = open(nfo_filename, 'w')
+    nfo.write( nfo_fh, encoding="utf-8" )
+
+    return True
+
+def buildNFOXML(myShow):
+    '''
+    Build an etree.Element of the root node of an NFO file with the
+    data from `myShow`, a TVDB show object.
+
+    >>> from collections import defaultdict
+    >>> from xml.etree.cElementTree import tostring
+    >>> show = defaultdict(lambda: None, _actors=[])
+    >>> tostring(buildNFOXML(show))
+    '<tvshow xsd="http://www.w3.org/2001/XMLSchema" xsi="http://www.w3.org/2001/XMLSchema-instance"><title /><rating /><plot /><episodeguide><url /></episodeguide><mpaa /><id /><genre /><premiered /><studio /></tvshow>'
+    >>> show['seriesname'] = 'Peaches'
+    >>> tostring(buildNFOXML(show))
+    '<tvshow xsd="http://www.w3.org/2001/XMLSchema" xsi="http://www.w3.org/2001/XMLSchema-instance"><title>Peaches</title><rating /><plot /><episodeguide><url /></episodeguide><mpaa /><id /><genre /><premiered /><studio /></tvshow>'
+    >>> show['contentrating'] = 'PG'
+    >>> tostring(buildNFOXML(show))
+    '<tvshow xsd="http://www.w3.org/2001/XMLSchema" xsi="http://www.w3.org/2001/XMLSchema-instance"><title>Peaches</title><rating /><plot /><episodeguide><url /></episodeguide><mpaa>PG</mpaa><id /><genre /><premiered /><studio /></tvshow>'
+    >>> show['genre'] = 'Fruit|Edibles'
+    >>> tostring(buildNFOXML(show))
+    '<tvshow xsd="http://www.w3.org/2001/XMLSchema" xsi="http://www.w3.org/2001/XMLSchema-instance"><title>Peaches</title><rating /><plot /><episodeguide><url /></episodeguide><mpaa>PG</mpaa><id /><genre>Fruit / Edibles</genre><premiered /><studio /></tvshow>'
+    '''
+    tvNode = etree.Element( "tvshow" )
+    for ns in XML_NSMAP.keys():
+        tvNode.set(ns, XML_NSMAP[ns])
+
+    title = etree.SubElement( tvNode, "title" )
+    if myShow["seriesname"] != None:
+        title.text = myShow["seriesname"]
+
+    rating = etree.SubElement( tvNode, "rating" )
+    if myShow["rating"] != None:
+        rating.text = myShow["rating"]
+
+    plot = etree.SubElement( tvNode, "plot" )
+    if myShow["overview"] != None:
+        plot.text = myShow["overview"]
+
+    episodeguide = etree.SubElement( tvNode, "episodeguide" )
+    episodeguideurl = etree.SubElement( episodeguide, "url" )
+    if myShow["id"] != None:
+        showurl = sickbeard.TVDB_BASE_URL + '/series/' + myShow["id"] + '/all/en.zip'
+        episodeguideurl.text = showurl
+
+    mpaa = etree.SubElement( tvNode, "mpaa" )
+    if myShow["contentrating"] != None:
+        mpaa.text = myShow["contentrating"]
+
+    tvdbid = etree.SubElement( tvNode, "id" )
+    if myShow["id"] != None:
+        tvdbid.text = myShow["id"]
+
+    genre = etree.SubElement( tvNode, "genre" )
+    if myShow["genre"] != None:
+        genre.text = " / ".join([x for x in myShow["genre"].split('|') if x != ''])
+
+    premiered = etree.SubElement( tvNode, "premiered" )
+    if myShow["firstaired"] != None:
+        premiered.text = myShow["firstaired"]
+
+    studio = etree.SubElement( tvNode, "studio" )
+    if myShow["network"] != None:
+        studio.text = myShow["network"]
+
+    for actor in myShow['_actors']:
+
+        cur_actor = etree.SubElement( tvNode, "actor" )
+
+        cur_actor_name = etree.SubElement( cur_actor, "name" )
+        cur_actor_name.text = actor['name']
+        cur_actor_role = etree.SubElement( cur_actor, "role" )
+        cur_actor_role_text = actor['role']
+
+        if cur_actor_role_text != None:
+            cur_actor_role.text = cur_actor_role_text
+
+        cur_actor_thumb = etree.SubElement( cur_actor, "thumb" )
+        cur_actor_thumb_text = actor['image']
+
+        if cur_actor_thumb_text != None:
+            cur_actor_thumb.text = cur_actor_thumb_text
+
+    return tvNode
+
+
+def searchDBForShow(regShowName):
+
+    showNames = [regShowName.replace(' ','_')]
+
+    myDB = db.DBConnection()
+
+    yearRegex = "(.*?)\s*([(]?)(\d{4})(?(2)[)]?).*"
+
+    for showName in showNames:
+
+        sqlResults = myDB.select("SELECT * FROM tv_shows WHERE show_name LIKE ? OR tvr_name LIKE ?", [showName, showName])
+
+        if len(sqlResults) == 1:
+            return (int(sqlResults[0]["tvdb_id"]), sqlResults[0]["show_name"])
+
+        else:
+
+            # if we didn't get exactly one result then try again with the year stripped off if possible
+            match = re.match(yearRegex, showName)
+            if match:
+                logger.log(u"Unable to match original name but trying to manually strip and specify show year", logger.DEBUG)
+                sqlResults = myDB.select("SELECT * FROM tv_shows WHERE (show_name LIKE ? OR tvr_name LIKE ?) AND startyear = ?", [match.group(1)+'%', match.group(1)+'%', match.group(3)])
+
+            if len(sqlResults) == 0:
+                logger.log(u"Unable to match a record in the DB for "+showName, logger.DEBUG)
+                continue
+            elif len(sqlResults) > 1:
+                logger.log(u"Multiple results for "+showName+" in the DB, unable to match show name", logger.DEBUG)
+                continue
+            else:
+                return (int(sqlResults[0]["tvdb_id"]), sqlResults[0]["show_name"])
+
+
+    return None
+
+def sizeof_fmt(num):
+    '''
+    >>> sizeof_fmt(2)
+    '2.0 bytes'
+    >>> sizeof_fmt(1024)
+    '1.0 KB'
+    >>> sizeof_fmt(2048)
+    '2.0 KB'
+    >>> sizeof_fmt(2**20)
+    '1.0 MB'
+    >>> sizeof_fmt(1234567)
+    '1.2 MB'
+    '''
+    for x in ['bytes','KB','MB','GB','TB']:
+        if num < 1024.0:
+            return "%3.1f %s" % (num, x)
+        num /= 1024.0
+
+def listMediaFiles(dir):
+
+    if not dir or not ek.ek(os.path.isdir, dir):
+        return []
+
+    files = []
+    for curFile in ek.ek(os.listdir, dir):
+        fullCurFile = ek.ek(os.path.join, dir, curFile)
+
+        # if it's a dir do it recursively
+        if ek.ek(os.path.isdir, fullCurFile) and not curFile.startswith('.') and not curFile == 'Extras':
+            files += listMediaFiles(fullCurFile)
+
+        elif isMediaFile(curFile):
+            files.append(fullCurFile)
+
+    return files
+
+def copyFile(srcFile, destFile):
+    ek.ek(shutil.copyfile, srcFile, destFile)
+    try:
+        ek.ek(shutil.copymode, srcFile, destFile)
+    except OSError:
+        pass
+
+def moveFile(srcFile, destFile):
+    try:
+        ek.ek(os.rename, srcFile, destFile)
+    except OSError:
+        copyFile(srcFile, destFile)
+        ek.ek(os.unlink, srcFile)
+
+def rename_file(old_path, new_name):
+
+    old_path_list = ek.ek(os.path.split, old_path)
+    old_file_ext = ek.ek(os.path.splitext, old_path_list[1])[1]
+
+    new_path = ek.ek(os.path.join, old_path_list[0], sanitizeFileName(new_name) + old_file_ext)
+
+    logger.log(u"Renaming from " + old_path + " to " + new_path)
+
+    try:
+        ek.ek(os.rename, old_path, new_path)
+    except (OSError, IOError), e:
+        logger.log(u"Failed renaming " + old_path + " to " + new_path + ": " + str(e), logger.ERROR)
+        return False
+
+    return new_path
+
+def lookup_absolute(absolute_ep_num, show_obj):
+    epObj = t[self.tvdbid].absoluteEpisode(absEpNum)[0]
+    if epObj != None:
+        season = int(epObj["seasonnumber"])
+        translatedEpisodes.append( int(epObj["episodenumber"]) )
+
+if __name__ == '__main__':
+    import doctest
+    doctest.testmod()