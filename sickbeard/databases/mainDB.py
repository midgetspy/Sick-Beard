--- conflicted
+++ resolved
@@ -1,676 +1,419 @@
-# Author: Nic Wolfe <nic@wolfeden.ca>
-# URL: http://code.google.com/p/sickbeard/
-#
-# This file is part of Sick Beard.
-#
-# Sick Beard is free software: you can redistribute it and/or modify
-# it under the terms of the GNU General Public License as published by
-# the Free Software Foundation, either version 3 of the License, or
-# (at your option) any later version.
-#
-# Sick Beard is distributed in the hope that it will be useful,
-# but WITHOUT ANY WARRANTY; without even the implied warranty of
-# MERCHANTABILITY or FITNESS FOR A PARTICULAR PURPOSE.  See the
-#  GNU General Public License for more details.
-#
-# You should have received a copy of the GNU General Public License
-# along with Sick Beard.  If not, see <http://www.gnu.org/licenses/>.
-
-import sickbeard
-import os.path
-import sys
-
-from sickbeard import db, common, helpers, logger
-
-from sickbeard import encodingKludge as ek
-from sickbeard.name_parser.parser import NameParser, InvalidNameException
-
-MIN_DB_VERSION = 9  # oldest db version we support migrating from
-MAX_DB_VERSION = 14
-
-
-class MainSanityCheck(db.DBSanityCheck):
-    def check(self):
-        self.fix_duplicate_shows()
-        self.fix_duplicate_episodes()
-        self.fix_orphan_episodes()
-
-    def fix_duplicate_shows(self):
-        sqlResults = self.connection.select("SELECT show_id, tvdb_id, COUNT(tvdb_id) as count FROM tv_shows GROUP BY tvdb_id HAVING count > 1")
-
-        for cur_duplicate in sqlResults:
-
-            logger.log(u"Duplicate show detected! tvdb_id: " + str(cur_duplicate["tvdb_id"]) + u" count: " + str(cur_duplicate["count"]), logger.DEBUG)
-
-            cur_dupe_results = self.connection.select("SELECT show_id, tvdb_id FROM tv_shows WHERE tvdb_id = ? LIMIT ?",
-                                           [cur_duplicate["tvdb_id"], int(cur_duplicate["count"]) - 1]
-                                           )
-
-            for cur_dupe_id in cur_dupe_results:
-                logger.log(u"Deleting duplicate show with tvdb_id: " + str(cur_dupe_id["tvdb_id"]) + u" show_id: " + str(cur_dupe_id["show_id"]))
-                self.connection.action("DELETE FROM tv_shows WHERE show_id = ?", [cur_dupe_id["show_id"]])
-
-        else:
-            logger.log(u"No duplicate show, check passed")
-
-    def fix_duplicate_episodes(self):
-        sqlResults = self.connection.select("SELECT showid, season, episode, COUNT(showid) as count FROM tv_episodes GROUP BY showid, season, episode HAVING count > 1")
-
-        for cur_duplicate in sqlResults:
-
-            logger.log(u"Duplicate episode detected! showid: " + str(cur_duplicate["showid"]) + u" season: " + str(cur_duplicate["season"]) + u" episode: " + str(cur_duplicate["episode"]) + u" count: " + str(cur_duplicate["count"]), logger.DEBUG)
-
-            cur_dupe_results = self.connection.select("SELECT episode_id FROM tv_episodes WHERE showid = ? AND season = ? and episode = ? ORDER BY episode_id DESC LIMIT ?",
-                                           [cur_duplicate["showid"], cur_duplicate["season"], cur_duplicate["episode"], int(cur_duplicate["count"]) - 1]
-                                           )
-
-            for cur_dupe_id in cur_dupe_results:
-                logger.log(u"Deleting duplicate episode with episode_id: " + str(cur_dupe_id["episode_id"]))
-                self.connection.action("DELETE FROM tv_episodes WHERE episode_id = ?", [cur_dupe_id["episode_id"]])
-
-        else:
-            logger.log(u"No duplicate episode, check passed")
-
-    def fix_orphan_episodes(self):
-        sqlResults = self.connection.select("SELECT episode_id, showid, tv_shows.tvdb_id FROM tv_episodes LEFT JOIN tv_shows ON tv_episodes.showid=tv_shows.tvdb_id WHERE tv_shows.tvdb_id is NULL")
-
-        for cur_orphan in sqlResults:
-            logger.log(u"Orphan episode detected! episode_id: " + str(cur_orphan["episode_id"]) + " showid: " + str(cur_orphan["showid"]), logger.DEBUG)
-            logger.log(u"Deleting orphan episode with episode_id: " + str(cur_orphan["episode_id"]))
-            self.connection.action("DELETE FROM tv_episodes WHERE episode_id = ?", [cur_orphan["episode_id"]])
-
-        else:
-            logger.log(u"No orphan episodes, check passed")
-
-
-def backupDatabase(version):
-    logger.log(u"Backing up database before upgrade")
-
-    if not helpers.backupVersionedFile(db.dbFilename(), version):
-        logger.log(u"Database backup failed, abort upgrading database")
-        sys.exit("Database backup failed, abort upgrading database")
-    else:
-        logger.log(u"Proceeding with upgrade")
-
-# ======================
-# = Main DB Migrations =
-# ======================
-# Add new migrations at the bottom of the list; subclass the previous migration.
-
-
-# schema is based off v14 - build 502
-class InitialSchema (db.SchemaUpgrade):
-    def test(self):
-<<<<<<< HEAD
-        return self.hasTable("tv_shows")
-
-    def execute(self):
-        queries = [
-            "CREATE TABLE tv_shows (show_id INTEGER PRIMARY KEY, location TEXT, show_name TEXT, tvdb_id NUMERIC, network TEXT, genre TEXT, runtime NUMERIC, quality NUMERIC, airs TEXT, status TEXT, seasonfolders NUMERIC, paused NUMERIC, startyear NUMERIC);",
-            "CREATE TABLE tv_episodes (episode_id INTEGER PRIMARY KEY, showid NUMERIC, tvdbid NUMERIC, name TEXT, season NUMERIC, episode NUMERIC, description TEXT, airdate NUMERIC, hasnfo NUMERIC, hastbn NUMERIC, status NUMERIC, location TEXT);",
-            "CREATE TABLE info (last_backlog NUMERIC, last_tvdb NUMERIC);",
-            "CREATE TABLE history (action NUMERIC, date NUMERIC, showid NUMERIC, season NUMERIC, episode NUMERIC, quality NUMERIC, resource TEXT, provider NUMERIC);"
-        ]
-        for query in queries:
-            self.connection.action(query)
-
-
-class AddTvrId (InitialSchema):
-    def test(self):
-        return self.hasColumn("tv_shows", "tvr_id")
-
-    def execute(self):
-        self.addColumn("tv_shows", "tvr_id")
-
-
-class AddTvrName (AddTvrId):
-    def test(self):
-        return self.hasColumn("tv_shows", "tvr_name")
-
-    def execute(self):
-        self.addColumn("tv_shows", "tvr_name", "TEXT", "")
-
-
-class AddAirdateIndex (AddTvrName):
-    def test(self):
-        return self.hasTable("idx_tv_episodes_showid_airdate")
-
-    def execute(self):
-        self.connection.action("CREATE INDEX idx_tv_episodes_showid_airdate ON tv_episodes(showid,airdate);")
-
-
-class NumericProviders (AddAirdateIndex):
-    def test(self):
-        return self.connection.tableInfo("history")['provider']['type'] == 'TEXT'
-
-    histMap = {-1: 'unknown',
-                1: 'newzbin',
-                2: 'tvbinz',
-                3: 'nzbs',
-                4: 'eztv',
-                5: 'nzbmatrix',
-                6: 'tvnzb',
-                7: 'ezrss',
-                8: 'thepiratebay',
-                9: 'dtt',
-                10: 'torrentz',
-                11: 'kickass'}
-
-    def execute(self):
-        self.connection.action("ALTER TABLE history RENAME TO history_old")
-        self.connection.action("CREATE TABLE history (action NUMERIC, date NUMERIC, showid NUMERIC, season NUMERIC, episode NUMERIC, quality NUMERIC, resource TEXT, provider TEXT);")
-
-        for x in self.histMap.keys():
-            self.upgradeHistory(x, self.histMap[x])
-
-    def upgradeHistory(self, number, name):
-        oldHistory = self.connection.action("SELECT * FROM history_old").fetchall()
-        for curResult in oldHistory:
-            sql = "INSERT INTO history (action, date, showid, season, episode, quality, resource, provider) VALUES (?,?,?,?,?,?,?,?)"
-            provider = 'unknown'
-            try:
-                provider = self.histMap[int(curResult["provider"])]
-            except ValueError:
-                provider = curResult["provider"]
-            args = [curResult["action"], curResult["date"], curResult["showid"], curResult["season"], curResult["episode"], curResult["quality"], curResult["resource"], provider]
-            self.connection.action(sql, args)
-
-
-class NewQualitySettings (NumericProviders):
-    def test(self):
-        return self.hasTable("db_version")
-
-    def execute(self):
-        backupDatabase(0)
-
-        # old stuff that's been removed from common but we need it to upgrade
-        HD = 1
-        SD = 3
-        ANY = 2
-        BEST = 4
-
-        ACTION_SNATCHED = 1
-        ACTION_PRESNATCHED = 2
-        ACTION_DOWNLOADED = 3
-
-        PREDOWNLOADED = 3
-        MISSED = 6
-        BACKLOG = 7
-        DISCBACKLOG = 8
-        SNATCHED_BACKLOG = 10
-
-        ### Update default quality
-        if sickbeard.QUALITY_DEFAULT == HD:
-            sickbeard.QUALITY_DEFAULT = common.HD
-        elif sickbeard.QUALITY_DEFAULT == SD:
-            sickbeard.QUALITY_DEFAULT = common.SD
-        elif sickbeard.QUALITY_DEFAULT == ANY:
-            sickbeard.QUALITY_DEFAULT = common.ANY
-        elif sickbeard.QUALITY_DEFAULT == BEST:
-            sickbeard.QUALITY_DEFAULT = common.BEST
-
-        ### Update episode statuses
-        toUpdate = self.connection.select("SELECT episode_id, location, status FROM tv_episodes WHERE status IN (?, ?, ?, ?, ?, ?, ?)", [common.DOWNLOADED, common.SNATCHED, PREDOWNLOADED, MISSED, BACKLOG, DISCBACKLOG, SNATCHED_BACKLOG])
-        didUpdate = False
-        for curUpdate in toUpdate:
-
-            # remember that we changed something
-            didUpdate = True
-
-            newStatus = None
-            oldStatus = int(curUpdate["status"])
-            if oldStatus == common.SNATCHED:
-                newStatus = common.Quality.compositeStatus(common.SNATCHED, common.Quality.UNKNOWN)
-            elif oldStatus == PREDOWNLOADED:
-                newStatus = common.Quality.compositeStatus(common.DOWNLOADED, common.Quality.SDTV)
-            elif oldStatus in (MISSED, BACKLOG, DISCBACKLOG):
-                newStatus = common.WANTED
-            elif oldStatus == SNATCHED_BACKLOG:
-                newStatus = common.Quality.compositeStatus(common.SNATCHED, common.Quality.UNKNOWN)
-
-            if newStatus != None:
-                self.connection.action("UPDATE tv_episodes SET status = ? WHERE episode_id = ? ", [newStatus, curUpdate["episode_id"]])
-                continue
-
-            # if we get here status should be == DOWNLOADED
-            if not curUpdate["location"]:
-                continue
-
-            newQuality = common.Quality.nameQuality(curUpdate["location"])
-
-            if newQuality == common.Quality.UNKNOWN:
-                newQuality = common.Quality.assumeQuality(curUpdate["location"])
-
-            self.connection.action("UPDATE tv_episodes SET status = ? WHERE episode_id = ?", [common.Quality.compositeStatus(common.DOWNLOADED, newQuality), curUpdate["episode_id"]])
-
-        # if no updates were done then the backup is useless
-        if didUpdate:
-            os.remove(db.dbFilename(suffix='v0'))
-
-        ### Update show qualities
-        toUpdate = self.connection.select("SELECT * FROM tv_shows")
-        for curUpdate in toUpdate:
-
-            if not curUpdate["quality"]:
-                continue
-
-            if int(curUpdate["quality"]) == HD:
-                newQuality = common.HD
-            elif int(curUpdate["quality"]) == SD:
-                newQuality = common.SD
-            elif int(curUpdate["quality"]) == ANY:
-                newQuality = common.ANY
-            elif int(curUpdate["quality"]) == BEST:
-                newQuality = common.BEST
-            else:
-                logger.log(u"Unknown show quality: " + str(curUpdate["quality"]), logger.WARNING)
-                newQuality = None
-
-            if newQuality:
-                self.connection.action("UPDATE tv_shows SET quality = ? WHERE show_id = ?", [newQuality, curUpdate["show_id"]])
-
-        ### Update history
-        toUpdate = self.connection.select("SELECT * FROM history")
-        for curUpdate in toUpdate:
-
-            newAction = None
-            newStatus = None
-            if int(curUpdate["action"] == ACTION_SNATCHED):
-                newStatus = common.SNATCHED
-            elif int(curUpdate["action"] == ACTION_DOWNLOADED):
-                newStatus = common.DOWNLOADED
-            elif int(curUpdate["action"] == ACTION_PRESNATCHED):
-                newAction = common.Quality.compositeStatus(common.SNATCHED, common.Quality.SDTV)
-
-            if newAction == None and newStatus == None:
-                continue
-
-            if not newAction:
-                if int(curUpdate["quality"] == HD):
-                    newAction = common.Quality.compositeStatus(newStatus, common.Quality.HDTV)
-                elif int(curUpdate["quality"] == SD):
-                    newAction = common.Quality.compositeStatus(newStatus, common.Quality.SDTV)
-                else:
-                    newAction = common.Quality.compositeStatus(newStatus, common.Quality.UNKNOWN)
-
-            self.connection.action("UPDATE history SET action = ? WHERE date = ? AND showid = ?", [newAction, curUpdate["date"], curUpdate["showid"]])
-
-        self.connection.action("CREATE TABLE db_version (db_version INTEGER);")
-        self.connection.action("INSERT INTO db_version (db_version) VALUES (?)", [1])
-
-
-class DropOldHistoryTable(NewQualitySettings):
-    def test(self):
-        return self.checkDBVersion() >= 2
-
-    def execute(self):
-        self.connection.action("DROP TABLE history_old")
-        self.incDBVersion()
-
-
-class UpgradeHistoryForGenericProviders(DropOldHistoryTable):
-    def test(self):
-        return self.checkDBVersion() >= 3
-
-    def execute(self):
-        providerMap = {'NZBs': 'NZBs.org',
-                       'BinReq': 'Bin-Req',
-                       'NZBsRUS': '''NZBs'R'US''',
-                       'EZTV': 'EZTV@BT-Chat'}
-
-        for oldProvider in providerMap:
-            self.connection.action("UPDATE history SET provider = ? WHERE provider = ?", [providerMap[oldProvider], oldProvider])
-
-        self.incDBVersion()
-
-
-class AddAirByDateOption(UpgradeHistoryForGenericProviders):
-    def test(self):
-        return self.checkDBVersion() >= 4
-
-    def execute(self):
-        self.connection.action("ALTER TABLE tv_shows ADD air_by_date NUMERIC")
-        self.incDBVersion()
-
-
-class ChangeSabConfigFromIpToHost(AddAirByDateOption):
-    def test(self):
-        return self.checkDBVersion() >= 5
-
-    def execute(self):
-        sickbeard.SAB_HOST = 'http://' + sickbeard.SAB_HOST + '/sabnzbd/'
-        self.incDBVersion()
-
-
-class FixSabHostURL(ChangeSabConfigFromIpToHost):
-    def test(self):
-        return self.checkDBVersion() >= 6
-
-    def execute(self):
-        if sickbeard.SAB_HOST.endswith('/sabnzbd/'):
-            sickbeard.SAB_HOST = sickbeard.SAB_HOST.replace('/sabnzbd/', '/')
-        sickbeard.save_config()
-        self.incDBVersion()
-
-
-class AddLang (FixSabHostURL):
-    def test(self):
-        return self.hasColumn("tv_shows", "lang")
-=======
-        return self.hasTable("tv_shows") and self.hasTable("db_version") and self.checkDBVersion() >= MIN_DB_VERSION and self.checkDBVersion() <= MAX_DB_VERSION
->>>>>>> 4dfb0e2c
-
-    def execute(self):
-        if not self.hasTable("tv_shows") and not self.hasTable("db_version"):
-            queries = [
-                "CREATE TABLE db_version (db_version INTEGER);",
-                "CREATE TABLE history (action NUMERIC, date NUMERIC, showid NUMERIC, season NUMERIC, episode NUMERIC, quality NUMERIC, resource TEXT, provider TEXT);",
-                "CREATE TABLE info (last_backlog NUMERIC, last_tvdb NUMERIC);",
-                "CREATE TABLE tv_episodes (episode_id INTEGER PRIMARY KEY, showid NUMERIC, tvdbid NUMERIC, name TEXT, season NUMERIC, episode NUMERIC, description TEXT, airdate NUMERIC, hasnfo NUMERIC, hastbn NUMERIC, status NUMERIC, location TEXT, file_size NUMERIC, release_name TEXT);",
-                "CREATE TABLE tv_shows (show_id INTEGER PRIMARY KEY, location TEXT, show_name TEXT, tvdb_id NUMERIC, network TEXT, genre TEXT, runtime NUMERIC, quality NUMERIC, airs TEXT, status TEXT, flatten_folders NUMERIC, paused NUMERIC, startyear NUMERIC, tvr_id NUMERIC, tvr_name TEXT, air_by_date NUMERIC, lang TEXT, last_update_tvdb NUMERIC);",
-                "CREATE INDEX idx_tv_episodes_showid_airdate ON tv_episodes (showid,airdate);",
-                "CREATE INDEX idx_showid ON tv_episodes (showid);",
-                "CREATE UNIQUE INDEX idx_tvdb_id ON tv_shows (tvdb_id);",
-                "INSERT INTO db_version (db_version) VALUES (14);"
-            ]
-
-            for query in queries:
-                self.connection.action(query)
-
-        else:
-            cur_db_version = self.checkDBVersion()
-
-            if cur_db_version < MIN_DB_VERSION:
-                sys.exit("Your database version (" + str(cur_db_version) + ") is too old to migrate from what this version of Sick Beard supports (" + str(MIN_DB_VERSION) + ").\n" + \
-                                 "Upgrade using a previous version (tag) build 496 to build 501 of Sick Beard first or remove database file to begin fresh.")
-
-            if cur_db_version > MAX_DB_VERSION:
-                sys.exit("Your database version (" + str(cur_db_version) + ") has been incremented past what this version of Sick Beard supports (" + str(MAX_DB_VERSION) + ").\n" + \
-                                  "If you have used other forks of Sick Beard, your database may be unusable due to their modifications.")
-
-
-# included in build 496 (2012-06-28)
-class AddSizeAndSceneNameFields(InitialSchema):
-    def test(self):
-        return self.checkDBVersion() >= 10
-
-    def execute(self):
-        backupDatabase(10)
-
-        if not self.hasColumn("tv_episodes", "file_size"):
-            self.addColumn("tv_episodes", "file_size")
-
-        if not self.hasColumn("tv_episodes", "release_name"):
-            self.addColumn("tv_episodes", "release_name", "TEXT", "")
-
-        ep_results = self.connection.select("SELECT episode_id, location, file_size FROM tv_episodes")
-
-        logger.log(u"Adding file size to all episodes in DB, please be patient")
-        for cur_ep in ep_results:
-            if not cur_ep["location"]:
-                continue
-
-            # if there is no size yet then populate it for us
-            if (not cur_ep["file_size"] or not int(cur_ep["file_size"])) and ek.ek(os.path.isfile, cur_ep["location"]):
-                cur_size = ek.ek(os.path.getsize, cur_ep["location"])
-                self.connection.action("UPDATE tv_episodes SET file_size = ? WHERE episode_id = ?", [cur_size, int(cur_ep["episode_id"])])
-
-        # check each snatch to see if we can use it to get a release name from
-        history_results = self.connection.select("SELECT * FROM history WHERE provider != -1 ORDER BY date ASC")
-
-        logger.log(u"Adding release name to all episodes still in history")
-        for cur_result in history_results:
-            # find the associated download, if there isn't one then ignore it
-            download_results = self.connection.select("SELECT resource FROM history WHERE provider = -1 AND showid = ? AND season = ? AND episode = ? AND date > ?",
-                                                    [cur_result["showid"], cur_result["season"], cur_result["episode"], cur_result["date"]])
-            if not download_results:
-                logger.log(u"Found a snatch in the history for " + cur_result["resource"] + " but couldn't find the associated download, skipping it", logger.DEBUG)
-                continue
-
-            nzb_name = cur_result["resource"]
-            file_name = ek.ek(os.path.basename, download_results[0]["resource"])
-
-            # take the extension off the filename, it's not needed
-            if '.' in file_name:
-                file_name = file_name.rpartition('.')[0]
-
-            # find the associated episode on disk
-            ep_results = self.connection.select("SELECT episode_id, status FROM tv_episodes WHERE showid = ? AND season = ? AND episode = ? AND location != ''",
-                                                [cur_result["showid"], cur_result["season"], cur_result["episode"]])
-            if not ep_results:
-                logger.log(u"The episode " + nzb_name + " was found in history but doesn't exist on disk anymore, skipping", logger.DEBUG)
-                continue
-
-            # get the status/quality of the existing ep and make sure it's what we expect
-            ep_status, ep_quality = common.Quality.splitCompositeStatus(int(ep_results[0]["status"]))
-            if ep_status != common.DOWNLOADED:
-                continue
-
-            if ep_quality != int(cur_result["quality"]):
-                continue
-
-            # make sure this is actually a real release name and not a season pack or something
-            for cur_name in (nzb_name, file_name):
-                logger.log(u"Checking if " + cur_name + " is actually a good release name", logger.DEBUG)
-                try:
-                    np = NameParser(False)
-                    parse_result = np.parse(cur_name)
-                except InvalidNameException:
-                    continue
-
-                if parse_result.series_name and parse_result.season_number != None and parse_result.episode_numbers and parse_result.release_group:
-                    # if all is well by this point we'll just put the release name into the database
-                    self.connection.action("UPDATE tv_episodes SET release_name = ? WHERE episode_id = ?", [cur_name, ep_results[0]["episode_id"]])
-                    break
-
-        # check each snatch to see if we can use it to get a release name from
-        empty_results = self.connection.select("SELECT episode_id, location FROM tv_episodes WHERE release_name = ''")
-
-        logger.log(u"Adding release name to all episodes with obvious scene filenames")
-        for cur_result in empty_results:
-
-            ep_file_name = ek.ek(os.path.basename, cur_result["location"])
-            ep_file_name = os.path.splitext(ep_file_name)[0]
-
-            # only want to find real scene names here so anything with a space in it is out
-            if ' ' in ep_file_name:
-                continue
-
-            try:
-                np = NameParser(False)
-                parse_result = np.parse(ep_file_name)
-            except InvalidNameException:
-                continue
-
-            if not parse_result.release_group:
-                continue
-
-            logger.log(u"Name " + ep_file_name + " gave release group of " + parse_result.release_group + ", seems valid", logger.DEBUG)
-            self.connection.action("UPDATE tv_episodes SET release_name = ? WHERE episode_id = ?", [ep_file_name, cur_result["episode_id"]])
-
-        self.incDBVersion()
-
-
-# included in build 497 (2012-10-16)
-class RenameSeasonFolders(AddSizeAndSceneNameFields):
-    def test(self):
-        return self.checkDBVersion() >= 11
-
-    def execute(self):
-        backupDatabase(11)
-        # rename the column
-        self.connection.action("ALTER TABLE tv_shows RENAME TO tmp_tv_shows")
-        self.connection.action("CREATE TABLE tv_shows (show_id INTEGER PRIMARY KEY, location TEXT, show_name TEXT, tvdb_id NUMERIC, network TEXT, genre TEXT, runtime NUMERIC, quality NUMERIC, airs TEXT, status TEXT, flatten_folders NUMERIC, paused NUMERIC, startyear NUMERIC, tvr_id NUMERIC, tvr_name TEXT, air_by_date NUMERIC, lang TEXT)")
-        sql = "INSERT INTO tv_shows(show_id, location, show_name, tvdb_id, network, genre, runtime, quality, airs, status, flatten_folders, paused, startyear, tvr_id, tvr_name, air_by_date, lang) SELECT show_id, location, show_name, tvdb_id, network, genre, runtime, quality, airs, status, seasonfolders, paused, startyear, tvr_id, tvr_name, air_by_date, lang FROM tmp_tv_shows"
-        self.connection.action(sql)
-
-        # flip the values to be opposite of what they were before
-        self.connection.action("UPDATE tv_shows SET flatten_folders = 2 WHERE flatten_folders = 1")
-        self.connection.action("UPDATE tv_shows SET flatten_folders = 1 WHERE flatten_folders = 0")
-        self.connection.action("UPDATE tv_shows SET flatten_folders = 0 WHERE flatten_folders = 2")
-        self.connection.action("DROP TABLE tmp_tv_shows")
-
-        self.incDBVersion()
-
-
-# included in build 500 (2013-05-11)
-class Add1080pAndRawHDQualities(RenameSeasonFolders):
-    """Add support for 1080p related qualities along with RawHD
-
-    Quick overview of what the upgrade needs to do:
-
-           quality   | old  | new
-        --------------------------
-        hdwebdl      | 1<<3 | 1<<5
-        hdbluray     | 1<<4 | 1<<7
-        fullhdbluray | 1<<5 | 1<<8
-        --------------------------
-        rawhdtv      |      | 1<<3
-        fullhdtv     |      | 1<<4
-        fullhdwebdl  |      | 1<<6
-    """
-
-    def test(self):
-        return self.checkDBVersion() >= 12
-
-    def _update_status(self, old_status):
-        (status, quality) = common.Quality.splitCompositeStatus(old_status)
-        return common.Quality.compositeStatus(status, self._update_quality(quality))
-
-    def _update_quality(self, old_quality):
-        """Update bitwise flags to reflect new quality values
-
-        Check flag bits (clear old then set their new locations) starting
-        with the highest bits so we dont overwrite data we need later on
-        """
-
-        result = old_quality
-        # move fullhdbluray from 1<<5 to 1<<8 if set
-        if(result & (1<<5)):
-            result = result & ~(1<<5)
-            result = result | (1<<8)
-        # move hdbluray from 1<<4 to 1<<7 if set
-        if(result & (1<<4)):
-            result = result & ~(1<<4)
-            result = result | (1<<7)
-        # move hdwebdl from 1<<3 to 1<<5 if set
-        if(result & (1<<3)):
-            result = result & ~(1<<3)
-            result = result | (1<<5)
-
-        return result
-
-    def _update_composite_qualities(self, status):
-        """Unpack, Update, Return new quality values
-
-        Unpack the composite archive/initial values.
-        Update either qualities if needed.
-        Then return the new compsite quality value.
-        """
-
-        best = (status & (0xffff << 16)) >> 16
-        initial = status & (0xffff)
-
-        best = self._update_quality(best)
-        initial = self._update_quality(initial)
-
-        result = ((best << 16) | initial)
-        return result
-
-    def execute(self):
-        backupDatabase(12)
-
-        # update the default quality so we dont grab the wrong qualities after migration -- should have really been a config migration
-        sickbeard.QUALITY_DEFAULT = self._update_composite_qualities(sickbeard.QUALITY_DEFAULT)
-        sickbeard.save_config()
-
-        # upgrade previous HD to HD720p -- shift previous qualities to new placevalues
-        old_hd = common.Quality.combineQualities([common.Quality.HDTV, common.Quality.HDWEBDL >> 2, common.Quality.HDBLURAY >> 3], [])
-        new_hd = common.Quality.combineQualities([common.Quality.HDTV, common.Quality.HDWEBDL, common.Quality.HDBLURAY], [])
-
-        # update ANY -- shift existing qualities and add new 1080p qualities, note that rawHD was not added to the ANY template
-        old_any = common.Quality.combineQualities([common.Quality.SDTV, common.Quality.SDDVD, common.Quality.HDTV, common.Quality.HDWEBDL >> 2, common.Quality.HDBLURAY >> 3, common.Quality.UNKNOWN], [])
-        new_any = common.Quality.combineQualities([common.Quality.SDTV, common.Quality.SDDVD, common.Quality.HDTV, common.Quality.FULLHDTV, common.Quality.HDWEBDL, common.Quality.FULLHDWEBDL, common.Quality.HDBLURAY, common.Quality.FULLHDBLURAY, common.Quality.UNKNOWN], [])
-
-        # update qualities (including templates)
-        logger.log(u"[1/4] Updating pre-defined templates and the quality for each show...", logger.MESSAGE)
-        ql = []
-        shows = self.connection.select("SELECT * FROM tv_shows")
-        for cur_show in shows:
-            if cur_show["quality"] == old_hd:
-                new_quality = new_hd
-            elif cur_show["quality"] == old_any:
-                new_quality = new_any
-            else:
-                new_quality = self._update_composite_qualities(cur_show["quality"])
-            ql.append(["UPDATE tv_shows SET quality = ? WHERE show_id = ?", [new_quality, cur_show["show_id"]]])
-        self.connection.mass_action(ql)
-
-        # update status that are are within the old hdwebdl (1<<3 which is 8) and better -- exclude unknown (1<<15 which is 32768)
-        logger.log(u"[2/4] Updating the status for the episodes within each show...", logger.MESSAGE)
-        ql = []
-        episodes = self.connection.select("SELECT * FROM tv_episodes WHERE status < 3276800 AND status >= 800")
-        for cur_episode in episodes:
-            ql.append(["UPDATE tv_episodes SET status = ? WHERE episode_id = ?", [self._update_status(cur_episode["status"]), cur_episode["episode_id"]]])
-        self.connection.mass_action(ql)
-
-        # make two seperate passes through the history since snatched and downloaded (action & quality) may not always coordinate together
-
-        # update previous history so it shows the correct action
-        logger.log(u"[3/4] Updating history to reflect the correct action...", logger.MESSAGE)
-        ql = []
-        historyAction = self.connection.select("SELECT * FROM history WHERE action < 3276800 AND action >= 800")
-        for cur_entry in historyAction:
-            ql.append(["UPDATE history SET action = ? WHERE showid = ? AND date = ?", [self._update_status(cur_entry["action"]), cur_entry["showid"], cur_entry["date"]]])
-        self.connection.mass_action(ql)
-
-        # update previous history so it shows the correct quality
-        logger.log(u"[4/4] Updating history to reflect the correct quality...", logger.MESSAGE)
-        ql = []
-        historyQuality = self.connection.select("SELECT * FROM history WHERE quality < 32768 AND quality >= 8")
-        for cur_entry in historyQuality:
-            ql.append(["UPDATE history SET quality = ? WHERE showid = ? AND date = ?", [self._update_quality(cur_entry["quality"]), cur_entry["showid"], cur_entry["date"]]])
-        self.connection.mass_action(ql)
-
-        self.incDBVersion()
-
-        # cleanup and reduce db if any previous data was removed
-        logger.log(u"Performing a vacuum on the database.", logger.DEBUG)
-        self.connection.action("VACUUM")
-
-
-# included in build 502 (TBD)
-class AddShowidTvdbidIndex(Add1080pAndRawHDQualities):
-    """ Adding index on tvdb_id (tv_shows) and showid (tv_episodes) to speed up searches/queries """
-
-    def test(self):
-        return self.checkDBVersion() >= 13
-
-    def execute(self):
-        backupDatabase(13)
-
-        logger.log(u"Check for duplicate shows before adding unique index.")
-        MainSanityCheck(self.connection).fix_duplicate_shows()
-
-        logger.log(u"Adding index on tvdb_id (tv_shows) and showid (tv_episodes) to speed up searches/queries.")
-        self.connection.action("CREATE INDEX idx_showid ON tv_episodes (showid);")
-        self.connection.action("CREATE UNIQUE INDEX idx_tvdb_id ON tv_shows (tvdb_id);")
-
-        self.incDBVersion()
-
-
-# included in build 502 (TBD)
-class AddLastUpdateTVDB(AddShowidTvdbidIndex):
-    """ Adding column last_update_tvdb to tv_shows for controlling nightly updates """
-
-    def test(self):
-        return self.checkDBVersion() >= 14
-
-    def execute(self):
-        backupDatabase(14)
-
-        logger.log(u"Adding column last_update_tvdb to tvshows")
-        if not self.hasColumn("tv_shows", "last_update_tvdb"):
-            self.addColumn("tv_shows", "last_update_tvdb", default=1)
-
-        self.incDBVersion()
+# Author: Nic Wolfe <nic@wolfeden.ca>
+# URL: http://code.google.com/p/sickbeard/
+#
+# This file is part of Sick Beard.
+#
+# Sick Beard is free software: you can redistribute it and/or modify
+# it under the terms of the GNU General Public License as published by
+# the Free Software Foundation, either version 3 of the License, or
+# (at your option) any later version.
+#
+# Sick Beard is distributed in the hope that it will be useful,
+# but WITHOUT ANY WARRANTY; without even the implied warranty of
+# MERCHANTABILITY or FITNESS FOR A PARTICULAR PURPOSE.  See the
+#  GNU General Public License for more details.
+#
+# You should have received a copy of the GNU General Public License
+# along with Sick Beard.  If not, see <http://www.gnu.org/licenses/>.
+
+import sickbeard
+import os.path
+import sys
+
+from sickbeard import db, common, helpers, logger
+
+from sickbeard import encodingKludge as ek
+from sickbeard.name_parser.parser import NameParser, InvalidNameException
+
+MIN_DB_VERSION = 9  # oldest db version we support migrating from
+MAX_DB_VERSION = 14
+
+
+class MainSanityCheck(db.DBSanityCheck):
+    def check(self):
+        self.fix_duplicate_shows()
+        self.fix_duplicate_episodes()
+        self.fix_orphan_episodes()
+
+    def fix_duplicate_shows(self):
+        sqlResults = self.connection.select("SELECT show_id, tvdb_id, COUNT(tvdb_id) as count FROM tv_shows GROUP BY tvdb_id HAVING count > 1")
+
+        for cur_duplicate in sqlResults:
+
+            logger.log(u"Duplicate show detected! tvdb_id: " + str(cur_duplicate["tvdb_id"]) + u" count: " + str(cur_duplicate["count"]), logger.DEBUG)
+
+            cur_dupe_results = self.connection.select("SELECT show_id, tvdb_id FROM tv_shows WHERE tvdb_id = ? LIMIT ?",
+                                           [cur_duplicate["tvdb_id"], int(cur_duplicate["count"]) - 1]
+                                           )
+
+            for cur_dupe_id in cur_dupe_results:
+                logger.log(u"Deleting duplicate show with tvdb_id: " + str(cur_dupe_id["tvdb_id"]) + u" show_id: " + str(cur_dupe_id["show_id"]))
+                self.connection.action("DELETE FROM tv_shows WHERE show_id = ?", [cur_dupe_id["show_id"]])
+
+        else:
+            logger.log(u"No duplicate show, check passed")
+
+    def fix_duplicate_episodes(self):
+        sqlResults = self.connection.select("SELECT showid, season, episode, COUNT(showid) as count FROM tv_episodes GROUP BY showid, season, episode HAVING count > 1")
+
+        for cur_duplicate in sqlResults:
+
+            logger.log(u"Duplicate episode detected! showid: " + str(cur_duplicate["showid"]) + u" season: " + str(cur_duplicate["season"]) + u" episode: " + str(cur_duplicate["episode"]) + u" count: " + str(cur_duplicate["count"]), logger.DEBUG)
+
+            cur_dupe_results = self.connection.select("SELECT episode_id FROM tv_episodes WHERE showid = ? AND season = ? and episode = ? ORDER BY episode_id DESC LIMIT ?",
+                                           [cur_duplicate["showid"], cur_duplicate["season"], cur_duplicate["episode"], int(cur_duplicate["count"]) - 1]
+                                           )
+
+            for cur_dupe_id in cur_dupe_results:
+                logger.log(u"Deleting duplicate episode with episode_id: " + str(cur_dupe_id["episode_id"]))
+                self.connection.action("DELETE FROM tv_episodes WHERE episode_id = ?", [cur_dupe_id["episode_id"]])
+
+        else:
+            logger.log(u"No duplicate episode, check passed")
+
+    def fix_orphan_episodes(self):
+        sqlResults = self.connection.select("SELECT episode_id, showid, tv_shows.tvdb_id FROM tv_episodes LEFT JOIN tv_shows ON tv_episodes.showid=tv_shows.tvdb_id WHERE tv_shows.tvdb_id is NULL")
+
+        for cur_orphan in sqlResults:
+            logger.log(u"Orphan episode detected! episode_id: " + str(cur_orphan["episode_id"]) + " showid: " + str(cur_orphan["showid"]), logger.DEBUG)
+            logger.log(u"Deleting orphan episode with episode_id: " + str(cur_orphan["episode_id"]))
+            self.connection.action("DELETE FROM tv_episodes WHERE episode_id = ?", [cur_orphan["episode_id"]])
+
+        else:
+            logger.log(u"No orphan episodes, check passed")
+
+
+def backupDatabase(version):
+    logger.log(u"Backing up database before upgrade")
+
+    if not helpers.backupVersionedFile(db.dbFilename(), version):
+        logger.log(u"Database backup failed, abort upgrading database")
+        sys.exit("Database backup failed, abort upgrading database")
+    else:
+        logger.log(u"Proceeding with upgrade")
+
+# ======================
+# = Main DB Migrations =
+# ======================
+# Add new migrations at the bottom of the list; subclass the previous migration.
+
+
+# schema is based off v14 - build 502
+class InitialSchema (db.SchemaUpgrade):
+    def test(self):
+        return self.hasTable("tv_shows") and self.hasTable("db_version") and self.checkDBVersion() >= MIN_DB_VERSION and self.checkDBVersion() <= MAX_DB_VERSION
+
+    def execute(self):
+        if not self.hasTable("tv_shows") and not self.hasTable("db_version"):
+            queries = [
+                "CREATE TABLE db_version (db_version INTEGER);",
+                "CREATE TABLE history (action NUMERIC, date NUMERIC, showid NUMERIC, season NUMERIC, episode NUMERIC, quality NUMERIC, resource TEXT, provider TEXT);",
+                "CREATE TABLE info (last_backlog NUMERIC, last_tvdb NUMERIC);",
+                "CREATE TABLE tv_episodes (episode_id INTEGER PRIMARY KEY, showid NUMERIC, tvdbid NUMERIC, name TEXT, season NUMERIC, episode NUMERIC, description TEXT, airdate NUMERIC, hasnfo NUMERIC, hastbn NUMERIC, status NUMERIC, location TEXT, file_size NUMERIC, release_name TEXT);",
+                "CREATE TABLE tv_shows (show_id INTEGER PRIMARY KEY, location TEXT, show_name TEXT, tvdb_id NUMERIC, network TEXT, genre TEXT, runtime NUMERIC, quality NUMERIC, airs TEXT, status TEXT, flatten_folders NUMERIC, paused NUMERIC, startyear NUMERIC, tvr_id NUMERIC, tvr_name TEXT, air_by_date NUMERIC, lang TEXT, last_update_tvdb NUMERIC);",
+                "CREATE INDEX idx_tv_episodes_showid_airdate ON tv_episodes (showid,airdate);",
+                "CREATE INDEX idx_showid ON tv_episodes (showid);",
+                "CREATE UNIQUE INDEX idx_tvdb_id ON tv_shows (tvdb_id);",
+                "INSERT INTO db_version (db_version) VALUES (14);"
+            ]
+
+            for query in queries:
+                self.connection.action(query)
+
+        else:
+            cur_db_version = self.checkDBVersion()
+
+            if cur_db_version < MIN_DB_VERSION:
+                sys.exit("Your database version (" + str(cur_db_version) + ") is too old to migrate from what this version of Sick Beard supports (" + str(MIN_DB_VERSION) + ").\n" + \
+                                 "Upgrade using a previous version (tag) build 496 to build 501 of Sick Beard first or remove database file to begin fresh.")
+
+            if cur_db_version > MAX_DB_VERSION:
+                sys.exit("Your database version (" + str(cur_db_version) + ") has been incremented past what this version of Sick Beard supports (" + str(MAX_DB_VERSION) + ").\n" + \
+                                  "If you have used other forks of Sick Beard, your database may be unusable due to their modifications.")
+
+
+# included in build 496 (2012-06-28)
+class AddSizeAndSceneNameFields(InitialSchema):
+    def test(self):
+        return self.checkDBVersion() >= 10
+
+    def execute(self):
+        backupDatabase(10)
+
+        if not self.hasColumn("tv_episodes", "file_size"):
+            self.addColumn("tv_episodes", "file_size")
+
+        if not self.hasColumn("tv_episodes", "release_name"):
+            self.addColumn("tv_episodes", "release_name", "TEXT", "")
+
+        ep_results = self.connection.select("SELECT episode_id, location, file_size FROM tv_episodes")
+
+        logger.log(u"Adding file size to all episodes in DB, please be patient")
+        for cur_ep in ep_results:
+            if not cur_ep["location"]:
+                continue
+
+            # if there is no size yet then populate it for us
+            if (not cur_ep["file_size"] or not int(cur_ep["file_size"])) and ek.ek(os.path.isfile, cur_ep["location"]):
+                cur_size = ek.ek(os.path.getsize, cur_ep["location"])
+                self.connection.action("UPDATE tv_episodes SET file_size = ? WHERE episode_id = ?", [cur_size, int(cur_ep["episode_id"])])
+
+        # check each snatch to see if we can use it to get a release name from
+        history_results = self.connection.select("SELECT * FROM history WHERE provider != -1 ORDER BY date ASC")
+
+        logger.log(u"Adding release name to all episodes still in history")
+        for cur_result in history_results:
+            # find the associated download, if there isn't one then ignore it
+            download_results = self.connection.select("SELECT resource FROM history WHERE provider = -1 AND showid = ? AND season = ? AND episode = ? AND date > ?",
+                                                    [cur_result["showid"], cur_result["season"], cur_result["episode"], cur_result["date"]])
+            if not download_results:
+                logger.log(u"Found a snatch in the history for " + cur_result["resource"] + " but couldn't find the associated download, skipping it", logger.DEBUG)
+                continue
+
+            nzb_name = cur_result["resource"]
+            file_name = ek.ek(os.path.basename, download_results[0]["resource"])
+
+            # take the extension off the filename, it's not needed
+            if '.' in file_name:
+                file_name = file_name.rpartition('.')[0]
+
+            # find the associated episode on disk
+            ep_results = self.connection.select("SELECT episode_id, status FROM tv_episodes WHERE showid = ? AND season = ? AND episode = ? AND location != ''",
+                                                [cur_result["showid"], cur_result["season"], cur_result["episode"]])
+            if not ep_results:
+                logger.log(u"The episode " + nzb_name + " was found in history but doesn't exist on disk anymore, skipping", logger.DEBUG)
+                continue
+
+            # get the status/quality of the existing ep and make sure it's what we expect
+            ep_status, ep_quality = common.Quality.splitCompositeStatus(int(ep_results[0]["status"]))
+            if ep_status != common.DOWNLOADED:
+                continue
+
+            if ep_quality != int(cur_result["quality"]):
+                continue
+
+            # make sure this is actually a real release name and not a season pack or something
+            for cur_name in (nzb_name, file_name):
+                logger.log(u"Checking if " + cur_name + " is actually a good release name", logger.DEBUG)
+                try:
+                    np = NameParser(False)
+                    parse_result = np.parse(cur_name)
+                except InvalidNameException:
+                    continue
+
+                if parse_result.series_name and parse_result.season_number != None and parse_result.episode_numbers and parse_result.release_group:
+                    # if all is well by this point we'll just put the release name into the database
+                    self.connection.action("UPDATE tv_episodes SET release_name = ? WHERE episode_id = ?", [cur_name, ep_results[0]["episode_id"]])
+                    break
+
+        # check each snatch to see if we can use it to get a release name from
+        empty_results = self.connection.select("SELECT episode_id, location FROM tv_episodes WHERE release_name = ''")
+
+        logger.log(u"Adding release name to all episodes with obvious scene filenames")
+        for cur_result in empty_results:
+
+            ep_file_name = ek.ek(os.path.basename, cur_result["location"])
+            ep_file_name = os.path.splitext(ep_file_name)[0]
+
+            # only want to find real scene names here so anything with a space in it is out
+            if ' ' in ep_file_name:
+                continue
+
+            try:
+                np = NameParser(False)
+                parse_result = np.parse(ep_file_name)
+            except InvalidNameException:
+                continue
+
+            if not parse_result.release_group:
+                continue
+
+            logger.log(u"Name " + ep_file_name + " gave release group of " + parse_result.release_group + ", seems valid", logger.DEBUG)
+            self.connection.action("UPDATE tv_episodes SET release_name = ? WHERE episode_id = ?", [ep_file_name, cur_result["episode_id"]])
+
+        self.incDBVersion()
+
+
+# included in build 497 (2012-10-16)
+class RenameSeasonFolders(AddSizeAndSceneNameFields):
+    def test(self):
+        return self.checkDBVersion() >= 11
+
+    def execute(self):
+        backupDatabase(11)
+        # rename the column
+        self.connection.action("ALTER TABLE tv_shows RENAME TO tmp_tv_shows")
+        self.connection.action("CREATE TABLE tv_shows (show_id INTEGER PRIMARY KEY, location TEXT, show_name TEXT, tvdb_id NUMERIC, network TEXT, genre TEXT, runtime NUMERIC, quality NUMERIC, airs TEXT, status TEXT, flatten_folders NUMERIC, paused NUMERIC, startyear NUMERIC, tvr_id NUMERIC, tvr_name TEXT, air_by_date NUMERIC, lang TEXT)")
+        sql = "INSERT INTO tv_shows(show_id, location, show_name, tvdb_id, network, genre, runtime, quality, airs, status, flatten_folders, paused, startyear, tvr_id, tvr_name, air_by_date, lang) SELECT show_id, location, show_name, tvdb_id, network, genre, runtime, quality, airs, status, seasonfolders, paused, startyear, tvr_id, tvr_name, air_by_date, lang FROM tmp_tv_shows"
+        self.connection.action(sql)
+
+        # flip the values to be opposite of what they were before
+        self.connection.action("UPDATE tv_shows SET flatten_folders = 2 WHERE flatten_folders = 1")
+        self.connection.action("UPDATE tv_shows SET flatten_folders = 1 WHERE flatten_folders = 0")
+        self.connection.action("UPDATE tv_shows SET flatten_folders = 0 WHERE flatten_folders = 2")
+        self.connection.action("DROP TABLE tmp_tv_shows")
+
+        self.incDBVersion()
+
+
+# included in build 500 (2013-05-11)
+class Add1080pAndRawHDQualities(RenameSeasonFolders):
+    """Add support for 1080p related qualities along with RawHD
+
+    Quick overview of what the upgrade needs to do:
+
+           quality   | old  | new
+        --------------------------
+        hdwebdl      | 1<<3 | 1<<5
+        hdbluray     | 1<<4 | 1<<7
+        fullhdbluray | 1<<5 | 1<<8
+        --------------------------
+        rawhdtv      |      | 1<<3
+        fullhdtv     |      | 1<<4
+        fullhdwebdl  |      | 1<<6
+    """
+
+    def test(self):
+        return self.checkDBVersion() >= 12
+
+    def _update_status(self, old_status):
+        (status, quality) = common.Quality.splitCompositeStatus(old_status)
+        return common.Quality.compositeStatus(status, self._update_quality(quality))
+
+    def _update_quality(self, old_quality):
+        """Update bitwise flags to reflect new quality values
+
+        Check flag bits (clear old then set their new locations) starting
+        with the highest bits so we dont overwrite data we need later on
+        """
+
+        result = old_quality
+        # move fullhdbluray from 1<<5 to 1<<8 if set
+        if(result & (1<<5)):
+            result = result & ~(1<<5)
+            result = result | (1<<8)
+        # move hdbluray from 1<<4 to 1<<7 if set
+        if(result & (1<<4)):
+            result = result & ~(1<<4)
+            result = result | (1<<7)
+        # move hdwebdl from 1<<3 to 1<<5 if set
+        if(result & (1<<3)):
+            result = result & ~(1<<3)
+            result = result | (1<<5)
+
+        return result
+
+    def _update_composite_qualities(self, status):
+        """Unpack, Update, Return new quality values
+
+        Unpack the composite archive/initial values.
+        Update either qualities if needed.
+        Then return the new compsite quality value.
+        """
+
+        best = (status & (0xffff << 16)) >> 16
+        initial = status & (0xffff)
+
+        best = self._update_quality(best)
+        initial = self._update_quality(initial)
+
+        result = ((best << 16) | initial)
+        return result
+
+    def execute(self):
+        backupDatabase(12)
+
+        # update the default quality so we dont grab the wrong qualities after migration -- should have really been a config migration
+        sickbeard.QUALITY_DEFAULT = self._update_composite_qualities(sickbeard.QUALITY_DEFAULT)
+        sickbeard.save_config()
+
+        # upgrade previous HD to HD720p -- shift previous qualities to new placevalues
+        old_hd = common.Quality.combineQualities([common.Quality.HDTV, common.Quality.HDWEBDL >> 2, common.Quality.HDBLURAY >> 3], [])
+        new_hd = common.Quality.combineQualities([common.Quality.HDTV, common.Quality.HDWEBDL, common.Quality.HDBLURAY], [])
+
+        # update ANY -- shift existing qualities and add new 1080p qualities, note that rawHD was not added to the ANY template
+        old_any = common.Quality.combineQualities([common.Quality.SDTV, common.Quality.SDDVD, common.Quality.HDTV, common.Quality.HDWEBDL >> 2, common.Quality.HDBLURAY >> 3, common.Quality.UNKNOWN], [])
+        new_any = common.Quality.combineQualities([common.Quality.SDTV, common.Quality.SDDVD, common.Quality.HDTV, common.Quality.FULLHDTV, common.Quality.HDWEBDL, common.Quality.FULLHDWEBDL, common.Quality.HDBLURAY, common.Quality.FULLHDBLURAY, common.Quality.UNKNOWN], [])
+
+        # update qualities (including templates)
+        logger.log(u"[1/4] Updating pre-defined templates and the quality for each show...", logger.MESSAGE)
+        ql = []
+        shows = self.connection.select("SELECT * FROM tv_shows")
+        for cur_show in shows:
+            if cur_show["quality"] == old_hd:
+                new_quality = new_hd
+            elif cur_show["quality"] == old_any:
+                new_quality = new_any
+            else:
+                new_quality = self._update_composite_qualities(cur_show["quality"])
+            ql.append(["UPDATE tv_shows SET quality = ? WHERE show_id = ?", [new_quality, cur_show["show_id"]]])
+        self.connection.mass_action(ql)
+
+        # update status that are are within the old hdwebdl (1<<3 which is 8) and better -- exclude unknown (1<<15 which is 32768)
+        logger.log(u"[2/4] Updating the status for the episodes within each show...", logger.MESSAGE)
+        ql = []
+        episodes = self.connection.select("SELECT * FROM tv_episodes WHERE status < 3276800 AND status >= 800")
+        for cur_episode in episodes:
+            ql.append(["UPDATE tv_episodes SET status = ? WHERE episode_id = ?", [self._update_status(cur_episode["status"]), cur_episode["episode_id"]]])
+        self.connection.mass_action(ql)
+
+        # make two seperate passes through the history since snatched and downloaded (action & quality) may not always coordinate together
+
+        # update previous history so it shows the correct action
+        logger.log(u"[3/4] Updating history to reflect the correct action...", logger.MESSAGE)
+        ql = []
+        historyAction = self.connection.select("SELECT * FROM history WHERE action < 3276800 AND action >= 800")
+        for cur_entry in historyAction:
+            ql.append(["UPDATE history SET action = ? WHERE showid = ? AND date = ?", [self._update_status(cur_entry["action"]), cur_entry["showid"], cur_entry["date"]]])
+        self.connection.mass_action(ql)
+
+        # update previous history so it shows the correct quality
+        logger.log(u"[4/4] Updating history to reflect the correct quality...", logger.MESSAGE)
+        ql = []
+        historyQuality = self.connection.select("SELECT * FROM history WHERE quality < 32768 AND quality >= 8")
+        for cur_entry in historyQuality:
+            ql.append(["UPDATE history SET quality = ? WHERE showid = ? AND date = ?", [self._update_quality(cur_entry["quality"]), cur_entry["showid"], cur_entry["date"]]])
+        self.connection.mass_action(ql)
+
+        self.incDBVersion()
+
+        # cleanup and reduce db if any previous data was removed
+        logger.log(u"Performing a vacuum on the database.", logger.DEBUG)
+        self.connection.action("VACUUM")
+
+
+# included in build 502 (TBD)
+class AddShowidTvdbidIndex(Add1080pAndRawHDQualities):
+    """ Adding index on tvdb_id (tv_shows) and showid (tv_episodes) to speed up searches/queries """
+
+    def test(self):
+        return self.checkDBVersion() >= 13
+
+    def execute(self):
+        backupDatabase(13)
+
+        logger.log(u"Check for duplicate shows before adding unique index.")
+        MainSanityCheck(self.connection).fix_duplicate_shows()
+
+        logger.log(u"Adding index on tvdb_id (tv_shows) and showid (tv_episodes) to speed up searches/queries.")
+        self.connection.action("CREATE INDEX idx_showid ON tv_episodes (showid);")
+        self.connection.action("CREATE UNIQUE INDEX idx_tvdb_id ON tv_shows (tvdb_id);")
+
+        self.incDBVersion()
+
+
+# included in build 502 (TBD)
+class AddLastUpdateTVDB(AddShowidTvdbidIndex):
+    """ Adding column last_update_tvdb to tv_shows for controlling nightly updates """
+
+    def test(self):
+        return self.checkDBVersion() >= 14
+
+    def execute(self):
+        backupDatabase(14)
+
+        logger.log(u"Adding column last_update_tvdb to tvshows")
+        if not self.hasColumn("tv_shows", "last_update_tvdb"):
+            self.addColumn("tv_shows", "last_update_tvdb", default=1)
+
+        self.incDBVersion()