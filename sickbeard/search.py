--- conflicted
+++ resolved
@@ -1,682 +1,610 @@
-# Author: Nic Wolfe <nic@wolfeden.ca>
-# URL: http://code.google.com/p/sickbeard/
-#
-# This file is part of Sick Beard.
-#
-# Sick Beard is free software: you can redistribute it and/or modify
-# it under the terms of the GNU General Public License as published by
-# the Free Software Foundation, either version 3 of the License, or
-# (at your option) any later version.
-#
-# Sick Beard is distributed in the hope that it will be useful,
-# but WITHOUT ANY WARRANTY; without even the implied warranty of
-# MERCHANTABILITY or FITNESS FOR A PARTICULAR PURPOSE.  See the
-# GNU General Public License for more details.
-#
-# You should have received a copy of the GNU General Public License
-# along with Sick Beard.  If not, see <http://www.gnu.org/licenses/>.
-
-from __future__ import with_statement
-import datetime
-import os
-import traceback
-import re
-
-import sickbeard
-
-from common import SNATCHED, WANTED, Quality, SEASON_RESULT, MULTI_EP_RESULT
-
-from sickbeard import logger, db, show_name_helpers, exceptions, helpers
-from sickbeard import sab
-from sickbeard import nzbget
-from sickbeard import history
-from sickbeard import notifiers
-from sickbeard import nzbSplitter
-from sickbeard.downloaders import utorrent, transmission, downloadstation, deluge
-from sickbeard import ui
-from sickbeard import encodingKludge as ek
-from sickbeard import providers
-
-from sickbeard.exceptions import ex
-from sickbeard.providers.generic import GenericProvider
-
-
-import urllib2
-
-def _downloadResult(result):
-    """
-    Downloads a result to the appropriate black hole folder.
-    
-    Returns a bool representing success.
-    
-    result: SearchResult instance to download.
-    """
-
-    resProvider = result.provider
-
-    newResult = False
-
-    if resProvider is None:
-        logger.log(u"Invalid provider name - this is a coding error, report it please", logger.ERROR)
-        return False
-
-    # nzbs with an URL can just be downloaded from the provider
-    if result.resultType == "nzb":
-        newResult = resProvider.downloadResult(result)
-
-    # if it's an nzb data result 
-    elif result.resultType == "nzbdata":
-        
-        # get the final file path to the nzb
-        fileName = ek.ek(os.path.join, sickbeard.NZB_DIR, result.name + ".nzb")
-
-        logger.log(u"Saving NZB to " + fileName)
-
-        newResult = True
-
-        # save the data to disk
-        try:
-            with ek.ek(open, fileName, 'w') as fileOut:
-                fileOut.write(result.extraInfo[0])
-
-            helpers.chmodAsParent(fileName)
-
-        except EnvironmentError, e:
-            logger.log(u"Error trying to save NZB to black hole: "+ex(e), logger.ERROR)
-            newResult = False
-
-    elif resProvider.providerType == "torrent":
-        newResult = resProvider.downloadResult(result)
-
-    else:
-        logger.log(u"Invalid provider type - this is a coding error, report it please", logger.ERROR)
-        return False
-
-    return newResult
-
-
-def snatchEpisode(result, endStatus=SNATCHED):
-    """
-    Contains the internal logic necessary to actually "snatch" a result that
-    has been found.
-    
-    Returns a bool representing success.
-    
-    result: SearchResult instance to be snatched.
-    endStatus: the episode status that should be used for the episode object once it's snatched.
-    """
-
-    # NZBs can be sent straight to downloader or saved to disk
-    if result.resultType in ("nzb", "nzbdata"):
-        if sickbeard.NZB_METHOD == "blackhole":
-            dlResult = _downloadResult(result)
-        elif sickbeard.NZB_METHOD == "sabnzbd":
-            dlResult = sab.sendNZB(result)
-        elif sickbeard.NZB_METHOD == "nzbget":
-            dlResult = nzbget.sendNZB(result)
-        else:
-            logger.log(u"Unknown NZB action specified in config: " + sickbeard.NZB_METHOD, logger.ERROR)
-            dlResult = False
-
-    elif result.resultType == "torrent":
-        
-        #this is required for providers that use torrent cache (more than one possibility)
-        #like Torrentz. Maybe convert result.url to an array in the future.
-        if result.url.count(";") > 0:
-            allUrls = result.url.split(";", 3)
-            for url in allUrls:
-                try:
-                    urllib2.urlopen(url)
-                    result.url = url
-                    break
-                except Exception:
-                    continue 
-            
-        # torrents are always saved to disk
-        if sickbeard.TORRENT_METHOD == "blackhole": 
-            dlResult = _downloadResult(result)
-        # torrents are sending to torrent client
-        elif sickbeard.TORRENT_METHOD == "utorrent":
-            dlResult = utorrent.sendTORRENT(result)
-        elif sickbeard.TORRENT_METHOD == "transmission":
-            dlResult = transmission.sendTORRENT(result)
-        elif sickbeard.TORRENT_METHOD == "downloadstation":
-            dlResult = downloadstation.sendDownload(result)
-        elif sickbeard.TORRENT_METHOD == "deluge":
-            dlResult = deluge.sendTORRENT(result)
-    else:
-        logger.log(u"Unknown result type, unable to download it", logger.ERROR)
-        dlResult = False
-
-    if dlResult == False:
-        return False
-
-    ui.notifications.message('Episode snatched', result.name)
-
-    history.logSnatch(result)
-
-    # don't notify when we re-download an episode
-    for curEpObj in result.episodes:
-        with curEpObj.lock:
-            curEpObj.status = Quality.compositeStatus(endStatus, result.quality)
-            curEpObj.saveToDB()
-
-        if not curEpObj.show.skip_notices and curEpObj.status not in Quality.DOWNLOADED:
-            notifiers.notify_snatch(curEpObj.prettyName())
-
-    return True
-
-
-def searchForNeededEpisodes():
-
-    logger.log(u"Searching all providers for any needed episodes")
-
-    foundResults = {}
-
-    didSearch = False
-
-    # ask all providers for any episodes it finds
-    for curProvider in providers.sortedProviderList():
-
-        if not curProvider.isActive():
-            continue
-
-        curFoundResults = {}
-
-        try:
-            curFoundResults = curProvider.searchRSS()
-        except exceptions.AuthException, e:
-            logger.log(u"Authentication error: "+ex(e), logger.ERROR)
-            continue
-        except Exception, e:
-            logger.log(u"Error while searching "+curProvider.name+", skipping: "+ex(e), logger.ERROR)
-            logger.log(traceback.format_exc(), logger.DEBUG)
-            continue
-
-        didSearch = True
-
-        # pick a single result for each episode, respecting existing results
-        for curEp in curFoundResults:
-
-            if curEp.show.paused:
-                logger.log(u"Show "+curEp.show.name+" is paused, ignoring all RSS items for "+curEp.prettyName(), logger.DEBUG)
-                continue
-
-            # find the best result for the current episode
-            bestResult = None
-            for curResult in curFoundResults[curEp]:
-                if not bestResult or bestResult.quality < curResult.quality:
-                    bestResult = curResult
-
-            bestResult = pickBestResult(curFoundResults[curEp], curEp.show)
-
-            # if all results were rejected move on to the next episode
-            if not bestResult:
-                logger.log(u"All found results for "+curEp.prettyName()+" were rejected.", logger.DEBUG)
-                continue
-
-            # if it's already in the list (from another provider) and the newly found quality is no better then skip it
-            if curEp in foundResults and bestResult.quality <= foundResults[curEp].quality:
-                continue
-
-            foundResults[curEp] = bestResult
-
-    if not didSearch:
-        logger.log(u"No NZB/Torrent providers found or enabled in the sickbeard config. Please check your settings.", logger.ERROR)
-
-    return foundResults.values()
-
-
-def filter_release_name(name, filter_words):
-    """
-    Filters out results based on filter_words
-
-    name: name to check
-    filter_words : Words to filter on, separated by comma
-
-    Returns: False if the release name is OK, True if it contains one of the filter_words
-    """
-    if filter_words:
-        for test_word in filter_words.split(','):
-            test_word = test_word.strip()
-
-            if test_word:
-                if re.search('(^|[\W_])' + test_word + '($|[\W_])', name, re.I):
-                    logger.log(u"" + name + " contains word: " + test_word, logger.DEBUG)
-                    return True
-
-    return False
-
-
-def pickBestResult(results, show, quality_list=None):
-
-    logger.log(u"Picking the best result out of "+str([x.name for x in results]), logger.DEBUG)
-
-    # find the best result for the current episode
-    bestResult = None
-    for cur_result in results:
-        logger.log(u"Quality of " + cur_result.name + " is " + Quality.qualityStrings[cur_result.quality])
-        
-        if quality_list and cur_result.quality not in quality_list:
-            logger.log(cur_result.name+" is a quality we know we don't want, rejecting it", logger.DEBUG)
-            continue
-<<<<<<< HEAD
-        
-=======
-
-        if show.rls_ignore_words and filter_release_name(cur_result.name, show.rls_ignore_words):
-            logger.log(u"Ignoring " + cur_result.name + " based on ignored words filter: " + show.rls_ignore_words, logger.MESSAGE)
-            continue
-
-        if show.rls_require_words and not filter_release_name(cur_result.name, show.rls_require_words):
-            logger.log(u"Ignoring " + cur_result.name + " based on required words filter: " + show.rls_require_words, logger.MESSAGE)
-            continue
-
->>>>>>> 31ceaf1b
-        if not bestResult or bestResult.quality < cur_result.quality and cur_result.quality != Quality.UNKNOWN:
-            bestResult = cur_result
-
-        elif bestResult.quality == cur_result.quality:
-            if ("proper" not in bestResult.name.lower() and "repack" not in bestResult.name.lower()) and ("proper" in cur_result.name.lower() or "repack" in cur_result.name.lower()):
-                bestResult = cur_result
-            elif "internal" in bestResult.name.lower() and "internal" not in cur_result.name.lower():
-                bestResult = cur_result
-
-    if bestResult:
-<<<<<<< HEAD
-        logger.log(u"Picked "+bestResult.name+" as the best", logger.DEBUG)
-=======
-        logger.log(u"Picked " + bestResult.name + " as the best", logger.MESSAGE)
->>>>>>> 31ceaf1b
-    else:
-        logger.log(u"No result picked.", logger.DEBUG)
-
-    return bestResult
-
-
-def isFinalResult(result):
-    """
-    Checks if the given result is good enough quality that we can stop searching for other ones.
-    
-    If the result is the highest quality in both the any/best quality lists then this function
-    returns True, if not then it's False
-
-    """
-    
-    logger.log(u"Checking if we should keep searching after we've found "+result.name, logger.DEBUG)
-    
-    show_obj = result.episodes[0].show
-    
-    any_qualities, best_qualities = Quality.splitQuality(show_obj.quality)
-    
-    # if there is a redownload that's higher than this then we definitely need to keep looking
-    if best_qualities and result.quality < max(best_qualities):
-        return False
-
-    # if there's no redownload that's higher (above) and this is the highest initial download then we're good
-    elif any_qualities and result.quality == max(any_qualities):
-        return True
-    
-    elif best_qualities and result.quality == max(best_qualities):
-        
-        # if this is the best redownload but we have a higher initial download then keep looking
-        if any_qualities and result.quality < max(any_qualities):
-            return False
-        
-        # if this is the best redownload and we don't have a higher initial download then we're done
-        else:
-            return True
-
-    # if we got here than it's either not on the lists, they're empty, or it's lower than the highest required
-    else:
-        return False
-
-
-def findEpisode(episode, manualSearch=False):
-
-    logger.log(u"Searching for " + episode.prettyName())
-
-    foundResults = []
-
-    didSearch = False
-
-    for curProvider in providers.sortedProviderList():
-
-        if not curProvider.isActive():
-            continue
-
-        try:
-            curFoundResults = curProvider.findEpisode(episode, manualSearch=manualSearch)
-        except exceptions.AuthException, e:
-            logger.log(u"Authentication error: "+ex(e), logger.ERROR)
-            continue
-        except Exception, e:
-            logger.log(u"Error while searching "+curProvider.name+", skipping: "+ex(e), logger.ERROR)
-            logger.log(traceback.format_exc(), logger.DEBUG)
-            continue
-
-        didSearch = True
-
-        # skip non-tv crap
-        curFoundResults = filter(lambda x: show_name_helpers.filterBadReleases(x.name) and show_name_helpers.isGoodResult(x.name, episode.show), curFoundResults)
-
-        # loop all results and see if any of them are good enough that we can stop searching
-        done_searching = False
-        for cur_result in curFoundResults:
-            done_searching = isFinalResult(cur_result)
-            logger.log(u"Should we stop searching after finding "+cur_result.name+": "+str(done_searching), logger.DEBUG)
-            if done_searching:
-                break
-        
-        foundResults += curFoundResults
-
-        # if we did find a result that's good enough to stop then don't continue
-        if done_searching:
-            break
-
-    if not didSearch:
-        logger.log(u"No NZB/Torrent providers found or enabled in the sickbeard config. Please check your settings.", logger.ERROR)
-
-    bestResult = pickBestResult(foundResults, episode.show)
-
-    return bestResult
-
-
-def findSeason(show, season):
-
-    logger.log(u"Searching for stuff we need from "+show.name+" season "+str(season))
-
-    foundResults = {}
-
-    didSearch = False
-
-    for curProvider in providers.sortedProviderList():
-
-        if not curProvider.isActive():
-            continue
-
-        try:
-            curResults = curProvider.findSeasonResults(show, season)
-
-            # make a list of all the results for this provider
-            for curEp in curResults:
-
-                # skip non-tv crap
-                curResults[curEp] = filter(lambda x:  show_name_helpers.filterBadReleases(x.name) and show_name_helpers.isGoodResult(x.name, show), curResults[curEp])
-
-                if curEp in foundResults:
-                    foundResults[curEp] += curResults[curEp]
-                else:
-                    foundResults[curEp] = curResults[curEp]
-
-        except exceptions.AuthException, e:
-            logger.log(u"Authentication error: "+ex(e), logger.ERROR)
-            continue
-        except Exception, e:
-            logger.log(u"Error while searching "+curProvider.name+", skipping: "+ex(e), logger.ERROR)
-            logger.log(traceback.format_exc(), logger.DEBUG)
-            continue
-
-        didSearch = True
-
-    if not didSearch:
-        logger.log(u"No NZB/Torrent providers found or enabled in the sickbeard config. Please check your settings.", logger.ERROR)
-
-    finalResults = []
-
-    anyQualities, bestQualities = Quality.splitQuality(show.quality)
-
-    # pick the best season NZB
-    BestSeasonResult = None
-    if SEASON_RESULT in foundResults:
-<<<<<<< HEAD
-        bestSeasonNZB = pickBestResult(foundResults[SEASON_RESULT], anyQualities+bestQualities)
-        
-    if bestSeasonNZB and bestSeasonNZB.provider.providerType == GenericProvider.TORRENT and sickbeard.PREFER_EPISODE_RELEASES:
-        bestSeasonNZB = None
-=======
-        BestSeasonResult = pickBestResult(foundResults[SEASON_RESULT], show, anyQualities + bestQualities)
->>>>>>> 31ceaf1b
-
-    highest_wanted_quality_overall = 0
-    for cur_season in foundResults:
-        for cur_result in foundResults[cur_season]:
-<<<<<<< HEAD
-            if cur_result.quality != Quality.UNKNOWN and cur_result.quality > highest_quality_overall:
-                highest_quality_overall = cur_result.quality
-    logger.log(u"The highest quality of any match is "+Quality.qualityStrings[highest_quality_overall], logger.DEBUG)
-=======
-            if cur_result.quality != Quality.UNKNOWN and cur_result.quality in anyQualities + bestQualities and cur_result.quality > highest_wanted_quality_overall:
-                highest_wanted_quality_overall = cur_result.quality
-
-    logger.log(u"The highest wanted quality of any match is " + Quality.qualityStrings[highest_wanted_quality_overall], logger.DEBUG)
->>>>>>> 31ceaf1b
-
-    # check if complete season pack can be used
-    if BestSeasonResult:
-
-        # get the quality of the season nzb
-<<<<<<< HEAD
-        seasonQual = Quality.nameQuality(bestSeasonNZB.name)
-        seasonQual = bestSeasonNZB.quality
-        logger.log(u"The quality of the season NZB is "+Quality.qualityStrings[seasonQual], logger.DEBUG)
-=======
-        seasonQual = BestSeasonResult.quality
-        logger.log(u"The quality of the season result is " + Quality.qualityStrings[seasonQual], logger.DEBUG)
->>>>>>> 31ceaf1b
-
-        # get all episodes in season from db
-        myDB = db.DBConnection()
-<<<<<<< HEAD
-        allEps = [int(x["episode"]) for x in myDB.select("SELECT episode FROM tv_episodes WHERE showid = ? AND season = ?", [show.tvdbid, season])]
-        logger.log(u"Episode list: "+str(allEps), logger.DEBUG)
-
-        allWanted = True
-        anyWanted = False
-        for curEpNum in allEps:
-            if not show.wantEpisode(season, curEpNum, seasonQual):
-                allWanted = False
-=======
-        sql_result = myDB.select("SELECT episode, airdate FROM tv_episodes WHERE showid = ? AND season = ? ORDER BY episode DESC;", [show.tvdbid, season])
-
-        if sql_result:
-            last_airdate = datetime.date.fromordinal(sql_result[0]['airdate'])
-            all_episodes = sorted([int(x['episode']) for x in sql_result])
-
-        else:
-            last_airdate = datetime.date.fromordinal(1)
-            all_episodes = []
-
-        logger.log(u"Episode list: " + str(all_episodes), logger.DEBUG)
-
-        today = datetime.date.today()
-
-        # only use complete season packs if season ended
-        # only use complete season as fallback if season ended > 7 days
-
-        season_ended = False
-        use_season_fallback = False
-
-        if last_airdate == datetime.date.fromordinal(1) or last_airdate > today:
-            logger.log(u"Ignoring " + BestSeasonResult.name + ", airdate of last episode in season: " + str(last_airdate) + " is never or > today", logger.DEBUG)
-
-        elif last_airdate + datetime.timedelta(days=7) <= today:
-            season_ended = True
-            use_season_fallback = True
-
-        elif last_airdate < today:
-            season_ended = True
-            logger.log(u"Ignoring " + BestSeasonResult.name + " as fallback, airdate of last episode in season: " + str(last_airdate) + " is < 7 days", logger.DEBUG)
-
-        # check if all or some episodes of the season are wanted
-        want_all_eps = True
-        want_some_eps = False
-
-        for cur_ep_num in all_episodes:
-            if not show.wantEpisode(season, cur_ep_num, seasonQual):
-                want_all_eps = False
->>>>>>> 31ceaf1b
-            else:
-                want_some_eps = True
-
-<<<<<<< HEAD
-        # if we need every ep in the season check if single episode releases should be preferred over season releases (missing single episode releases will be picked individually from season release)
-        preferSingleEpisodesOverSeasonReleases = sickbeard.PREFER_EPISODE_RELEASES
-        logger.log(u"Prefer single episodes over season releases: "+str(preferSingleEpisodesOverSeasonReleases), logger.DEBUG)
-
-        # if we need every ep in the season and there's nothing better then just download this and be done with it (unless single episodes are preferred)
-        if allWanted and bestSeasonNZB.quality == highest_quality_overall and not preferSingleEpisodesOverSeasonReleases:
-            logger.log(u"Every ep in this season is needed, downloading the whole NZB "+bestSeasonNZB.name)
-=======
-        # if every episode is needed in the season and there's nothing better then just download this and be done with it
-        if season_ended and want_all_eps and BestSeasonResult.quality == highest_wanted_quality_overall:
-            logger.log(u"Every episode in this season is needed, downloading the whole season " + BestSeasonResult.name)
->>>>>>> 31ceaf1b
-            epObjs = []
-            for cur_ep_num in all_episodes:
-                epObjs.append(show.getEpisode(season, cur_ep_num))
-            BestSeasonResult.episodes = epObjs
-            return [BestSeasonResult]
-
-<<<<<<< HEAD
-        elif not anyWanted:
-            logger.log(u"No eps from this season are wanted at this quality, ignoring the result of "+bestSeasonNZB.name, logger.DEBUG)
-
-        else:
-            
-            if bestSeasonNZB.provider.providerType == GenericProvider.NZB:
-                logger.log(u"Breaking apart the NZB and adding the individual ones to our results", logger.DEBUG)
-                
-                # if not, break it apart and add them as the lowest priority results
-                individualResults = nzbSplitter.splitResult(bestSeasonNZB)
-=======
-        elif not want_some_eps:
-            logger.log(u"No episodes from this season are wanted at this quality, ignoring the result of " + BestSeasonResult.name, logger.DEBUG)
-
-        else:
-
-            # if not all episodes are wanted try splitting up the complete season pack
-            if BestSeasonResult.provider.providerType == GenericProvider.NZB:
-                logger.log(u"Try breaking apart the NZB and adding the individual ones to our results", logger.DEBUG)
-
-                # break it apart and add them as the lowest priority results
-                individualResults = nzbSplitter.splitResult(BestSeasonResult)
->>>>>>> 31ceaf1b
-
-                individualResults = filter(lambda x:  show_name_helpers.filterBadReleases(x.name) and show_name_helpers.isGoodResult(x.name, show), individualResults)
-
-                for curResult in individualResults:
-                    if len(curResult.episodes) == 1:
-                        epNum = curResult.episodes[0].episode
-                    elif len(curResult.episodes) > 1:
-                        epNum = MULTI_EP_RESULT
-
-                    if epNum in foundResults:
-                        foundResults[epNum].append(curResult)
-                    else:
-                        foundResults[epNum] = [curResult]
-
-            else:
-<<<<<<< HEAD
-                
-                # Season result from BTN must be a full-season torrent, creating multi-ep result for it.
-                logger.log(u"Adding multi-ep result for full-season torrent. Set the episodes you don't want to 'don't download' in your torrent client if desired!")
-                epObjs = []
-                for curEpNum in allEps:
-                    epObjs.append(show.getEpisode(season, curEpNum))
-                bestSeasonNZB.episodes = epObjs
-=======
-
-                # if not all episodes are wanted, splitting up the complete season pack for torrents is not possible
-                # all we can do is leech the entire torrent, user will have to select which episodes not do download in his torrent client
->>>>>>> 31ceaf1b
-
-                if use_season_fallback:
-                    # Creating a multi-ep result from a torrent Season result
-                    logger.log(u"Adding multi-ep result for full-season torrent. Set the episodes you don't want to 'don't download' in your torrent client if desired!")
-                    epObjs = []
-
-                    for cur_ep_num in all_episodes:
-                        # only add wanted episodes for comparing/filter later with single results
-                        if show.wantEpisode(season, cur_ep_num, BestSeasonResult.quality):
-                            epObjs.append(show.getEpisode(season, cur_ep_num))
-
-                    BestSeasonResult.episodes = epObjs
-
-                    if MULTI_EP_RESULT in foundResults:
-                        foundResults[MULTI_EP_RESULT].append(BestSeasonResult)
-                    else:
-                        foundResults[MULTI_EP_RESULT] = [BestSeasonResult]
-
-    # go through multi-ep results and see if we really want them or not, get rid of the rest
-    multiResults = {}
-    if MULTI_EP_RESULT in foundResults:
-        for multiResult in foundResults[MULTI_EP_RESULT]:
-
-<<<<<<< HEAD
-            logger.log(u"Seeing if we want to bother with multi-episode result "+multiResult.name, logger.DEBUG)
-=======
-            logger.log(u"Check multi-episode result against single episode results" + multiResult.name, logger.DEBUG)
->>>>>>> 31ceaf1b
-
-            # see how many of the eps that this result covers aren't covered by single results
-            in_single_results = []
-            not_in_single_results = []
-            for epObj in multiResult.episodes:
-                epNum = epObj.episode
-                # if we have results for the episode
-                if epNum in foundResults and len(foundResults[epNum]) > 0:
-                    in_single_results.append(epNum)
-                else:
-                    not_in_single_results.append(epNum)
-
-<<<<<<< HEAD
-            logger.log(u"Single-ep check result is neededEps: "+str(neededEps)+", notNeededEps: "+str(notNeededEps), logger.DEBUG)
-=======
-            logger.log(u"Multi-episode check result, episodes not in single results: " + str(not_in_single_results) + ", episodes in single results: " + str(in_single_results), logger.DEBUG)
->>>>>>> 31ceaf1b
-
-            if not not_in_single_results:
-                logger.log(u"All of these episodes were covered by single episode results, ignoring this multi-episode result", logger.DEBUG)
-                continue
-
-            # check if these eps are already covered by another multi-result
-            multiNeededEps = []
-            multiNotNeededEps = []
-            for epObj in multiResult.episodes:
-                epNum = epObj.episode
-                if epNum in multiResults:
-                    multiNotNeededEps.append(epNum)
-                else:
-                    multiNeededEps.append(epNum)
-
-            logger.log(u"Multi-ep check result is multiNeededEps: "+str(multiNeededEps)+", multiNotNeededEps: "+str(multiNotNeededEps), logger.DEBUG)
-
-            if not multiNeededEps:
-                logger.log(u"All of these episodes were covered by another multi-episode nzbs, ignoring this multi-ep result", logger.DEBUG)
-                continue
-
-            # if we're keeping this multi-result then remember it
-            for epObj in multiResult.episodes:
-                multiResults[epObj.episode] = multiResult
-
-            # don't bother with the single result if we're going to get it with a multi result
-            for epObj in multiResult.episodes:
-                epNum = epObj.episode
-                if epNum in foundResults:
-                    logger.log(u"A needed multi-episode result overlaps with a single-episode result for ep #"+str(epNum)+", removing the single-episode results from the list", logger.DEBUG)
-                    del foundResults[epNum]
-
-    finalResults += set(multiResults.values())
-
-    # of all the single ep results narrow it down to the best one for each episode
-    for curEp in foundResults:
-        if curEp in (MULTI_EP_RESULT, SEASON_RESULT):
-            continue
-
-        if len(foundResults[curEp]) == 0:
-            continue
-
-        finalResults.append(pickBestResult(foundResults[curEp], show))
-
-    return finalResults
+# Author: Nic Wolfe <nic@wolfeden.ca>
+# URL: http://code.google.com/p/sickbeard/
+#
+# This file is part of Sick Beard.
+#
+# Sick Beard is free software: you can redistribute it and/or modify
+# it under the terms of the GNU General Public License as published by
+# the Free Software Foundation, either version 3 of the License, or
+# (at your option) any later version.
+#
+# Sick Beard is distributed in the hope that it will be useful,
+# but WITHOUT ANY WARRANTY; without even the implied warranty of
+# MERCHANTABILITY or FITNESS FOR A PARTICULAR PURPOSE.  See the
+# GNU General Public License for more details.
+#
+# You should have received a copy of the GNU General Public License
+# along with Sick Beard.  If not, see <http://www.gnu.org/licenses/>.
+
+from __future__ import with_statement
+import datetime
+import os
+import traceback
+import re
+
+import sickbeard
+
+from common import SNATCHED, WANTED, Quality, SEASON_RESULT, MULTI_EP_RESULT
+
+from sickbeard import logger, db, show_name_helpers, exceptions, helpers
+from sickbeard import sab
+from sickbeard import nzbget
+from sickbeard import history
+from sickbeard import notifiers
+from sickbeard import nzbSplitter
+from sickbeard.downloaders import utorrent, transmission, downloadstation, deluge
+from sickbeard import ui
+from sickbeard import encodingKludge as ek
+from sickbeard import providers
+
+from sickbeard.exceptions import ex
+from sickbeard.providers.generic import GenericProvider
+
+
+import urllib2
+
+def _downloadResult(result):
+    """
+    Downloads a result to the appropriate black hole folder.
+
+    Returns a bool representing success.
+
+    result: SearchResult instance to download.
+    """
+
+    resProvider = result.provider
+
+    newResult = False
+
+    if resProvider is None:
+        logger.log(u"Invalid provider name - this is a coding error, report it please", logger.ERROR)
+        return False
+
+    # nzbs with an URL can just be downloaded from the provider
+    if result.resultType == "nzb":
+        newResult = resProvider.downloadResult(result)
+
+    # if it's an nzb data result
+    elif result.resultType == "nzbdata":
+
+        # get the final file path to the nzb
+        fileName = ek.ek(os.path.join, sickbeard.NZB_DIR, result.name + ".nzb")
+
+        logger.log(u"Saving NZB to " + fileName)
+
+        newResult = True
+
+        # save the data to disk
+        try:
+            with ek.ek(open, fileName, 'w') as fileOut:
+                fileOut.write(result.extraInfo[0])
+
+            helpers.chmodAsParent(fileName)
+
+        except EnvironmentError, e:
+            logger.log(u"Error trying to save NZB to black hole: "+ex(e), logger.ERROR)
+            newResult = False
+
+    elif resProvider.providerType == "torrent":
+        newResult = resProvider.downloadResult(result)
+
+    else:
+        logger.log(u"Invalid provider type - this is a coding error, report it please", logger.ERROR)
+        return False
+
+    return newResult
+
+
+def snatchEpisode(result, endStatus=SNATCHED):
+    """
+    Contains the internal logic necessary to actually "snatch" a result that
+    has been found.
+
+    Returns a bool representing success.
+
+    result: SearchResult instance to be snatched.
+    endStatus: the episode status that should be used for the episode object once it's snatched.
+    """
+
+    # NZBs can be sent straight to downloader or saved to disk
+    if result.resultType in ("nzb", "nzbdata"):
+        if sickbeard.NZB_METHOD == "blackhole":
+            dlResult = _downloadResult(result)
+        elif sickbeard.NZB_METHOD == "sabnzbd":
+            dlResult = sab.sendNZB(result)
+        elif sickbeard.NZB_METHOD == "nzbget":
+            dlResult = nzbget.sendNZB(result)
+        else:
+            logger.log(u"Unknown NZB action specified in config: " + sickbeard.NZB_METHOD, logger.ERROR)
+            dlResult = False
+
+    elif result.resultType == "torrent":
+        
+        #this is required for providers that use torrent cache (more than one possibility)
+        #like Torrentz. Maybe convert result.url to an array in the future.
+        if result.url.count(";") > 0:
+            allUrls = result.url.split(";", 3)
+            for url in allUrls:
+                try:
+                    urllib2.urlopen(url)
+                    result.url = url
+                    break
+                except Exception:
+                    continue 
+            
+        # torrents are always saved to disk
+        if sickbeard.TORRENT_METHOD == "blackhole": 
+            dlResult = _downloadResult(result)
+        # torrents are sending to torrent client
+        elif sickbeard.TORRENT_METHOD == "utorrent":
+            dlResult = utorrent.sendTORRENT(result)
+        elif sickbeard.TORRENT_METHOD == "transmission":
+            dlResult = transmission.sendTORRENT(result)
+        elif sickbeard.TORRENT_METHOD == "downloadstation":
+            dlResult = downloadstation.sendDownload(result)
+        elif sickbeard.TORRENT_METHOD == "deluge":
+            dlResult = deluge.sendTORRENT(result)
+    else:
+        logger.log(u"Unknown result type, unable to download it", logger.ERROR)
+        dlResult = False
+
+    if dlResult == False:
+        return False
+
+    ui.notifications.message('Episode snatched', result.name)
+
+    history.logSnatch(result)
+
+    # don't notify when we re-download an episode
+    for curEpObj in result.episodes:
+        with curEpObj.lock:
+            curEpObj.status = Quality.compositeStatus(endStatus, result.quality)
+            curEpObj.saveToDB()
+
+        if not curEpObj.show.skip_notices and curEpObj.status not in Quality.DOWNLOADED:
+            notifiers.notify_snatch(curEpObj.prettyName())
+
+    return True
+
+
+def searchForNeededEpisodes():
+
+    logger.log(u"Searching all providers for any needed episodes")
+
+    foundResults = {}
+
+    didSearch = False
+
+    # ask all providers for any episodes it finds
+    for curProvider in providers.sortedProviderList():
+
+        if not curProvider.isActive():
+            continue
+
+        curFoundResults = {}
+
+        try:
+            curFoundResults = curProvider.searchRSS()
+        except exceptions.AuthException, e:
+            logger.log(u"Authentication error: "+ex(e), logger.ERROR)
+            continue
+        except Exception, e:
+            logger.log(u"Error while searching "+curProvider.name+", skipping: "+ex(e), logger.ERROR)
+            logger.log(traceback.format_exc(), logger.DEBUG)
+            continue
+
+        didSearch = True
+
+        # pick a single result for each episode, respecting existing results
+        for curEp in curFoundResults:
+
+            if curEp.show.paused:
+                logger.log(u"Show "+curEp.show.name+" is paused, ignoring all RSS items for "+curEp.prettyName(), logger.DEBUG)
+                continue
+
+            # find the best result for the current episode
+            bestResult = None
+            for curResult in curFoundResults[curEp]:
+                if not bestResult or bestResult.quality < curResult.quality:
+                    bestResult = curResult
+
+            bestResult = pickBestResult(curFoundResults[curEp], curEp.show)
+
+            # if all results were rejected move on to the next episode
+            if not bestResult:
+                logger.log(u"All found results for "+curEp.prettyName()+" were rejected.", logger.DEBUG)
+                continue
+
+            # if it's already in the list (from another provider) and the newly found quality is no better then skip it
+            if curEp in foundResults and bestResult.quality <= foundResults[curEp].quality:
+                continue
+
+            foundResults[curEp] = bestResult
+
+    if not didSearch:
+        logger.log(u"No NZB/Torrent providers found or enabled in the sickbeard config. Please check your settings.", logger.ERROR)
+
+    return foundResults.values()
+
+
+def filter_release_name(name, filter_words):
+    """
+    Filters out results based on filter_words
+
+    name: name to check
+    filter_words : Words to filter on, separated by comma
+
+    Returns: False if the release name is OK, True if it contains one of the filter_words
+    """
+    if filter_words:
+        for test_word in filter_words.split(','):
+            test_word = test_word.strip()
+
+            if test_word:
+                if re.search('(^|[\W_])' + test_word + '($|[\W_])', name, re.I):
+                    logger.log(u"" + name + " contains word: " + test_word, logger.DEBUG)
+                    return True
+
+    return False
+
+
+def pickBestResult(results, show, quality_list=None):
+
+    logger.log(u"Picking the best result out of " + str([x.name for x in results]), logger.DEBUG)
+
+    # find the best result for the current episode
+    bestResult = None
+    for cur_result in results:
+        logger.log(u"Quality of " + cur_result.name + " is " + Quality.qualityStrings[cur_result.quality])
+
+        if quality_list and cur_result.quality not in quality_list:
+            logger.log(cur_result.name+" is a quality we know we don't want, rejecting it", logger.DEBUG)
+            continue
+
+        if show.rls_ignore_words and filter_release_name(cur_result.name, show.rls_ignore_words):
+            logger.log(u"Ignoring " + cur_result.name + " based on ignored words filter: " + show.rls_ignore_words, logger.MESSAGE)
+            continue
+
+        if show.rls_require_words and not filter_release_name(cur_result.name, show.rls_require_words):
+            logger.log(u"Ignoring " + cur_result.name + " based on required words filter: " + show.rls_require_words, logger.MESSAGE)
+            continue
+
+        if not bestResult or bestResult.quality < cur_result.quality and cur_result.quality != Quality.UNKNOWN:
+            bestResult = cur_result
+
+        elif bestResult.quality == cur_result.quality:
+            if ("proper" not in bestResult.name.lower() and "repack" not in bestResult.name.lower()) and ("proper" in cur_result.name.lower() or "repack" in cur_result.name.lower()):
+                bestResult = cur_result
+            elif "internal" in bestResult.name.lower() and "internal" not in cur_result.name.lower():
+                bestResult = cur_result
+
+    if bestResult:
+        logger.log(u"Picked " + bestResult.name + " as the best", logger.MESSAGE)
+    else:
+        logger.log(u"No result picked.", logger.DEBUG)
+
+    return bestResult
+
+
+def isFinalResult(result):
+    """
+    Checks if the given result is good enough quality that we can stop searching for other ones.
+
+    If the result is the highest quality in both the any/best quality lists then this function
+    returns True, if not then it's False
+
+    """
+
+    logger.log(u"Checking if we should keep searching after we've found "+result.name, logger.DEBUG)
+
+    show_obj = result.episodes[0].show
+
+    any_qualities, best_qualities = Quality.splitQuality(show_obj.quality)
+
+    # if there is a redownload that's higher than this then we definitely need to keep looking
+    if best_qualities and result.quality < max(best_qualities):
+        return False
+
+    # if there's no redownload that's higher (above) and this is the highest initial download then we're good
+    elif any_qualities and result.quality == max(any_qualities):
+        return True
+
+    elif best_qualities and result.quality == max(best_qualities):
+
+        # if this is the best redownload but we have a higher initial download then keep looking
+        if any_qualities and result.quality < max(any_qualities):
+            return False
+
+        # if this is the best redownload and we don't have a higher initial download then we're done
+        else:
+            return True
+
+    # if we got here than it's either not on the lists, they're empty, or it's lower than the highest required
+    else:
+        return False
+
+
+def findEpisode(episode, manualSearch=False):
+
+    logger.log(u"Searching for " + episode.prettyName())
+
+    foundResults = []
+
+    didSearch = False
+
+    for curProvider in providers.sortedProviderList():
+
+        if not curProvider.isActive():
+            continue
+
+        try:
+            curFoundResults = curProvider.findEpisode(episode, manualSearch=manualSearch)
+        except exceptions.AuthException, e:
+            logger.log(u"Authentication error: "+ex(e), logger.ERROR)
+            continue
+        except Exception, e:
+            logger.log(u"Error while searching "+curProvider.name+", skipping: "+ex(e), logger.ERROR)
+            logger.log(traceback.format_exc(), logger.DEBUG)
+            continue
+
+        didSearch = True
+
+        # skip non-tv crap
+        curFoundResults = filter(lambda x: show_name_helpers.filterBadReleases(x.name) and show_name_helpers.isGoodResult(x.name, episode.show), curFoundResults)
+
+        # loop all results and see if any of them are good enough that we can stop searching
+        done_searching = False
+        for cur_result in curFoundResults:
+            done_searching = isFinalResult(cur_result)
+            logger.log(u"Should we stop searching after finding "+cur_result.name+": "+str(done_searching), logger.DEBUG)
+            if done_searching:
+                break
+
+        foundResults += curFoundResults
+
+        # if we did find a result that's good enough to stop then don't continue
+        if done_searching:
+            break
+
+    if not didSearch:
+        logger.log(u"No NZB/Torrent providers found or enabled in the sickbeard config. Please check your settings.", logger.ERROR)
+
+    bestResult = pickBestResult(foundResults, episode.show)
+
+    return bestResult
+
+
+def findSeason(show, season):
+
+    logger.log(u"Searching for stuff we need from "+show.name+" season "+str(season))
+
+    foundResults = {}
+
+    didSearch = False
+
+    for curProvider in providers.sortedProviderList():
+
+        if not curProvider.isActive():
+            continue
+
+        try:
+            curResults = curProvider.findSeasonResults(show, season)
+
+            # make a list of all the results for this provider
+            for curEp in curResults:
+
+                # skip non-tv crap
+                curResults[curEp] = filter(lambda x:  show_name_helpers.filterBadReleases(x.name) and show_name_helpers.isGoodResult(x.name, show), curResults[curEp])
+
+                if curEp in foundResults:
+                    foundResults[curEp] += curResults[curEp]
+                else:
+                    foundResults[curEp] = curResults[curEp]
+
+        except exceptions.AuthException, e:
+            logger.log(u"Authentication error: "+ex(e), logger.ERROR)
+            continue
+        except Exception, e:
+            logger.log(u"Error while searching "+curProvider.name+", skipping: "+ex(e), logger.ERROR)
+            logger.log(traceback.format_exc(), logger.DEBUG)
+            continue
+
+        didSearch = True
+
+    if not didSearch:
+        logger.log(u"No NZB/Torrent providers found or enabled in the sickbeard config. Please check your settings.", logger.ERROR)
+
+    finalResults = []
+
+    anyQualities, bestQualities = Quality.splitQuality(show.quality)
+
+    # pick the best season NZB
+    BestSeasonResult = None
+    if SEASON_RESULT in foundResults:
+        BestSeasonResult = pickBestResult(foundResults[SEASON_RESULT], anyQualities+bestQualities)
+        
+    if BestSeasonResult and BestSeasonResult.provider.providerType == GenericProvider.TORRENT and sickbeard.PREFER_EPISODE_RELEASES:
+        BestSeasonResult = None
+
+    highest_wanted_quality_overall = 0
+    for cur_season in foundResults:
+        for cur_result in foundResults[cur_season]:
+            if cur_result.quality != Quality.UNKNOWN and cur_result.quality in anyQualities + bestQualities and cur_result.quality > highest_wanted_quality_overall:
+                highest_wanted_quality_overall = cur_result.quality
+
+    logger.log(u"The highest wanted quality of any match is " + Quality.qualityStrings[highest_wanted_quality_overall], logger.DEBUG)
+
+    # check if complete season pack can be used
+    if BestSeasonResult:
+
+        # get the quality of the season nzb
+        seasonQual = BestSeasonResult.quality
+        logger.log(u"The quality of the season result is " + Quality.qualityStrings[seasonQual], logger.DEBUG)
+
+        # get all episodes in season from db
+        myDB = db.DBConnection()
+        sql_result = myDB.select("SELECT episode, airdate FROM tv_episodes WHERE showid = ? AND season = ? ORDER BY episode DESC;", [show.tvdbid, season])
+
+        if sql_result:
+            last_airdate = datetime.date.fromordinal(sql_result[0]['airdate'])
+            all_episodes = sorted([int(x['episode']) for x in sql_result])
+
+        else:
+            last_airdate = datetime.date.fromordinal(1)
+            all_episodes = []
+
+        logger.log(u"Episode list: " + str(all_episodes), logger.DEBUG)
+
+        today = datetime.date.today()
+
+        # only use complete season packs if season ended
+        # only use complete season as fallback if season ended > 7 days
+
+        season_ended = False
+        use_season_fallback = False
+
+        if last_airdate == datetime.date.fromordinal(1) or last_airdate > today:
+            logger.log(u"Ignoring " + BestSeasonResult.name + ", airdate of last episode in season: " + str(last_airdate) + " is never or > today", logger.DEBUG)
+
+        elif last_airdate + datetime.timedelta(days=7) <= today:
+            season_ended = True
+            use_season_fallback = True
+
+        elif last_airdate < today:
+            season_ended = True
+            logger.log(u"Ignoring " + BestSeasonResult.name + " as fallback, airdate of last episode in season: " + str(last_airdate) + " is < 7 days", logger.DEBUG)
+
+        # check if all or some episodes of the season are wanted
+        want_all_eps = True
+        want_some_eps = False
+
+        for cur_ep_num in all_episodes:
+            if not show.wantEpisode(season, cur_ep_num, seasonQual):
+                want_all_eps = False
+            else:
+                want_some_eps = True
+
+        # if we need every ep in the season check if single episode releases should be preferred over season releases (missing single episode releases will be picked individually from season release)
+        preferSingleEpisodesOverSeasonReleases = sickbeard.PREFER_EPISODE_RELEASES
+        logger.log(u"Prefer single episodes over season releases: "+str(preferSingleEpisodesOverSeasonReleases), logger.DEBUG)
+
+        # if we need every ep in the season and there's nothing better then just download this and be done with it (unless single episodes are preferred)
+        if season_ended and want_all_eps and BestSeasonResult.quality == highest_wanted_quality_overall and not preferSingleEpisodesOverSeasonReleases:
+            logger.log(u"Every episode in this season is needed, downloading the whole season " + BestSeasonResult.name)
+            epObjs = []
+            for cur_ep_num in all_episodes:
+                epObjs.append(show.getEpisode(season, cur_ep_num))
+            BestSeasonResult.episodes = epObjs
+            return [BestSeasonResult]
+
+        elif not want_some_eps:
+            logger.log(u"No episodes from this season are wanted at this quality, ignoring the result of " + BestSeasonResult.name, logger.DEBUG)
+
+        else:
+
+            # if not all episodes are wanted try splitting up the complete season pack
+            if BestSeasonResult.provider.providerType == GenericProvider.NZB:
+                logger.log(u"Try breaking apart the NZB and adding the individual ones to our results", logger.DEBUG)
+
+                # break it apart and add them as the lowest priority results
+                individualResults = nzbSplitter.splitResult(BestSeasonResult)
+
+                individualResults = filter(lambda x:  show_name_helpers.filterBadReleases(x.name) and show_name_helpers.isGoodResult(x.name, show), individualResults)
+
+                for curResult in individualResults:
+                    if len(curResult.episodes) == 1:
+                        epNum = curResult.episodes[0].episode
+                    elif len(curResult.episodes) > 1:
+                        epNum = MULTI_EP_RESULT
+
+                    if epNum in foundResults:
+                        foundResults[epNum].append(curResult)
+                    else:
+                        foundResults[epNum] = [curResult]
+
+            else:
+
+                # if not all episodes are wanted, splitting up the complete season pack for torrents is not possible
+                # all we can do is leech the entire torrent, user will have to select which episodes not do download in his torrent client
+
+                if use_season_fallback:
+                    # Creating a multi-ep result from a torrent Season result
+                    logger.log(u"Adding multi-ep result for full-season torrent. Set the episodes you don't want to 'don't download' in your torrent client if desired!")
+                    epObjs = []
+
+                    for cur_ep_num in all_episodes:
+                        # only add wanted episodes for comparing/filter later with single results
+                        if show.wantEpisode(season, cur_ep_num, BestSeasonResult.quality):
+                            epObjs.append(show.getEpisode(season, cur_ep_num))
+
+                    BestSeasonResult.episodes = epObjs
+
+                    if MULTI_EP_RESULT in foundResults:
+                        foundResults[MULTI_EP_RESULT].append(BestSeasonResult)
+                    else:
+                        foundResults[MULTI_EP_RESULT] = [BestSeasonResult]
+
+    # go through multi-ep results and see if we really want them or not, get rid of the rest
+    multiResults = {}
+    if MULTI_EP_RESULT in foundResults:
+        for multiResult in foundResults[MULTI_EP_RESULT]:
+
+            logger.log(u"Check multi-episode result against single episode results" + multiResult.name, logger.DEBUG)
+
+            # see how many of the eps that this result covers aren't covered by single results
+            in_single_results = []
+            not_in_single_results = []
+            for epObj in multiResult.episodes:
+                epNum = epObj.episode
+                # if we have results for the episode
+                if epNum in foundResults and len(foundResults[epNum]) > 0:
+                    in_single_results.append(epNum)
+                else:
+                    not_in_single_results.append(epNum)
+
+            logger.log(u"Multi-episode check result, episodes not in single results: " + str(not_in_single_results) + ", episodes in single results: " + str(in_single_results), logger.DEBUG)
+
+            if not not_in_single_results:
+                logger.log(u"All of these episodes were covered by single episode results, ignoring this multi-episode result", logger.DEBUG)
+                continue
+
+            # check if these eps are already covered by another multi-result
+            multiNeededEps = []
+            multiNotNeededEps = []
+            for epObj in multiResult.episodes:
+                epNum = epObj.episode
+                if epNum in multiResults:
+                    multiNotNeededEps.append(epNum)
+                else:
+                    multiNeededEps.append(epNum)
+
+            logger.log(u"Multi-ep check result is multiNeededEps: "+str(multiNeededEps)+", multiNotNeededEps: "+str(multiNotNeededEps), logger.DEBUG)
+
+            if not multiNeededEps:
+                logger.log(u"All of these episodes were covered by another multi-episode nzbs, ignoring this multi-ep result", logger.DEBUG)
+                continue
+
+            # if we're keeping this multi-result then remember it
+            for epObj in multiResult.episodes:
+                multiResults[epObj.episode] = multiResult
+
+            # don't bother with the single result if we're going to get it with a multi result
+            for epObj in multiResult.episodes:
+                epNum = epObj.episode
+                if epNum in foundResults:
+                    logger.log(u"A needed multi-episode result overlaps with a single-episode result for ep #"+str(epNum)+", removing the single-episode results from the list", logger.DEBUG)
+                    del foundResults[epNum]
+
+    finalResults += set(multiResults.values())
+
+    # of all the single ep results narrow it down to the best one for each episode
+    for curEp in foundResults:
+        if curEp in (MULTI_EP_RESULT, SEASON_RESULT):
+            continue
+
+        if len(foundResults[curEp]) == 0:
+            continue
+
+        finalResults.append(pickBestResult(foundResults[curEp], show))
+
+    return finalResults