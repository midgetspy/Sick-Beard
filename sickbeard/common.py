<<<<<<< HEAD
# Author: Nic Wolfe <nic@wolfeden.ca>
# URL: http://code.google.com/p/sickbeard/
#
# This file is part of Sick Beard.
#
# Sick Beard is free software: you can redistribute it and/or modify
# it under the terms of the GNU General Public License as published by
# the Free Software Foundation, either version 3 of the License, or
# (at your option) any later version.
#
# Sick Beard is distributed in the hope that it will be useful,
# but WITHOUT ANY WARRANTY; without even the implied warranty of
# MERCHANTABILITY or FITNESS FOR A PARTICULAR PURPOSE.  See the
# GNU General Public License for more details.
#
# You should have received a copy of the GNU General Public License
# along with Sick Beard.  If not, see <http://www.gnu.org/licenses/>.

import os.path
import operator
import platform
import re

from sickbeard import version

USER_AGENT = 'Sick Beard/alpha2-' + version.SICKBEARD_VERSION.replace(' ', '-') + ' (' + platform.system() + ' ' + platform.release() + ')'

mediaExtensions = ['avi', 'mkv', 'mpg', 'mpeg', 'wmv',
                   'ogm', 'mp4', 'iso', 'img', 'divx',
                   'm2ts', 'm4v', 'ts', 'flv', 'f4v',
                   'mov', 'rmvb', 'vob', 'dvr-ms', 'wtv',
                   'ogv', '3gp']

subtitleExtensions = ['srt', 'sub', 'ass', 'idx', 'ssa']

### Other constants
MULTI_EP_RESULT = -1
SEASON_RESULT = -2

### Notification Types
NOTIFY_SNATCH = 1
NOTIFY_DOWNLOAD = 2
NOTIFY_SUBTITLE_DOWNLOAD = 3

notifyStrings = {}
notifyStrings[NOTIFY_SNATCH] = "Started Download"
notifyStrings[NOTIFY_DOWNLOAD] = "Download Finished"
notifyStrings[NOTIFY_SUBTITLE_DOWNLOAD] = "Subtitle Download Finished"

### Episode statuses
UNKNOWN = -1 # should never happen
UNAIRED = 1 # episodes that haven't aired yet
SNATCHED = 2 # qualified with quality
WANTED = 3 # episodes we don't have but want to get
DOWNLOADED = 4 # qualified with quality
SKIPPED = 5 # episodes we don't want
ARCHIVED = 6 # episodes that you don't have locally (counts toward download completion stats)
IGNORED = 7 # episodes that you don't want included in your download stats
SNATCHED_PROPER = 9 # qualified with quality

NAMING_REPEAT = 1
NAMING_EXTEND = 2
NAMING_DUPLICATE = 4
NAMING_LIMITED_EXTEND = 8
NAMING_SEPARATED_REPEAT = 16
NAMING_LIMITED_EXTEND_E_PREFIXED = 32

multiEpStrings = {}
multiEpStrings[NAMING_REPEAT] = "Repeat"
multiEpStrings[NAMING_SEPARATED_REPEAT] = "Repeat (Separated)"
multiEpStrings[NAMING_DUPLICATE] = "Duplicate"
multiEpStrings[NAMING_EXTEND] = "Extend"
multiEpStrings[NAMING_LIMITED_EXTEND] = "Extend (Limited)"
multiEpStrings[NAMING_LIMITED_EXTEND_E_PREFIXED] = "Extend (Limited, E-prefixed)"

NAMING_REPEAT = 1
NAMING_EXTEND = 2
NAMING_DUPLICATE = 4
NAMING_LIMITED_EXTEND = 8
NAMING_SEPARATED_REPEAT = 16

multiEpStrings = {}
multiEpStrings[NAMING_REPEAT] = "Repeat"
multiEpStrings[NAMING_SEPARATED_REPEAT] = "Repeat (Separated)"
multiEpStrings[NAMING_DUPLICATE] = "Duplicate"
multiEpStrings[NAMING_EXTEND] = "Extend"
multiEpStrings[NAMING_LIMITED_EXTEND] = "Extend (Limited)"

class Quality:                                                        
    NONE = 0              # 0                                         
    SDTV = 1              # 1                                         
    SDDVD = 1 << 1        # 2                                         
    HDTV = 1 << 2         # 4                                         
    RAWHDTV = 1 << 3      # 8  -- 720p/1080i mpeg2 (trollhd releases) 
    FULLHDTV = 1 << 4     # 16 -- 1080p HDTV (QCF releases)           
    HDWEBDL = 1 << 5      # 32                                        
    FULLHDWEBDL = 1 << 6  # 64 -- 1080p web-dl                        
    HDBLURAY = 1 << 7     # 128                                       
    FULLHDBLURAY = 1 << 8 # 256                                       

    # put these bits at the other end of the spectrum, far enough out that they shouldn't interfere
    UNKNOWN = 1 << 15     # 32768

    qualityStrings = {NONE: "N/A",
                      UNKNOWN: "Unknown",
                      SDTV: "SD TV",
                      SDDVD: "SD DVD",
                      HDTV: "HD TV",
                      RAWHDTV: "RawHD TV",
                      FULLHDTV: "1080p HDTV",
                      HDWEBDL: "720p WEB-DL",
                      FULLHDWEBDL: "1080p WEB-DL",
                      HDBLURAY: "720p BluRay",
                      FULLHDBLURAY: "1080p BluRay"}

    statusPrefixes = {DOWNLOADED: "Downloaded",
                      SNATCHED: "Snatched"}

    @staticmethod
    def _getStatusStrings(status):
        toReturn = {}
        for x in Quality.qualityStrings.keys():
            toReturn[Quality.compositeStatus(status, x)] = Quality.statusPrefixes[status] + " (" + Quality.qualityStrings[x] + ")"
        return toReturn

    @staticmethod
    def combineQualities(anyQualities, bestQualities):
        anyQuality = 0
        bestQuality = 0
        if anyQualities:
            anyQuality = reduce(operator.or_, anyQualities)
        if bestQualities:
            bestQuality = reduce(operator.or_, bestQualities)
        return anyQuality | (bestQuality << 16)

    @staticmethod
    def splitQuality(quality):
        anyQualities = []
        bestQualities = []
        for curQual in Quality.qualityStrings.keys():
            if curQual & quality:
                anyQualities.append(curQual)
            if curQual << 16 & quality:
                bestQualities.append(curQual)

        return (sorted(anyQualities), sorted(bestQualities))

    @staticmethod
    def nameQuality(name):
        name = os.path.basename(name)

        # if we have our exact text then assume we put it there
        for x in Quality.qualityStrings:
            if x == Quality.UNKNOWN:
                continue

            regex = '\W' + Quality.qualityStrings[x].replace(' ','\W') + '\W'
            regex_match = re.search(regex, name, re.I)
            if regex_match:
                return x

        checkName = lambda list, func: func([re.search(x, name, re.I) for x in list])

        if checkName(["(pdtv|hdtv|dsr|tvrip|web.dl|webrip).(xvid|x264)"], all) and not checkName(["(720|1080)[pi]"], all):
            return Quality.SDTV
        elif checkName(["(dvdrip|bdrip)(.ws)?.(xvid|divx|x264)"], any) and not checkName(["(720|1080)[pi]"], all):
            return Quality.SDDVD
        elif checkName(["720p", "hdtv", "x264"], all) or checkName(["hr.ws.pdtv.x264"], any) and not checkName(["(1080)[pi]"], all):          
            return Quality.HDTV                                                                        
        elif checkName(["720p|1080i", "hdtv", "mpeg2"], all):
            return Quality.RAWHDTV                                                                     
        elif checkName(["1080p", "hdtv", "x264"], all):         
            return Quality.FULLHDTV                                                                    
        elif checkName(["720p", "web.dl|webrip"], all) or checkName(["720p", "itunes", "h.?264"], all):
            return Quality.HDWEBDL                                                                     
        elif checkName(["1080p", "web.dl|webrip"], all) or checkName(["1080p", "itunes", "h.?264"], all):     
            return Quality.FULLHDWEBDL                                                                 
        elif checkName(["720p", "bluray|hddvd", "x264"], all):
            return Quality.HDBLURAY                                                                    
        elif checkName(["1080p", "bluray|hddvd", "x264"], all):
            return Quality.FULLHDBLURAY
        else:
            return Quality.UNKNOWN

    @staticmethod
    def assumeQuality(name):
        if name.lower().endswith((".avi", ".mp4")):
            return Quality.SDTV
        elif name.lower().endswith(".mkv"):
            return Quality.HDTV
        elif name.lower().endswith(".ts"):
            return Quality.RAWHDTV
        else:
            return Quality.UNKNOWN

    @staticmethod
    def compositeStatus(status, quality):
        return status + 100 * quality

    @staticmethod
    def qualityDownloaded(status):
        return (status - DOWNLOADED) / 100

    @staticmethod
    def splitCompositeStatus(status):
        """Returns a tuple containing (status, quality)"""
        if status == UNKNOWN:
            return (UNKNOWN, Quality.UNKNOWN)
        
        for x in sorted(Quality.qualityStrings.keys(), reverse=True):
            if status > x * 100:
                return (status - x * 100, x)

        return (Quality.NONE, status)

    @staticmethod
    def statusFromName(name, assume=True):
        quality = Quality.nameQuality(name)
        if assume and quality == Quality.UNKNOWN:
            quality = Quality.assumeQuality(name)
        return Quality.compositeStatus(DOWNLOADED, quality)

    DOWNLOADED = None
    SNATCHED = None
    SNATCHED_PROPER = None

Quality.DOWNLOADED = [Quality.compositeStatus(DOWNLOADED, x) for x in Quality.qualityStrings.keys()]
Quality.SNATCHED = [Quality.compositeStatus(SNATCHED, x) for x in Quality.qualityStrings.keys()]
Quality.SNATCHED_PROPER = [Quality.compositeStatus(SNATCHED_PROPER, x) for x in Quality.qualityStrings.keys()]

SD = Quality.combineQualities([Quality.SDTV, Quality.SDDVD], [])                                                                                                                                          
HD = Quality.combineQualities([Quality.HDTV, Quality.FULLHDTV, Quality.HDWEBDL, Quality.FULLHDWEBDL, Quality.HDBLURAY, Quality.FULLHDBLURAY], []) # HD720p + HD1080p                                      
HD720p = Quality.combineQualities([Quality.HDTV, Quality.HDWEBDL, Quality.HDBLURAY], [])                                                                                                                  
HD1080p = Quality.combineQualities([Quality.FULLHDTV, Quality.FULLHDWEBDL, Quality.FULLHDBLURAY], [])                                                                                                     
ANY = Quality.combineQualities([Quality.SDTV, Quality.SDDVD, Quality.HDTV, Quality.FULLHDTV, Quality.HDWEBDL, Quality.FULLHDWEBDL, Quality.HDBLURAY, Quality.FULLHDBLURAY, Quality.UNKNOWN], []) # SD + HD
                                                                                                                                                                                                          
# legacy template, cant remove due to reference in mainDB upgrade?                                                                                                                                        
BEST = Quality.combineQualities([Quality.SDTV, Quality.HDTV, Quality.HDWEBDL], [Quality.HDTV])

qualityPresets = (SD, HD, HD720p, HD1080p, ANY)
qualityPresetStrings = {SD: "SD",
                        HD: "HD",
                        HD720p: "HD720p",
                        HD1080p: "HD1080p",
                        ANY: "Any"}

class StatusStrings:
    def __init__(self):
        self.statusStrings = {UNKNOWN: "Unknown",
                              UNAIRED: "Unaired",
                              SNATCHED: "Snatched",
                              DOWNLOADED: "Downloaded",
                              SKIPPED: "Skipped",
                              SNATCHED_PROPER: "Snatched (Proper)",
                              WANTED: "Wanted",
                              ARCHIVED: "Archived",
                              IGNORED: "Ignored"}

    def __getitem__(self, name):
        if name in Quality.DOWNLOADED + Quality.SNATCHED + Quality.SNATCHED_PROPER:
            status, quality = Quality.splitCompositeStatus(name)
            if quality == Quality.NONE:
                return self.statusStrings[status]
            else:
                return self.statusStrings[status] + " (" + Quality.qualityStrings[quality] + ")"
        else:
            return self.statusStrings[name]

    def has_key(self, name):
        return name in self.statusStrings or name in Quality.DOWNLOADED or name in Quality.SNATCHED or name in Quality.SNATCHED_PROPER

statusStrings = StatusStrings()

class Overview:
    UNAIRED = UNAIRED # 1
    QUAL = 2
    WANTED = WANTED # 3
    GOOD = 4
    SKIPPED = SKIPPED # 5

    overviewStrings = {SKIPPED: "skipped",
                       WANTED: "wanted",
                       QUAL: "qual",
                       GOOD: "good",
                       UNAIRED: "unaired"}

# Get our xml namespaces correct for lxml
XML_NSMAP = {'xsi': 'http://www.w3.org/2001/XMLSchema-instance',
             'xsd': 'http://www.w3.org/2001/XMLSchema'}


countryList = {'Australia': 'AU',
               'Canada': 'CA',
               'USA': 'US'
               }

=======
# Author: Nic Wolfe <nic@wolfeden.ca>
# URL: http://code.google.com/p/sickbeard/
#
# This file is part of Sick Beard.
#
# Sick Beard is free software: you can redistribute it and/or modify
# it under the terms of the GNU General Public License as published by
# the Free Software Foundation, either version 3 of the License, or
# (at your option) any later version.
#
# Sick Beard is distributed in the hope that it will be useful,
# but WITHOUT ANY WARRANTY; without even the implied warranty of
# MERCHANTABILITY or FITNESS FOR A PARTICULAR PURPOSE.  See the
# GNU General Public License for more details.
#
# You should have received a copy of the GNU General Public License
# along with Sick Beard.  If not, see <http://www.gnu.org/licenses/>.

import os.path
import operator
import platform
import re

from sickbeard import version

USER_AGENT = 'Sick Beard/alpha2-' + version.SICKBEARD_VERSION.replace(' ', '-') + ' (' + platform.system() + ' ' + platform.release() + ')'

mediaExtensions = ['avi', 'mkv', 'mpg', 'mpeg', 'wmv',
                   'ogm', 'mp4', 'iso', 'img', 'divx',
                   'm2ts', 'm4v', 'ts', 'flv', 'f4v',
                   'mov', 'rmvb', 'vob', 'dvr-ms', 'wtv',
                   'ogv', '3gp']

subtitleExtensions = ['srt', 'sub', 'ass', 'idx', 'ssa']

### Other constants
MULTI_EP_RESULT = -1
SEASON_RESULT = -2

### Notification Types
NOTIFY_SNATCH = 1
NOTIFY_DOWNLOAD = 2
NOTIFY_SUBTITLE_DOWNLOAD = 3

notifyStrings = {}
notifyStrings[NOTIFY_SNATCH] = "Started Download"
notifyStrings[NOTIFY_DOWNLOAD] = "Download Finished"
notifyStrings[NOTIFY_SUBTITLE_DOWNLOAD] = "Subtitle Download Finished"

### Episode statuses
UNKNOWN = -1 # should never happen
UNAIRED = 1 # episodes that haven't aired yet
SNATCHED = 2 # qualified with quality
WANTED = 3 # episodes we don't have but want to get
DOWNLOADED = 4 # qualified with quality
SKIPPED = 5 # episodes we don't want
ARCHIVED = 6 # episodes that you don't have locally (counts toward download completion stats)
IGNORED = 7 # episodes that you don't want included in your download stats
SNATCHED_PROPER = 9 # qualified with quality
SUBTITLED = 10 # qualified with quality

NAMING_REPEAT = 1
NAMING_EXTEND = 2
NAMING_DUPLICATE = 4
NAMING_LIMITED_EXTEND = 8
NAMING_SEPARATED_REPEAT = 16
NAMING_LIMITED_EXTEND_E_PREFIXED = 32

multiEpStrings = {}
multiEpStrings[NAMING_REPEAT] = "Repeat"
multiEpStrings[NAMING_SEPARATED_REPEAT] = "Repeat (Separated)"
multiEpStrings[NAMING_DUPLICATE] = "Duplicate"
multiEpStrings[NAMING_EXTEND] = "Extend"
multiEpStrings[NAMING_LIMITED_EXTEND] = "Extend (Limited)"
multiEpStrings[NAMING_LIMITED_EXTEND_E_PREFIXED] = "Extend (Limited, E-prefixed)"

NAMING_REPEAT = 1
NAMING_EXTEND = 2
NAMING_DUPLICATE = 4
NAMING_LIMITED_EXTEND = 8
NAMING_SEPARATED_REPEAT = 16

multiEpStrings = {}
multiEpStrings[NAMING_REPEAT] = "Repeat"
multiEpStrings[NAMING_SEPARATED_REPEAT] = "Repeat (Separated)"
multiEpStrings[NAMING_DUPLICATE] = "Duplicate"
multiEpStrings[NAMING_EXTEND] = "Extend"
multiEpStrings[NAMING_LIMITED_EXTEND] = "Extend (Limited)"

class Quality:                                                        
    NONE = 0              # 0                                         
    SDTV = 1              # 1                                         
    SDDVD = 1 << 1        # 2                                         
    HDTV = 1 << 2         # 4                                         
    RAWHDTV = 1 << 3      # 8  -- 720p/1080i mpeg2 (trollhd releases) 
    FULLHDTV = 1 << 4     # 16 -- 1080p HDTV (QCF releases)           
    HDWEBDL = 1 << 5      # 32                                        
    FULLHDWEBDL = 1 << 6  # 64 -- 1080p web-dl                        
    HDBLURAY = 1 << 7     # 128                                       
    FULLHDBLURAY = 1 << 8 # 256                                       

    # put these bits at the other end of the spectrum, far enough out that they shouldn't interfere
    UNKNOWN = 1 << 15     # 32768

    qualityStrings = {NONE: "N/A",
                      UNKNOWN: "Unknown",
                      SDTV: "SD TV",
                      SDDVD: "SD DVD",
                      HDTV: "HD TV",
                      RAWHDTV: "RawHD TV",
                      FULLHDTV: "1080p HDTV",
                      HDWEBDL: "720p WEB-DL",
                      FULLHDWEBDL: "1080p WEB-DL",
                      HDBLURAY: "720p BluRay",
                      FULLHDBLURAY: "1080p BluRay"}

    statusPrefixes = {DOWNLOADED: "Downloaded",
                      SNATCHED: "Snatched"}

    @staticmethod
    def _getStatusStrings(status):
        toReturn = {}
        for x in Quality.qualityStrings.keys():
            toReturn[Quality.compositeStatus(status, x)] = Quality.statusPrefixes[status] + " (" + Quality.qualityStrings[x] + ")"
        return toReturn

    @staticmethod
    def combineQualities(anyQualities, bestQualities):
        anyQuality = 0
        bestQuality = 0
        if anyQualities:
            anyQuality = reduce(operator.or_, anyQualities)
        if bestQualities:
            bestQuality = reduce(operator.or_, bestQualities)
        return anyQuality | (bestQuality << 16)

    @staticmethod
    def splitQuality(quality):
        anyQualities = []
        bestQualities = []
        for curQual in Quality.qualityStrings.keys():
            if curQual & quality:
                anyQualities.append(curQual)
            if curQual << 16 & quality:
                bestQualities.append(curQual)

        return (sorted(anyQualities), sorted(bestQualities))

    @staticmethod
    def nameQuality(name):
        name = os.path.basename(name)

        # if we have our exact text then assume we put it there
        for x in Quality.qualityStrings:
            if x == Quality.UNKNOWN:
                continue

            regex = '\W' + Quality.qualityStrings[x].replace(' ','\W') + '\W'
            regex_match = re.search(regex, name, re.I)
            if regex_match:
                return x

        checkName = lambda list, func: func([re.search(x, name, re.I) for x in list])

        if checkName(["(pdtv|hdtv|dsr|tvrip|web.dl|webrip).(xvid|x264)"], all) and not checkName(["(720|1080)[pi]"], all):
            return Quality.SDTV
        elif checkName(["(dvdrip|bdrip)(.ws)?.(xvid|divx|x264)"], any) and not checkName(["(720|1080)[pi]"], all):
            return Quality.SDDVD
        elif checkName(["720p", "hdtv", "x264"], all) or checkName(["hr.ws.pdtv.x264"], any) and not checkName(["(1080)[pi]"], all):          
            return Quality.HDTV                                                                        
        elif checkName(["720p|1080i", "hdtv", "mpeg2"], all):
            return Quality.RAWHDTV                                                                     
        elif checkName(["1080p", "hdtv", "x264"], all):         
            return Quality.FULLHDTV                                                                    
        elif checkName(["720p", "web.dl|webrip"], all) or checkName(["720p", "itunes", "h.?264"], all):
            return Quality.HDWEBDL                                                                     
        elif checkName(["1080p", "web.dl|webrip"], all) or checkName(["1080p", "itunes", "h.?264"], all):     
            return Quality.FULLHDWEBDL                                                                 
        elif checkName(["720p", "bluray|hddvd", "x264"], all):
            return Quality.HDBLURAY                                                                    
        elif checkName(["1080p", "bluray|hddvd", "x264"], all):
            return Quality.FULLHDBLURAY
        else:
            return Quality.UNKNOWN

    @staticmethod
    def assumeQuality(name):
        if name.lower().endswith((".avi", ".mp4")):
            return Quality.SDTV
        elif name.lower().endswith(".mkv"):
            return Quality.HDTV
        elif name.lower().endswith(".ts"):
            return Quality.RAWHDTV
        else:
            return Quality.UNKNOWN

    @staticmethod
    def compositeStatus(status, quality):
        return status + 100 * quality

    @staticmethod
    def qualityDownloaded(status):
        return (status - DOWNLOADED) / 100

    @staticmethod
    def splitCompositeStatus(status):
        """Returns a tuple containing (status, quality)"""
        if status == UNKNOWN:
            return (UNKNOWN, Quality.UNKNOWN)
        
        for x in sorted(Quality.qualityStrings.keys(), reverse=True):
            if status > x * 100:
                return (status - x * 100, x)

        return (Quality.NONE, status)

    @staticmethod
    def statusFromName(name, assume=True):
        quality = Quality.nameQuality(name)
        if assume and quality == Quality.UNKNOWN:
            quality = Quality.assumeQuality(name)
        return Quality.compositeStatus(DOWNLOADED, quality)

    DOWNLOADED = None
    SNATCHED = None
    SNATCHED_PROPER = None

Quality.DOWNLOADED = [Quality.compositeStatus(DOWNLOADED, x) for x in Quality.qualityStrings.keys()]
Quality.SNATCHED = [Quality.compositeStatus(SNATCHED, x) for x in Quality.qualityStrings.keys()]
Quality.SNATCHED_PROPER = [Quality.compositeStatus(SNATCHED_PROPER, x) for x in Quality.qualityStrings.keys()]

SD = Quality.combineQualities([Quality.SDTV, Quality.SDDVD], [])                                                                                                                                          
HD = Quality.combineQualities([Quality.HDTV, Quality.FULLHDTV, Quality.HDWEBDL, Quality.FULLHDWEBDL, Quality.HDBLURAY, Quality.FULLHDBLURAY], []) # HD720p + HD1080p                                      
HD720p = Quality.combineQualities([Quality.HDTV, Quality.HDWEBDL, Quality.HDBLURAY], [])                                                                                                                  
HD1080p = Quality.combineQualities([Quality.FULLHDTV, Quality.FULLHDWEBDL, Quality.FULLHDBLURAY], [])                                                                                                     
ANY = Quality.combineQualities([Quality.SDTV, Quality.SDDVD, Quality.HDTV, Quality.FULLHDTV, Quality.HDWEBDL, Quality.FULLHDWEBDL, Quality.HDBLURAY, Quality.FULLHDBLURAY, Quality.UNKNOWN], []) # SD + HD
                                                                                                                                                                                                          
# legacy template, cant remove due to reference in mainDB upgrade?                                                                                                                                        
BEST = Quality.combineQualities([Quality.SDTV, Quality.HDTV, Quality.HDWEBDL], [Quality.HDTV])

qualityPresets = (SD, HD, HD720p, HD1080p, ANY)
qualityPresetStrings = {SD: "SD",
                        HD: "HD",
                        HD720p: "HD720p",
                        HD1080p: "HD1080p",
                        ANY: "Any"}

class StatusStrings:
    def __init__(self):
        self.statusStrings = {UNKNOWN: "Unknown",
                              UNAIRED: "Unaired",
                              SNATCHED: "Snatched",
                              DOWNLOADED: "Downloaded",
                              SKIPPED: "Skipped",
                              SNATCHED_PROPER: "Snatched (Proper)",
                              WANTED: "Wanted",
                              ARCHIVED: "Archived",
                              IGNORED: "Ignored",
                              SUBTITLED: "Subtitled"}

    def __getitem__(self, name):
        if name in Quality.DOWNLOADED + Quality.SNATCHED + Quality.SNATCHED_PROPER:
            status, quality = Quality.splitCompositeStatus(name)
            if quality == Quality.NONE:
                return self.statusStrings[status]
            else:
                return self.statusStrings[status] + " (" + Quality.qualityStrings[quality] + ")"
        else:
            return self.statusStrings[name]

    def has_key(self, name):
        return name in self.statusStrings or name in Quality.DOWNLOADED or name in Quality.SNATCHED or name in Quality.SNATCHED_PROPER

statusStrings = StatusStrings()

class Overview:
    UNAIRED = UNAIRED # 1
    QUAL = 2
    WANTED = WANTED # 3
    GOOD = 4
    SKIPPED = SKIPPED # 5

    overviewStrings = {SKIPPED: "skipped",
                       WANTED: "wanted",
                       QUAL: "qual",
                       GOOD: "good",
                       UNAIRED: "unaired"}

# Get our xml namespaces correct for lxml
XML_NSMAP = {'xsi': 'http://www.w3.org/2001/XMLSchema-instance',
             'xsd': 'http://www.w3.org/2001/XMLSchema'}


countryList = {'Australia': 'AU',
               'Canada': 'CA',
               'USA': 'US'
               }
>>>>>>> a417fe65
<|MERGE_RESOLUTION|>--- conflicted
+++ resolved
@@ -1,596 +1,298 @@
-<<<<<<< HEAD
-# Author: Nic Wolfe <nic@wolfeden.ca>
-# URL: http://code.google.com/p/sickbeard/
-#
-# This file is part of Sick Beard.
-#
-# Sick Beard is free software: you can redistribute it and/or modify
-# it under the terms of the GNU General Public License as published by
-# the Free Software Foundation, either version 3 of the License, or
-# (at your option) any later version.
-#
-# Sick Beard is distributed in the hope that it will be useful,
-# but WITHOUT ANY WARRANTY; without even the implied warranty of
-# MERCHANTABILITY or FITNESS FOR A PARTICULAR PURPOSE.  See the
-# GNU General Public License for more details.
-#
-# You should have received a copy of the GNU General Public License
-# along with Sick Beard.  If not, see <http://www.gnu.org/licenses/>.
-
-import os.path
-import operator
-import platform
-import re
-
-from sickbeard import version
-
-USER_AGENT = 'Sick Beard/alpha2-' + version.SICKBEARD_VERSION.replace(' ', '-') + ' (' + platform.system() + ' ' + platform.release() + ')'
-
-mediaExtensions = ['avi', 'mkv', 'mpg', 'mpeg', 'wmv',
-                   'ogm', 'mp4', 'iso', 'img', 'divx',
-                   'm2ts', 'm4v', 'ts', 'flv', 'f4v',
-                   'mov', 'rmvb', 'vob', 'dvr-ms', 'wtv',
-                   'ogv', '3gp']
-
-subtitleExtensions = ['srt', 'sub', 'ass', 'idx', 'ssa']
-
-### Other constants
-MULTI_EP_RESULT = -1
-SEASON_RESULT = -2
-
-### Notification Types
-NOTIFY_SNATCH = 1
-NOTIFY_DOWNLOAD = 2
-NOTIFY_SUBTITLE_DOWNLOAD = 3
-
-notifyStrings = {}
-notifyStrings[NOTIFY_SNATCH] = "Started Download"
-notifyStrings[NOTIFY_DOWNLOAD] = "Download Finished"
-notifyStrings[NOTIFY_SUBTITLE_DOWNLOAD] = "Subtitle Download Finished"
-
-### Episode statuses
-UNKNOWN = -1 # should never happen
-UNAIRED = 1 # episodes that haven't aired yet
-SNATCHED = 2 # qualified with quality
-WANTED = 3 # episodes we don't have but want to get
-DOWNLOADED = 4 # qualified with quality
-SKIPPED = 5 # episodes we don't want
-ARCHIVED = 6 # episodes that you don't have locally (counts toward download completion stats)
-IGNORED = 7 # episodes that you don't want included in your download stats
-SNATCHED_PROPER = 9 # qualified with quality
-
-NAMING_REPEAT = 1
-NAMING_EXTEND = 2
-NAMING_DUPLICATE = 4
-NAMING_LIMITED_EXTEND = 8
-NAMING_SEPARATED_REPEAT = 16
-NAMING_LIMITED_EXTEND_E_PREFIXED = 32
-
-multiEpStrings = {}
-multiEpStrings[NAMING_REPEAT] = "Repeat"
-multiEpStrings[NAMING_SEPARATED_REPEAT] = "Repeat (Separated)"
-multiEpStrings[NAMING_DUPLICATE] = "Duplicate"
-multiEpStrings[NAMING_EXTEND] = "Extend"
-multiEpStrings[NAMING_LIMITED_EXTEND] = "Extend (Limited)"
-multiEpStrings[NAMING_LIMITED_EXTEND_E_PREFIXED] = "Extend (Limited, E-prefixed)"
-
-NAMING_REPEAT = 1
-NAMING_EXTEND = 2
-NAMING_DUPLICATE = 4
-NAMING_LIMITED_EXTEND = 8
-NAMING_SEPARATED_REPEAT = 16
-
-multiEpStrings = {}
-multiEpStrings[NAMING_REPEAT] = "Repeat"
-multiEpStrings[NAMING_SEPARATED_REPEAT] = "Repeat (Separated)"
-multiEpStrings[NAMING_DUPLICATE] = "Duplicate"
-multiEpStrings[NAMING_EXTEND] = "Extend"
-multiEpStrings[NAMING_LIMITED_EXTEND] = "Extend (Limited)"
-
-class Quality:                                                        
-    NONE = 0              # 0                                         
-    SDTV = 1              # 1                                         
-    SDDVD = 1 << 1        # 2                                         
-    HDTV = 1 << 2         # 4                                         
-    RAWHDTV = 1 << 3      # 8  -- 720p/1080i mpeg2 (trollhd releases) 
-    FULLHDTV = 1 << 4     # 16 -- 1080p HDTV (QCF releases)           
-    HDWEBDL = 1 << 5      # 32                                        
-    FULLHDWEBDL = 1 << 6  # 64 -- 1080p web-dl                        
-    HDBLURAY = 1 << 7     # 128                                       
-    FULLHDBLURAY = 1 << 8 # 256                                       
-
-    # put these bits at the other end of the spectrum, far enough out that they shouldn't interfere
-    UNKNOWN = 1 << 15     # 32768
-
-    qualityStrings = {NONE: "N/A",
-                      UNKNOWN: "Unknown",
-                      SDTV: "SD TV",
-                      SDDVD: "SD DVD",
-                      HDTV: "HD TV",
-                      RAWHDTV: "RawHD TV",
-                      FULLHDTV: "1080p HDTV",
-                      HDWEBDL: "720p WEB-DL",
-                      FULLHDWEBDL: "1080p WEB-DL",
-                      HDBLURAY: "720p BluRay",
-                      FULLHDBLURAY: "1080p BluRay"}
-
-    statusPrefixes = {DOWNLOADED: "Downloaded",
-                      SNATCHED: "Snatched"}
-
-    @staticmethod
-    def _getStatusStrings(status):
-        toReturn = {}
-        for x in Quality.qualityStrings.keys():
-            toReturn[Quality.compositeStatus(status, x)] = Quality.statusPrefixes[status] + " (" + Quality.qualityStrings[x] + ")"
-        return toReturn
-
-    @staticmethod
-    def combineQualities(anyQualities, bestQualities):
-        anyQuality = 0
-        bestQuality = 0
-        if anyQualities:
-            anyQuality = reduce(operator.or_, anyQualities)
-        if bestQualities:
-            bestQuality = reduce(operator.or_, bestQualities)
-        return anyQuality | (bestQuality << 16)
-
-    @staticmethod
-    def splitQuality(quality):
-        anyQualities = []
-        bestQualities = []
-        for curQual in Quality.qualityStrings.keys():
-            if curQual & quality:
-                anyQualities.append(curQual)
-            if curQual << 16 & quality:
-                bestQualities.append(curQual)
-
-        return (sorted(anyQualities), sorted(bestQualities))
-
-    @staticmethod
-    def nameQuality(name):
-        name = os.path.basename(name)
-
-        # if we have our exact text then assume we put it there
-        for x in Quality.qualityStrings:
-            if x == Quality.UNKNOWN:
-                continue
-
-            regex = '\W' + Quality.qualityStrings[x].replace(' ','\W') + '\W'
-            regex_match = re.search(regex, name, re.I)
-            if regex_match:
-                return x
-
-        checkName = lambda list, func: func([re.search(x, name, re.I) for x in list])
-
-        if checkName(["(pdtv|hdtv|dsr|tvrip|web.dl|webrip).(xvid|x264)"], all) and not checkName(["(720|1080)[pi]"], all):
-            return Quality.SDTV
-        elif checkName(["(dvdrip|bdrip)(.ws)?.(xvid|divx|x264)"], any) and not checkName(["(720|1080)[pi]"], all):
-            return Quality.SDDVD
-        elif checkName(["720p", "hdtv", "x264"], all) or checkName(["hr.ws.pdtv.x264"], any) and not checkName(["(1080)[pi]"], all):          
-            return Quality.HDTV                                                                        
-        elif checkName(["720p|1080i", "hdtv", "mpeg2"], all):
-            return Quality.RAWHDTV                                                                     
-        elif checkName(["1080p", "hdtv", "x264"], all):         
-            return Quality.FULLHDTV                                                                    
-        elif checkName(["720p", "web.dl|webrip"], all) or checkName(["720p", "itunes", "h.?264"], all):
-            return Quality.HDWEBDL                                                                     
-        elif checkName(["1080p", "web.dl|webrip"], all) or checkName(["1080p", "itunes", "h.?264"], all):     
-            return Quality.FULLHDWEBDL                                                                 
-        elif checkName(["720p", "bluray|hddvd", "x264"], all):
-            return Quality.HDBLURAY                                                                    
-        elif checkName(["1080p", "bluray|hddvd", "x264"], all):
-            return Quality.FULLHDBLURAY
-        else:
-            return Quality.UNKNOWN
-
-    @staticmethod
-    def assumeQuality(name):
-        if name.lower().endswith((".avi", ".mp4")):
-            return Quality.SDTV
-        elif name.lower().endswith(".mkv"):
-            return Quality.HDTV
-        elif name.lower().endswith(".ts"):
-            return Quality.RAWHDTV
-        else:
-            return Quality.UNKNOWN
-
-    @staticmethod
-    def compositeStatus(status, quality):
-        return status + 100 * quality
-
-    @staticmethod
-    def qualityDownloaded(status):
-        return (status - DOWNLOADED) / 100
-
-    @staticmethod
-    def splitCompositeStatus(status):
-        """Returns a tuple containing (status, quality)"""
-        if status == UNKNOWN:
-            return (UNKNOWN, Quality.UNKNOWN)
-        
-        for x in sorted(Quality.qualityStrings.keys(), reverse=True):
-            if status > x * 100:
-                return (status - x * 100, x)
-
-        return (Quality.NONE, status)
-
-    @staticmethod
-    def statusFromName(name, assume=True):
-        quality = Quality.nameQuality(name)
-        if assume and quality == Quality.UNKNOWN:
-            quality = Quality.assumeQuality(name)
-        return Quality.compositeStatus(DOWNLOADED, quality)
-
-    DOWNLOADED = None
-    SNATCHED = None
-    SNATCHED_PROPER = None
-
-Quality.DOWNLOADED = [Quality.compositeStatus(DOWNLOADED, x) for x in Quality.qualityStrings.keys()]
-Quality.SNATCHED = [Quality.compositeStatus(SNATCHED, x) for x in Quality.qualityStrings.keys()]
-Quality.SNATCHED_PROPER = [Quality.compositeStatus(SNATCHED_PROPER, x) for x in Quality.qualityStrings.keys()]
-
-SD = Quality.combineQualities([Quality.SDTV, Quality.SDDVD], [])                                                                                                                                          
-HD = Quality.combineQualities([Quality.HDTV, Quality.FULLHDTV, Quality.HDWEBDL, Quality.FULLHDWEBDL, Quality.HDBLURAY, Quality.FULLHDBLURAY], []) # HD720p + HD1080p                                      
-HD720p = Quality.combineQualities([Quality.HDTV, Quality.HDWEBDL, Quality.HDBLURAY], [])                                                                                                                  
-HD1080p = Quality.combineQualities([Quality.FULLHDTV, Quality.FULLHDWEBDL, Quality.FULLHDBLURAY], [])                                                                                                     
-ANY = Quality.combineQualities([Quality.SDTV, Quality.SDDVD, Quality.HDTV, Quality.FULLHDTV, Quality.HDWEBDL, Quality.FULLHDWEBDL, Quality.HDBLURAY, Quality.FULLHDBLURAY, Quality.UNKNOWN], []) # SD + HD
-                                                                                                                                                                                                          
-# legacy template, cant remove due to reference in mainDB upgrade?                                                                                                                                        
-BEST = Quality.combineQualities([Quality.SDTV, Quality.HDTV, Quality.HDWEBDL], [Quality.HDTV])
-
-qualityPresets = (SD, HD, HD720p, HD1080p, ANY)
-qualityPresetStrings = {SD: "SD",
-                        HD: "HD",
-                        HD720p: "HD720p",
-                        HD1080p: "HD1080p",
-                        ANY: "Any"}
-
-class StatusStrings:
-    def __init__(self):
-        self.statusStrings = {UNKNOWN: "Unknown",
-                              UNAIRED: "Unaired",
-                              SNATCHED: "Snatched",
-                              DOWNLOADED: "Downloaded",
-                              SKIPPED: "Skipped",
-                              SNATCHED_PROPER: "Snatched (Proper)",
-                              WANTED: "Wanted",
-                              ARCHIVED: "Archived",
-                              IGNORED: "Ignored"}
-
-    def __getitem__(self, name):
-        if name in Quality.DOWNLOADED + Quality.SNATCHED + Quality.SNATCHED_PROPER:
-            status, quality = Quality.splitCompositeStatus(name)
-            if quality == Quality.NONE:
-                return self.statusStrings[status]
-            else:
-                return self.statusStrings[status] + " (" + Quality.qualityStrings[quality] + ")"
-        else:
-            return self.statusStrings[name]
-
-    def has_key(self, name):
-        return name in self.statusStrings or name in Quality.DOWNLOADED or name in Quality.SNATCHED or name in Quality.SNATCHED_PROPER
-
-statusStrings = StatusStrings()
-
-class Overview:
-    UNAIRED = UNAIRED # 1
-    QUAL = 2
-    WANTED = WANTED # 3
-    GOOD = 4
-    SKIPPED = SKIPPED # 5
-
-    overviewStrings = {SKIPPED: "skipped",
-                       WANTED: "wanted",
-                       QUAL: "qual",
-                       GOOD: "good",
-                       UNAIRED: "unaired"}
-
-# Get our xml namespaces correct for lxml
-XML_NSMAP = {'xsi': 'http://www.w3.org/2001/XMLSchema-instance',
-             'xsd': 'http://www.w3.org/2001/XMLSchema'}
-
-
-countryList = {'Australia': 'AU',
-               'Canada': 'CA',
-               'USA': 'US'
-               }
-
-=======
-# Author: Nic Wolfe <nic@wolfeden.ca>
-# URL: http://code.google.com/p/sickbeard/
-#
-# This file is part of Sick Beard.
-#
-# Sick Beard is free software: you can redistribute it and/or modify
-# it under the terms of the GNU General Public License as published by
-# the Free Software Foundation, either version 3 of the License, or
-# (at your option) any later version.
-#
-# Sick Beard is distributed in the hope that it will be useful,
-# but WITHOUT ANY WARRANTY; without even the implied warranty of
-# MERCHANTABILITY or FITNESS FOR A PARTICULAR PURPOSE.  See the
-# GNU General Public License for more details.
-#
-# You should have received a copy of the GNU General Public License
-# along with Sick Beard.  If not, see <http://www.gnu.org/licenses/>.
-
-import os.path
-import operator
-import platform
-import re
-
-from sickbeard import version
-
-USER_AGENT = 'Sick Beard/alpha2-' + version.SICKBEARD_VERSION.replace(' ', '-') + ' (' + platform.system() + ' ' + platform.release() + ')'
-
-mediaExtensions = ['avi', 'mkv', 'mpg', 'mpeg', 'wmv',
-                   'ogm', 'mp4', 'iso', 'img', 'divx',
-                   'm2ts', 'm4v', 'ts', 'flv', 'f4v',
-                   'mov', 'rmvb', 'vob', 'dvr-ms', 'wtv',
-                   'ogv', '3gp']
-
-subtitleExtensions = ['srt', 'sub', 'ass', 'idx', 'ssa']
-
-### Other constants
-MULTI_EP_RESULT = -1
-SEASON_RESULT = -2
-
-### Notification Types
-NOTIFY_SNATCH = 1
-NOTIFY_DOWNLOAD = 2
-NOTIFY_SUBTITLE_DOWNLOAD = 3
-
-notifyStrings = {}
-notifyStrings[NOTIFY_SNATCH] = "Started Download"
-notifyStrings[NOTIFY_DOWNLOAD] = "Download Finished"
-notifyStrings[NOTIFY_SUBTITLE_DOWNLOAD] = "Subtitle Download Finished"
-
-### Episode statuses
-UNKNOWN = -1 # should never happen
-UNAIRED = 1 # episodes that haven't aired yet
-SNATCHED = 2 # qualified with quality
-WANTED = 3 # episodes we don't have but want to get
-DOWNLOADED = 4 # qualified with quality
-SKIPPED = 5 # episodes we don't want
-ARCHIVED = 6 # episodes that you don't have locally (counts toward download completion stats)
-IGNORED = 7 # episodes that you don't want included in your download stats
-SNATCHED_PROPER = 9 # qualified with quality
-SUBTITLED = 10 # qualified with quality
-
-NAMING_REPEAT = 1
-NAMING_EXTEND = 2
-NAMING_DUPLICATE = 4
-NAMING_LIMITED_EXTEND = 8
-NAMING_SEPARATED_REPEAT = 16
-NAMING_LIMITED_EXTEND_E_PREFIXED = 32
-
-multiEpStrings = {}
-multiEpStrings[NAMING_REPEAT] = "Repeat"
-multiEpStrings[NAMING_SEPARATED_REPEAT] = "Repeat (Separated)"
-multiEpStrings[NAMING_DUPLICATE] = "Duplicate"
-multiEpStrings[NAMING_EXTEND] = "Extend"
-multiEpStrings[NAMING_LIMITED_EXTEND] = "Extend (Limited)"
-multiEpStrings[NAMING_LIMITED_EXTEND_E_PREFIXED] = "Extend (Limited, E-prefixed)"
-
-NAMING_REPEAT = 1
-NAMING_EXTEND = 2
-NAMING_DUPLICATE = 4
-NAMING_LIMITED_EXTEND = 8
-NAMING_SEPARATED_REPEAT = 16
-
-multiEpStrings = {}
-multiEpStrings[NAMING_REPEAT] = "Repeat"
-multiEpStrings[NAMING_SEPARATED_REPEAT] = "Repeat (Separated)"
-multiEpStrings[NAMING_DUPLICATE] = "Duplicate"
-multiEpStrings[NAMING_EXTEND] = "Extend"
-multiEpStrings[NAMING_LIMITED_EXTEND] = "Extend (Limited)"
-
-class Quality:                                                        
-    NONE = 0              # 0                                         
-    SDTV = 1              # 1                                         
-    SDDVD = 1 << 1        # 2                                         
-    HDTV = 1 << 2         # 4                                         
-    RAWHDTV = 1 << 3      # 8  -- 720p/1080i mpeg2 (trollhd releases) 
-    FULLHDTV = 1 << 4     # 16 -- 1080p HDTV (QCF releases)           
-    HDWEBDL = 1 << 5      # 32                                        
-    FULLHDWEBDL = 1 << 6  # 64 -- 1080p web-dl                        
-    HDBLURAY = 1 << 7     # 128                                       
-    FULLHDBLURAY = 1 << 8 # 256                                       
-
-    # put these bits at the other end of the spectrum, far enough out that they shouldn't interfere
-    UNKNOWN = 1 << 15     # 32768
-
-    qualityStrings = {NONE: "N/A",
-                      UNKNOWN: "Unknown",
-                      SDTV: "SD TV",
-                      SDDVD: "SD DVD",
-                      HDTV: "HD TV",
-                      RAWHDTV: "RawHD TV",
-                      FULLHDTV: "1080p HDTV",
-                      HDWEBDL: "720p WEB-DL",
-                      FULLHDWEBDL: "1080p WEB-DL",
-                      HDBLURAY: "720p BluRay",
-                      FULLHDBLURAY: "1080p BluRay"}
-
-    statusPrefixes = {DOWNLOADED: "Downloaded",
-                      SNATCHED: "Snatched"}
-
-    @staticmethod
-    def _getStatusStrings(status):
-        toReturn = {}
-        for x in Quality.qualityStrings.keys():
-            toReturn[Quality.compositeStatus(status, x)] = Quality.statusPrefixes[status] + " (" + Quality.qualityStrings[x] + ")"
-        return toReturn
-
-    @staticmethod
-    def combineQualities(anyQualities, bestQualities):
-        anyQuality = 0
-        bestQuality = 0
-        if anyQualities:
-            anyQuality = reduce(operator.or_, anyQualities)
-        if bestQualities:
-            bestQuality = reduce(operator.or_, bestQualities)
-        return anyQuality | (bestQuality << 16)
-
-    @staticmethod
-    def splitQuality(quality):
-        anyQualities = []
-        bestQualities = []
-        for curQual in Quality.qualityStrings.keys():
-            if curQual & quality:
-                anyQualities.append(curQual)
-            if curQual << 16 & quality:
-                bestQualities.append(curQual)
-
-        return (sorted(anyQualities), sorted(bestQualities))
-
-    @staticmethod
-    def nameQuality(name):
-        name = os.path.basename(name)
-
-        # if we have our exact text then assume we put it there
-        for x in Quality.qualityStrings:
-            if x == Quality.UNKNOWN:
-                continue
-
-            regex = '\W' + Quality.qualityStrings[x].replace(' ','\W') + '\W'
-            regex_match = re.search(regex, name, re.I)
-            if regex_match:
-                return x
-
-        checkName = lambda list, func: func([re.search(x, name, re.I) for x in list])
-
-        if checkName(["(pdtv|hdtv|dsr|tvrip|web.dl|webrip).(xvid|x264)"], all) and not checkName(["(720|1080)[pi]"], all):
-            return Quality.SDTV
-        elif checkName(["(dvdrip|bdrip)(.ws)?.(xvid|divx|x264)"], any) and not checkName(["(720|1080)[pi]"], all):
-            return Quality.SDDVD
-        elif checkName(["720p", "hdtv", "x264"], all) or checkName(["hr.ws.pdtv.x264"], any) and not checkName(["(1080)[pi]"], all):          
-            return Quality.HDTV                                                                        
-        elif checkName(["720p|1080i", "hdtv", "mpeg2"], all):
-            return Quality.RAWHDTV                                                                     
-        elif checkName(["1080p", "hdtv", "x264"], all):         
-            return Quality.FULLHDTV                                                                    
-        elif checkName(["720p", "web.dl|webrip"], all) or checkName(["720p", "itunes", "h.?264"], all):
-            return Quality.HDWEBDL                                                                     
-        elif checkName(["1080p", "web.dl|webrip"], all) or checkName(["1080p", "itunes", "h.?264"], all):     
-            return Quality.FULLHDWEBDL                                                                 
-        elif checkName(["720p", "bluray|hddvd", "x264"], all):
-            return Quality.HDBLURAY                                                                    
-        elif checkName(["1080p", "bluray|hddvd", "x264"], all):
-            return Quality.FULLHDBLURAY
-        else:
-            return Quality.UNKNOWN
-
-    @staticmethod
-    def assumeQuality(name):
-        if name.lower().endswith((".avi", ".mp4")):
-            return Quality.SDTV
-        elif name.lower().endswith(".mkv"):
-            return Quality.HDTV
-        elif name.lower().endswith(".ts"):
-            return Quality.RAWHDTV
-        else:
-            return Quality.UNKNOWN
-
-    @staticmethod
-    def compositeStatus(status, quality):
-        return status + 100 * quality
-
-    @staticmethod
-    def qualityDownloaded(status):
-        return (status - DOWNLOADED) / 100
-
-    @staticmethod
-    def splitCompositeStatus(status):
-        """Returns a tuple containing (status, quality)"""
-        if status == UNKNOWN:
-            return (UNKNOWN, Quality.UNKNOWN)
-        
-        for x in sorted(Quality.qualityStrings.keys(), reverse=True):
-            if status > x * 100:
-                return (status - x * 100, x)
-
-        return (Quality.NONE, status)
-
-    @staticmethod
-    def statusFromName(name, assume=True):
-        quality = Quality.nameQuality(name)
-        if assume and quality == Quality.UNKNOWN:
-            quality = Quality.assumeQuality(name)
-        return Quality.compositeStatus(DOWNLOADED, quality)
-
-    DOWNLOADED = None
-    SNATCHED = None
-    SNATCHED_PROPER = None
-
-Quality.DOWNLOADED = [Quality.compositeStatus(DOWNLOADED, x) for x in Quality.qualityStrings.keys()]
-Quality.SNATCHED = [Quality.compositeStatus(SNATCHED, x) for x in Quality.qualityStrings.keys()]
-Quality.SNATCHED_PROPER = [Quality.compositeStatus(SNATCHED_PROPER, x) for x in Quality.qualityStrings.keys()]
-
-SD = Quality.combineQualities([Quality.SDTV, Quality.SDDVD], [])                                                                                                                                          
-HD = Quality.combineQualities([Quality.HDTV, Quality.FULLHDTV, Quality.HDWEBDL, Quality.FULLHDWEBDL, Quality.HDBLURAY, Quality.FULLHDBLURAY], []) # HD720p + HD1080p                                      
-HD720p = Quality.combineQualities([Quality.HDTV, Quality.HDWEBDL, Quality.HDBLURAY], [])                                                                                                                  
-HD1080p = Quality.combineQualities([Quality.FULLHDTV, Quality.FULLHDWEBDL, Quality.FULLHDBLURAY], [])                                                                                                     
-ANY = Quality.combineQualities([Quality.SDTV, Quality.SDDVD, Quality.HDTV, Quality.FULLHDTV, Quality.HDWEBDL, Quality.FULLHDWEBDL, Quality.HDBLURAY, Quality.FULLHDBLURAY, Quality.UNKNOWN], []) # SD + HD
-                                                                                                                                                                                                          
-# legacy template, cant remove due to reference in mainDB upgrade?                                                                                                                                        
-BEST = Quality.combineQualities([Quality.SDTV, Quality.HDTV, Quality.HDWEBDL], [Quality.HDTV])
-
-qualityPresets = (SD, HD, HD720p, HD1080p, ANY)
-qualityPresetStrings = {SD: "SD",
-                        HD: "HD",
-                        HD720p: "HD720p",
-                        HD1080p: "HD1080p",
-                        ANY: "Any"}
-
-class StatusStrings:
-    def __init__(self):
-        self.statusStrings = {UNKNOWN: "Unknown",
-                              UNAIRED: "Unaired",
-                              SNATCHED: "Snatched",
-                              DOWNLOADED: "Downloaded",
-                              SKIPPED: "Skipped",
-                              SNATCHED_PROPER: "Snatched (Proper)",
-                              WANTED: "Wanted",
-                              ARCHIVED: "Archived",
-                              IGNORED: "Ignored",
-                              SUBTITLED: "Subtitled"}
-
-    def __getitem__(self, name):
-        if name in Quality.DOWNLOADED + Quality.SNATCHED + Quality.SNATCHED_PROPER:
-            status, quality = Quality.splitCompositeStatus(name)
-            if quality == Quality.NONE:
-                return self.statusStrings[status]
-            else:
-                return self.statusStrings[status] + " (" + Quality.qualityStrings[quality] + ")"
-        else:
-            return self.statusStrings[name]
-
-    def has_key(self, name):
-        return name in self.statusStrings or name in Quality.DOWNLOADED or name in Quality.SNATCHED or name in Quality.SNATCHED_PROPER
-
-statusStrings = StatusStrings()
-
-class Overview:
-    UNAIRED = UNAIRED # 1
-    QUAL = 2
-    WANTED = WANTED # 3
-    GOOD = 4
-    SKIPPED = SKIPPED # 5
-
-    overviewStrings = {SKIPPED: "skipped",
-                       WANTED: "wanted",
-                       QUAL: "qual",
-                       GOOD: "good",
-                       UNAIRED: "unaired"}
-
-# Get our xml namespaces correct for lxml
-XML_NSMAP = {'xsi': 'http://www.w3.org/2001/XMLSchema-instance',
-             'xsd': 'http://www.w3.org/2001/XMLSchema'}
-
-
-countryList = {'Australia': 'AU',
-               'Canada': 'CA',
-               'USA': 'US'
-               }
->>>>>>> a417fe65
+# Author: Nic Wolfe <nic@wolfeden.ca>
+# URL: http://code.google.com/p/sickbeard/
+#
+# This file is part of Sick Beard.
+#
+# Sick Beard is free software: you can redistribute it and/or modify
+# it under the terms of the GNU General Public License as published by
+# the Free Software Foundation, either version 3 of the License, or
+# (at your option) any later version.
+#
+# Sick Beard is distributed in the hope that it will be useful,
+# but WITHOUT ANY WARRANTY; without even the implied warranty of
+# MERCHANTABILITY or FITNESS FOR A PARTICULAR PURPOSE.  See the
+# GNU General Public License for more details.
+#
+# You should have received a copy of the GNU General Public License
+# along with Sick Beard.  If not, see <http://www.gnu.org/licenses/>.
+
+import os.path
+import operator
+import platform
+import re
+
+from sickbeard import version
+
+USER_AGENT = 'Sick Beard/alpha2-' + version.SICKBEARD_VERSION.replace(' ', '-') + ' (' + platform.system() + ' ' + platform.release() + ')'
+
+mediaExtensions = ['avi', 'mkv', 'mpg', 'mpeg', 'wmv',
+                   'ogm', 'mp4', 'iso', 'img', 'divx',
+                   'm2ts', 'm4v', 'ts', 'flv', 'f4v',
+                   'mov', 'rmvb', 'vob', 'dvr-ms', 'wtv',
+                   'ogv', '3gp']
+
+subtitleExtensions = ['srt', 'sub', 'ass', 'idx', 'ssa']
+
+### Other constants
+MULTI_EP_RESULT = -1
+SEASON_RESULT = -2
+
+### Notification Types
+NOTIFY_SNATCH = 1
+NOTIFY_DOWNLOAD = 2
+NOTIFY_SUBTITLE_DOWNLOAD = 3
+
+notifyStrings = {}
+notifyStrings[NOTIFY_SNATCH] = "Started Download"
+notifyStrings[NOTIFY_DOWNLOAD] = "Download Finished"
+notifyStrings[NOTIFY_SUBTITLE_DOWNLOAD] = "Subtitle Download Finished"
+
+### Episode statuses
+UNKNOWN = -1 # should never happen
+UNAIRED = 1 # episodes that haven't aired yet
+SNATCHED = 2 # qualified with quality
+WANTED = 3 # episodes we don't have but want to get
+DOWNLOADED = 4 # qualified with quality
+SKIPPED = 5 # episodes we don't want
+ARCHIVED = 6 # episodes that you don't have locally (counts toward download completion stats)
+IGNORED = 7 # episodes that you don't want included in your download stats
+SNATCHED_PROPER = 9 # qualified with quality
+SUBTITLED = 10 # qualified with quality
+
+NAMING_REPEAT = 1
+NAMING_EXTEND = 2
+NAMING_DUPLICATE = 4
+NAMING_LIMITED_EXTEND = 8
+NAMING_SEPARATED_REPEAT = 16
+NAMING_LIMITED_EXTEND_E_PREFIXED = 32
+
+multiEpStrings = {}
+multiEpStrings[NAMING_REPEAT] = "Repeat"
+multiEpStrings[NAMING_SEPARATED_REPEAT] = "Repeat (Separated)"
+multiEpStrings[NAMING_DUPLICATE] = "Duplicate"
+multiEpStrings[NAMING_EXTEND] = "Extend"
+multiEpStrings[NAMING_LIMITED_EXTEND] = "Extend (Limited)"
+multiEpStrings[NAMING_LIMITED_EXTEND_E_PREFIXED] = "Extend (Limited, E-prefixed)"
+
+NAMING_REPEAT = 1
+NAMING_EXTEND = 2
+NAMING_DUPLICATE = 4
+NAMING_LIMITED_EXTEND = 8
+NAMING_SEPARATED_REPEAT = 16
+
+multiEpStrings = {}
+multiEpStrings[NAMING_REPEAT] = "Repeat"
+multiEpStrings[NAMING_SEPARATED_REPEAT] = "Repeat (Separated)"
+multiEpStrings[NAMING_DUPLICATE] = "Duplicate"
+multiEpStrings[NAMING_EXTEND] = "Extend"
+multiEpStrings[NAMING_LIMITED_EXTEND] = "Extend (Limited)"
+
+class Quality:                                                        
+    NONE = 0              # 0                                         
+    SDTV = 1              # 1                                         
+    SDDVD = 1 << 1        # 2                                         
+    HDTV = 1 << 2         # 4                                         
+    RAWHDTV = 1 << 3      # 8  -- 720p/1080i mpeg2 (trollhd releases) 
+    FULLHDTV = 1 << 4     # 16 -- 1080p HDTV (QCF releases)           
+    HDWEBDL = 1 << 5      # 32                                        
+    FULLHDWEBDL = 1 << 6  # 64 -- 1080p web-dl                        
+    HDBLURAY = 1 << 7     # 128                                       
+    FULLHDBLURAY = 1 << 8 # 256                                       
+
+    # put these bits at the other end of the spectrum, far enough out that they shouldn't interfere
+    UNKNOWN = 1 << 15     # 32768
+
+    qualityStrings = {NONE: "N/A",
+                      UNKNOWN: "Unknown",
+                      SDTV: "SD TV",
+                      SDDVD: "SD DVD",
+                      HDTV: "HD TV",
+                      RAWHDTV: "RawHD TV",
+                      FULLHDTV: "1080p HDTV",
+                      HDWEBDL: "720p WEB-DL",
+                      FULLHDWEBDL: "1080p WEB-DL",
+                      HDBLURAY: "720p BluRay",
+                      FULLHDBLURAY: "1080p BluRay"}
+
+    statusPrefixes = {DOWNLOADED: "Downloaded",
+                      SNATCHED: "Snatched"}
+
+    @staticmethod
+    def _getStatusStrings(status):
+        toReturn = {}
+        for x in Quality.qualityStrings.keys():
+            toReturn[Quality.compositeStatus(status, x)] = Quality.statusPrefixes[status] + " (" + Quality.qualityStrings[x] + ")"
+        return toReturn
+
+    @staticmethod
+    def combineQualities(anyQualities, bestQualities):
+        anyQuality = 0
+        bestQuality = 0
+        if anyQualities:
+            anyQuality = reduce(operator.or_, anyQualities)
+        if bestQualities:
+            bestQuality = reduce(operator.or_, bestQualities)
+        return anyQuality | (bestQuality << 16)
+
+    @staticmethod
+    def splitQuality(quality):
+        anyQualities = []
+        bestQualities = []
+        for curQual in Quality.qualityStrings.keys():
+            if curQual & quality:
+                anyQualities.append(curQual)
+            if curQual << 16 & quality:
+                bestQualities.append(curQual)
+
+        return (sorted(anyQualities), sorted(bestQualities))
+
+    @staticmethod
+    def nameQuality(name):
+        name = os.path.basename(name)
+
+        # if we have our exact text then assume we put it there
+        for x in Quality.qualityStrings:
+            if x == Quality.UNKNOWN:
+                continue
+
+            regex = '\W' + Quality.qualityStrings[x].replace(' ','\W') + '\W'
+            regex_match = re.search(regex, name, re.I)
+            if regex_match:
+                return x
+
+        checkName = lambda list, func: func([re.search(x, name, re.I) for x in list])
+
+        if checkName(["(pdtv|hdtv|dsr|tvrip|web.dl|webrip).(xvid|x264)"], all) and not checkName(["(720|1080)[pi]"], all):
+            return Quality.SDTV
+        elif checkName(["(dvdrip|bdrip)(.ws)?.(xvid|divx|x264)"], any) and not checkName(["(720|1080)[pi]"], all):
+            return Quality.SDDVD
+        elif checkName(["720p", "hdtv", "x264"], all) or checkName(["hr.ws.pdtv.x264"], any) and not checkName(["(1080)[pi]"], all):          
+            return Quality.HDTV                                                                        
+        elif checkName(["720p|1080i", "hdtv", "mpeg2"], all):
+            return Quality.RAWHDTV                                                                     
+        elif checkName(["1080p", "hdtv", "x264"], all):         
+            return Quality.FULLHDTV                                                                    
+        elif checkName(["720p", "web.dl|webrip"], all) or checkName(["720p", "itunes", "h.?264"], all):
+            return Quality.HDWEBDL                                                                     
+        elif checkName(["1080p", "web.dl|webrip"], all) or checkName(["1080p", "itunes", "h.?264"], all):     
+            return Quality.FULLHDWEBDL                                                                 
+        elif checkName(["720p", "bluray|hddvd", "x264"], all):
+            return Quality.HDBLURAY                                                                    
+        elif checkName(["1080p", "bluray|hddvd", "x264"], all):
+            return Quality.FULLHDBLURAY
+        else:
+            return Quality.UNKNOWN
+
+    @staticmethod
+    def assumeQuality(name):
+        if name.lower().endswith((".avi", ".mp4")):
+            return Quality.SDTV
+        elif name.lower().endswith(".mkv"):
+            return Quality.HDTV
+        elif name.lower().endswith(".ts"):
+            return Quality.RAWHDTV
+        else:
+            return Quality.UNKNOWN
+
+    @staticmethod
+    def compositeStatus(status, quality):
+        return status + 100 * quality
+
+    @staticmethod
+    def qualityDownloaded(status):
+        return (status - DOWNLOADED) / 100
+
+    @staticmethod
+    def splitCompositeStatus(status):
+        """Returns a tuple containing (status, quality)"""
+        if status == UNKNOWN:
+            return (UNKNOWN, Quality.UNKNOWN)
+        
+        for x in sorted(Quality.qualityStrings.keys(), reverse=True):
+            if status > x * 100:
+                return (status - x * 100, x)
+
+        return (Quality.NONE, status)
+
+    @staticmethod
+    def statusFromName(name, assume=True):
+        quality = Quality.nameQuality(name)
+        if assume and quality == Quality.UNKNOWN:
+            quality = Quality.assumeQuality(name)
+        return Quality.compositeStatus(DOWNLOADED, quality)
+
+    DOWNLOADED = None
+    SNATCHED = None
+    SNATCHED_PROPER = None
+
+Quality.DOWNLOADED = [Quality.compositeStatus(DOWNLOADED, x) for x in Quality.qualityStrings.keys()]
+Quality.SNATCHED = [Quality.compositeStatus(SNATCHED, x) for x in Quality.qualityStrings.keys()]
+Quality.SNATCHED_PROPER = [Quality.compositeStatus(SNATCHED_PROPER, x) for x in Quality.qualityStrings.keys()]
+
+SD = Quality.combineQualities([Quality.SDTV, Quality.SDDVD], [])                                                                                                                                          
+HD = Quality.combineQualities([Quality.HDTV, Quality.FULLHDTV, Quality.HDWEBDL, Quality.FULLHDWEBDL, Quality.HDBLURAY, Quality.FULLHDBLURAY], []) # HD720p + HD1080p                                      
+HD720p = Quality.combineQualities([Quality.HDTV, Quality.HDWEBDL, Quality.HDBLURAY], [])                                                                                                                  
+HD1080p = Quality.combineQualities([Quality.FULLHDTV, Quality.FULLHDWEBDL, Quality.FULLHDBLURAY], [])                                                                                                     
+ANY = Quality.combineQualities([Quality.SDTV, Quality.SDDVD, Quality.HDTV, Quality.FULLHDTV, Quality.HDWEBDL, Quality.FULLHDWEBDL, Quality.HDBLURAY, Quality.FULLHDBLURAY, Quality.UNKNOWN], []) # SD + HD
+                                                                                                                                                                                                          
+# legacy template, cant remove due to reference in mainDB upgrade?                                                                                                                                        
+BEST = Quality.combineQualities([Quality.SDTV, Quality.HDTV, Quality.HDWEBDL], [Quality.HDTV])
+
+qualityPresets = (SD, HD, HD720p, HD1080p, ANY)
+qualityPresetStrings = {SD: "SD",
+                        HD: "HD",
+                        HD720p: "HD720p",
+                        HD1080p: "HD1080p",
+                        ANY: "Any"}
+
+class StatusStrings:
+    def __init__(self):
+        self.statusStrings = {UNKNOWN: "Unknown",
+                              UNAIRED: "Unaired",
+                              SNATCHED: "Snatched",
+                              DOWNLOADED: "Downloaded",
+                              SKIPPED: "Skipped",
+                              SNATCHED_PROPER: "Snatched (Proper)",
+                              WANTED: "Wanted",
+                              ARCHIVED: "Archived",
+                              IGNORED: "Ignored",
+                              SUBTITLED: "Subtitled"}
+
+    def __getitem__(self, name):
+        if name in Quality.DOWNLOADED + Quality.SNATCHED + Quality.SNATCHED_PROPER:
+            status, quality = Quality.splitCompositeStatus(name)
+            if quality == Quality.NONE:
+                return self.statusStrings[status]
+            else:
+                return self.statusStrings[status] + " (" + Quality.qualityStrings[quality] + ")"
+        else:
+            return self.statusStrings[name]
+
+    def has_key(self, name):
+        return name in self.statusStrings or name in Quality.DOWNLOADED or name in Quality.SNATCHED or name in Quality.SNATCHED_PROPER
+
+statusStrings = StatusStrings()
+
+class Overview:
+    UNAIRED = UNAIRED # 1
+    QUAL = 2
+    WANTED = WANTED # 3
+    GOOD = 4
+    SKIPPED = SKIPPED # 5
+
+    overviewStrings = {SKIPPED: "skipped",
+                       WANTED: "wanted",
+                       QUAL: "qual",
+                       GOOD: "good",
+                       UNAIRED: "unaired"}
+
+# Get our xml namespaces correct for lxml
+XML_NSMAP = {'xsi': 'http://www.w3.org/2001/XMLSchema-instance',
+             'xsd': 'http://www.w3.org/2001/XMLSchema'}
+
+
+countryList = {'Australia': 'AU',
+               'Canada': 'CA',
+               'USA': 'US'
+               }
+