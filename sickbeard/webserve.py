# Author: Nic Wolfe <nic@wolfeden.ca>
# URL: http://code.google.com/p/sickbeard/
#
# This file is part of Sick Beard.
#
# Sick Beard is free software: you can redistribute it and/or modify
# it under the terms of the GNU General Public License as published by
# the Free Software Foundation, either version 3 of the License, or
# (at your option) any later version.
#
# Sick Beard is distributed in the hope that it will be useful,
# but WITHOUT ANY WARRANTY; without even the implied warranty of
# MERCHANTABILITY or FITNESS FOR A PARTICULAR PURPOSE.  See the
# GNU General Public License for more details.
#
# You should have received a copy of the GNU General Public License
# along with Sick Beard.  If not, see <http://www.gnu.org/licenses/>.

from __future__ import with_statement

import os.path

import time
import urllib
import re
import threading
import datetime
import random

from Cheetah.Template import Template
import cherrypy.lib

import sickbeard

from sickbeard import config, sab
from sickbeard import history, notifiers, processTV
from sickbeard import tv, ui
from sickbeard import logger, helpers, exceptions, classes, db
from sickbeard import encodingKludge as ek
from sickbeard import search_queue
from sickbeard import image_cache

from sickbeard.providers import newznab
from sickbeard.common import Quality, Overview, statusStrings
from sickbeard.common import SNATCHED, DOWNLOADED, SKIPPED, UNAIRED, IGNORED, ARCHIVED, WANTED
from sickbeard.exceptions import ex
from sickbeard.scene_exceptions import get_scene_exceptions
from sickbeard.webapi import Api

from lib.tvdb_api import tvdb_api
from sickbeard.blackandwhitelist import *
from lib import adba

try:
    import json
except ImportError:
    from lib import simplejson as json

import xml.etree.cElementTree as etree

from sickbeard import browser


class PageTemplate (Template):
    def __init__(self, *args, **KWs):
        KWs['file'] = os.path.join(sickbeard.PROG_DIR, "data/interfaces/default/", KWs['file'])
        super(PageTemplate, self).__init__(*args, **KWs)
        self.sbRoot = sickbeard.WEB_ROOT
        self.projectHomePage = "http://code.google.com/p/sickbeard/"

        logPageTitle = 'Logs &amp; Errors'
        if len(classes.ErrorViewer.errors):
            logPageTitle += ' ('+str(len(classes.ErrorViewer.errors))+')'
        self.logPageTitle = logPageTitle
        self.sbPID = str(sickbeard.PID)
        self.menu = [
            { 'title': 'Home',            'key': 'home'           },
            { 'title': 'Coming Episodes', 'key': 'comingEpisodes' },
            { 'title': 'History',         'key': 'history'        },
            { 'title': 'Manage',          'key': 'manage'         },
            { 'title': 'Config',          'key': 'config'         },
            { 'title': logPageTitle,      'key': 'errorlogs'      },
        ]

def redirect(abspath, *args, **KWs):
    assert abspath[0] == '/'
    raise cherrypy.HTTPRedirect(sickbeard.WEB_ROOT + abspath, *args, **KWs)

class TVDBWebUI:
    def __init__(self, config, log=None):
        self.config = config
        self.log = log

    def selectSeries(self, allSeries):

        searchList = ",".join([x['id'] for x in allSeries])
        showDirList = ""
        for curShowDir in self.config['_showDir']:
            showDirList += "showDir="+curShowDir+"&"
        redirect("/home/addShows/addShow?" + showDirList + "seriesList=" + searchList)

def _munge(string):
    return unicode(string).encode('utf-8', 'xmlcharrefreplace')

def _genericMessage(subject, message):
    t = PageTemplate(file="genericMessage.tmpl")
    t.submenu = HomeMenu()
    t.subject = subject
    t.message = message
    return _munge(t)

def _getEpisode(show, season, episode):

    if show == None or season == None or episode == None:
        return "Invalid parameters"

    showObj = sickbeard.helpers.findCertainShow(sickbeard.showList, int(show))

    if showObj == None:
        return "Show not in show list"

    epObj = showObj.getEpisode(int(season), int(episode))

    if epObj == None:
        return "Episode couldn't be retrieved"

    return epObj

ManageMenu = [
    { 'title': 'Backlog Overview',          'path': 'manage/backlogOverview' },
    { 'title': 'Manage Searches',           'path': 'manage/manageSearches'  },
    { 'title': 'Episode Status Management', 'path': 'manage/episodeStatuses' },
]

class ManageSearches:

    @cherrypy.expose
    def index(self):
        t = PageTemplate(file="manage_manageSearches.tmpl")
        #t.backlogPI = sickbeard.backlogSearchScheduler.action.getProgressIndicator()
        t.backlogPaused = sickbeard.searchQueueScheduler.action.is_backlog_paused() #@UndefinedVariable
        t.backlogRunning = sickbeard.searchQueueScheduler.action.is_backlog_in_progress() #@UndefinedVariable
        t.searchStatus = sickbeard.currentSearchScheduler.action.amActive #@UndefinedVariable
        t.submenu = ManageMenu

        return _munge(t)

    @cherrypy.expose
    def forceSearch(self):

        # force it to run the next time it looks
        result = sickbeard.currentSearchScheduler.forceRun()
        if result:
            logger.log(u"Search forced")
            ui.notifications.message('Episode search started',
                          'Note: RSS feeds may not be updated if retrieved recently')

        redirect("/manage/manageSearches")

    @cherrypy.expose
    def pauseBacklog(self, paused=None):
        if paused == "1":
            sickbeard.searchQueueScheduler.action.pause_backlog() #@UndefinedVariable
        else:
            sickbeard.searchQueueScheduler.action.unpause_backlog() #@UndefinedVariable

        redirect("/manage/manageSearches")

    @cherrypy.expose
    def forceVersionCheck(self):

        # force a check to see if there is a new version
        result = sickbeard.versionCheckScheduler.action.check_for_new_version(force=True) #@UndefinedVariable
        if result:
            logger.log(u"Forcing version check")

        redirect("/manage/manageSearches")


class Manage:

    manageSearches = ManageSearches()

    @cherrypy.expose
    def index(self):

        t = PageTemplate(file="manage.tmpl")
        t.submenu = ManageMenu
        return _munge(t)

    @cherrypy.expose
    def showEpisodeStatuses(self, tvdb_id, whichStatus):
        myDB = db.DBConnection()

        status_list = [int(whichStatus)]
        if status_list[0] == SNATCHED:
            status_list = Quality.SNATCHED + Quality.SNATCHED_PROPER
        
        cur_show_results = myDB.select("SELECT season, episode, name FROM tv_episodes WHERE showid = ? AND season != 0 AND status IN ("+','.join(['?']*len(status_list))+")", [int(tvdb_id)] + status_list)
        
        result = {}
        for cur_result in cur_show_results:
            cur_season = int(cur_result["season"])
            cur_episode = int(cur_result["episode"])
            
            if cur_season not in result:
                result[cur_season] = {}
            
            result[cur_season][cur_episode] = cur_result["name"]
        
        return json.dumps(result)

    @cherrypy.expose
    def episodeStatuses(self, whichStatus=None):

        if whichStatus:
            whichStatus = int(whichStatus)
            status_list = [whichStatus]
            if status_list[0] == SNATCHED:
                status_list = Quality.SNATCHED + Quality.SNATCHED_PROPER
        else:
            status_list = []
        
        t = PageTemplate(file="manage_episodeStatuses.tmpl")
        t.submenu = ManageMenu
        t.whichStatus = whichStatus

        # if we have no status then this is as far as we need to go
        if not status_list:
            return _munge(t)
        
        myDB = db.DBConnection()
        status_results = myDB.select("SELECT show_name, tv_shows.tvdb_id as tvdb_id FROM tv_episodes, tv_shows WHERE tv_episodes.status IN ("+','.join(['?']*len(status_list))+") AND season != 0 AND tv_episodes.showid = tv_shows.tvdb_id ORDER BY show_name", status_list)

        ep_counts = {}
        show_names = {}
        sorted_show_ids = []
        for cur_status_result in status_results:
            cur_tvdb_id = int(cur_status_result["tvdb_id"])
            if cur_tvdb_id not in ep_counts:
                ep_counts[cur_tvdb_id] = 1
            else:
                ep_counts[cur_tvdb_id] += 1
        
            show_names[cur_tvdb_id] = cur_status_result["show_name"]
            if cur_tvdb_id not in sorted_show_ids:
                sorted_show_ids.append(cur_tvdb_id)
        
        t.show_names = show_names
        t.ep_counts = ep_counts
        t.sorted_show_ids = sorted_show_ids
        return _munge(t)

    @cherrypy.expose
    def changeEpisodeStatuses(self, oldStatus, newStatus, *args, **kwargs):
        
        status_list = [int(oldStatus)]
        if status_list[0] == SNATCHED:
            status_list = Quality.SNATCHED + Quality.SNATCHED_PROPER

        to_change = {}
        
        # make a list of all shows and their associated args
        for arg in kwargs:
            tvdb_id, what = arg.split('-')
            
            # we don't care about unchecked checkboxes
            if kwargs[arg] != 'on':
                continue
            
            if tvdb_id not in to_change:
                to_change[tvdb_id] = []
            
            to_change[tvdb_id].append(what)
        
        myDB = db.DBConnection()

        for cur_tvdb_id in to_change:

            # get a list of all the eps we want to change if they just said "all"
            if 'all' in to_change[cur_tvdb_id]:
                all_eps_results = myDB.select("SELECT season, episode FROM tv_episodes WHERE status IN ("+','.join(['?']*len(status_list))+") AND season != 0 AND showid = ?", status_list + [cur_tvdb_id])
                all_eps = [str(x["season"])+'x'+str(x["episode"]) for x in all_eps_results]
                to_change[cur_tvdb_id] = all_eps

            Home().setStatus(cur_tvdb_id, '|'.join(to_change[cur_tvdb_id]), newStatus, direct=True)
            
        redirect('/manage/episodeStatuses')

    @cherrypy.expose
    def backlogShow(self, tvdb_id):
        
        show_obj = helpers.findCertainShow(sickbeard.showList, int(tvdb_id))
        
        if show_obj:
            sickbeard.backlogSearchScheduler.action.searchBacklog([show_obj]) #@UndefinedVariable
        
        redirect("/manage/backlogOverview")
        
    @cherrypy.expose
    def backlogOverview(self):

        t = PageTemplate(file="manage_backlogOverview.tmpl")
        t.submenu = ManageMenu

        myDB = db.DBConnection()

        showCounts = {}
        showCats = {}
        showSQLResults = {}

        for curShow in sickbeard.showList:

            epCounts = {}
            epCats = {}
            epCounts[Overview.SKIPPED] = 0
            epCounts[Overview.WANTED] = 0
            epCounts[Overview.QUAL] = 0
            epCounts[Overview.GOOD] = 0
            epCounts[Overview.UNAIRED] = 0

            sqlResults = myDB.select("SELECT * FROM tv_episodes WHERE showid = ? ORDER BY season*1000+episode DESC", [curShow.tvdbid])

            for curResult in sqlResults:

                curEpCat = curShow.getOverview(int(curResult["status"]))
                epCats[str(curResult["season"])+"x"+str(curResult["episode"])] = curEpCat
                epCounts[curEpCat] += 1

            showCounts[curShow.tvdbid] = epCounts
            showCats[curShow.tvdbid] = epCats
            showSQLResults[curShow.tvdbid] = sqlResults

        t.showCounts = showCounts
        t.showCats = showCats
        t.showSQLResults = showSQLResults

        return _munge(t)

    @cherrypy.expose
    def massEdit(self, toEdit=None):

        t = PageTemplate(file="manage_massEdit.tmpl")
        t.submenu = ManageMenu

        if not toEdit:
            redirect("/manage")

        showIDs = toEdit.split("|")
        showList = []
        for curID in showIDs:
            curID = int(curID)
            showObj = helpers.findCertainShow(sickbeard.showList, curID)
            if showObj:
                showList.append(showObj)

        season_folders_all_same = True
        last_season_folders = None

        paused_all_same = True
        last_paused = None

        quality_all_same = True
        last_quality = None

        root_dir_list = []

        for curShow in showList:
            
            cur_root_dir = ek.ek(os.path.dirname, curShow._location)
            if cur_root_dir not in root_dir_list:
                root_dir_list.append(cur_root_dir) 
            
            # if we know they're not all the same then no point even bothering
            if paused_all_same:
                # if we had a value already and this value is different then they're not all the same
                if last_paused not in (curShow.paused, None):
                    paused_all_same = False
                else:
                    last_paused = curShow.paused

            if season_folders_all_same:
                if last_season_folders not in (None, curShow.seasonfolders):
                    season_folders_all_same = False
                else:
                    last_season_folders = curShow.seasonfolders

            if quality_all_same:
                if last_quality not in (None, curShow.quality):
                    quality_all_same = False
                else:
                    last_quality = curShow.quality

        t.showList = toEdit
        t.paused_value = last_paused if paused_all_same else None
        t.season_folders_value = last_season_folders if season_folders_all_same else None
        t.quality_value = last_quality if quality_all_same else None
        t.root_dir_list = root_dir_list

        return _munge(t)

    @cherrypy.expose
    def massEditSubmit(self, paused=None, season_folders=None, quality_preset=False,
                       anyQualities=[], bestQualities=[], toEdit=None, *args, **kwargs):

        dir_map = {}
        for cur_arg in kwargs:
            if not cur_arg.startswith('orig_root_dir_'):
                continue
            which_index = cur_arg.replace('orig_root_dir_', '')
            end_dir = kwargs['new_root_dir_'+which_index]
            dir_map[kwargs[cur_arg]] = end_dir

        showIDs = toEdit.split("|")
        errors = []
        for curShow in showIDs:
            curErrors = []
            showObj = helpers.findCertainShow(sickbeard.showList, int(curShow))
            if not showObj:
                continue

            cur_root_dir = ek.ek(os.path.dirname, showObj._location)
            cur_show_dir = ek.ek(os.path.basename, showObj._location)
            if cur_root_dir in dir_map and cur_root_dir != dir_map[cur_root_dir]:
                new_show_dir = ek.ek(os.path.join, dir_map[cur_root_dir], cur_show_dir)
                logger.log(u"For show "+showObj.name+" changing dir from "+showObj._location+" to "+new_show_dir)
            else:
                new_show_dir = showObj._location
            
            if paused == 'keep':
                new_paused = showObj.paused
            else:
                new_paused = True if paused == 'enable' else False
            new_paused = 'on' if new_paused else 'off'

            if season_folders == 'keep':
                new_season_folders = showObj.seasonfolders
            else:
                new_season_folders = True if season_folders == 'enable' else False
            new_season_folders = 'on' if new_season_folders else 'off'

            if quality_preset == 'keep':
                anyQualities, bestQualities = Quality.splitQuality(showObj.quality)
            
            curErrors += Home().editShow(curShow, new_show_dir, anyQualities, bestQualities, new_season_folders, new_paused, directCall=True)

            if curErrors:
                logger.log(u"Errors: "+str(curErrors), logger.ERROR)
                errors.append('<b>%s:</b><br />\n<ul>' % showObj.name + '\n'.join(['<li>%s</li>' % error for error in curErrors]) + "</ul>")

        if len(errors) > 0:
            ui.notifications.error('%d error%s while saving changes:' % (len(errors), "" if len(errors) == 1 else "s"),
                        "<br />\n".join(errors))

        redirect("/manage")

    @cherrypy.expose
    def massUpdate(self, toUpdate=None, toRefresh=None, toRename=None, toDelete=None, toMetadata=None):

        if toUpdate != None:
            toUpdate = toUpdate.split('|')
        else:
            toUpdate = []

        if toRefresh != None:
            toRefresh = toRefresh.split('|')
        else:
            toRefresh = []

        if toRename != None:
            toRename = toRename.split('|')
        else:
            toRename = []

        if toDelete != None:
            toDelete = toDelete.split('|')
        else:
            toDelete = []

        if toMetadata != None:
            toMetadata = toMetadata.split('|')
        else:
            toMetadata = []

        errors = []
        refreshes = []
        updates = []
        renames = []

        for curShowID in set(toUpdate+toRefresh+toRename+toDelete+toMetadata):

            if curShowID == '':
                continue

            showObj = sickbeard.helpers.findCertainShow(sickbeard.showList, int(curShowID))

            if showObj == None:
                continue

            if curShowID in toDelete:
                showObj.deleteShow()
                # don't do anything else if it's being deleted
                continue

            if curShowID in toUpdate:
                try:
                    sickbeard.showQueueScheduler.action.updateShow(showObj, True) #@UndefinedVariable
                    updates.append(showObj.name)
                except exceptions.CantUpdateException, e:
                    errors.append("Unable to update show "+showObj.name+": "+ex(e))

            # don't bother refreshing shows that were updated anyway
            if curShowID in toRefresh and curShowID not in toUpdate:
                try:
                    sickbeard.showQueueScheduler.action.refreshShow(showObj) #@UndefinedVariable
                    refreshes.append(showObj.name)
                except exceptions.CantRefreshException, e:
                    errors.append("Unable to refresh show "+showObj.name+": "+ex(e))

            if curShowID in toRename:
                sickbeard.showQueueScheduler.action.renameShowEpisodes(showObj) #@UndefinedVariable
                renames.append(showObj.name)

        if len(errors) > 0:
            ui.notifications.error("Errors encountered",
                        '<br >\n'.join(errors))

        messageDetail = ""

        if len(updates) > 0:
            messageDetail += "<br /><b>Updates</b><br /><ul><li>"
            messageDetail += "</li><li>".join(updates)
            messageDetail += "</li></ul>"

        if len(refreshes) > 0:
            messageDetail += "<br /><b>Refreshes</b><br /><ul><li>"
            messageDetail += "</li><li>".join(refreshes)
            messageDetail += "</li></ul>"

        if len(renames) > 0:
            messageDetail += "<br /><b>Renames</b><br /><ul><li>"
            messageDetail += "</li><li>".join(renames)
            messageDetail += "</li></ul>"

        if len(updates+refreshes+renames) > 0:
            ui.notifications.message("The following actions were queued:",
                          messageDetail)

        redirect("/manage")


class History:

    @cherrypy.expose
    def index(self):

        myDB = db.DBConnection()

#        sqlResults = myDB.select("SELECT h.*, show_name, name FROM history h, tv_shows s, tv_episodes e WHERE h.showid=s.tvdb_id AND h.showid=e.showid AND h.season=e.season AND h.episode=e.episode ORDER BY date DESC LIMIT "+str(numPerPage*(p-1))+", "+str(numPerPage))
        sqlResults = myDB.select("SELECT h.*, show_name FROM history h, tv_shows s WHERE h.showid=s.tvdb_id ORDER BY date DESC")

        t = PageTemplate(file="history.tmpl")
        t.historyResults = sqlResults
        t.submenu = [
            { 'title': 'Clear History', 'path': 'history/clearHistory' },
            { 'title': 'Trim History',  'path': 'history/trimHistory'  },
        ]

        return _munge(t)


    @cherrypy.expose
    def clearHistory(self):

        myDB = db.DBConnection()
        myDB.action("DELETE FROM history WHERE 1=1")
        ui.notifications.message('History cleared')
        redirect("/history")


    @cherrypy.expose
    def trimHistory(self):

        myDB = db.DBConnection()
        myDB.action("DELETE FROM history WHERE date < "+str((datetime.datetime.today()-datetime.timedelta(days=30)).strftime(history.dateFormat)))
        ui.notifications.message('Removed history entries greater than 30 days old')
        redirect("/history")


ConfigMenu = [
    { 'title': 'General',           'path': 'config/general/'          },
    { 'title': 'Search Settings',   'path': 'config/search/'           },
    { 'title': 'Search Providers',  'path': 'config/providers/'        },
    { 'title': 'Post Processing',   'path': 'config/postProcessing/'   },
    { 'title': 'Notifications',     'path': 'config/notifications/'    },
    { 'title': 'Anime',             'path': 'config/anime/'    },
]

class ConfigGeneral:

    @cherrypy.expose
    def index(self):

        t = PageTemplate(file="config_general.tmpl")
        t.submenu = ConfigMenu
        return _munge(t)

    @cherrypy.expose
    def saveRootDirs(self, rootDirString=None):
        sickbeard.ROOT_DIRS = rootDirString
    
    @cherrypy.expose
    def saveAddShowDefaults(self, defaultSeasonFolders, defaultStatus, anyQualities, bestQualities, anime):

        if anyQualities:
            anyQualities = anyQualities.split(',')
        else:
            anyQualities = []

        if bestQualities:
            bestQualities = bestQualities.split(',')
        else:
            bestQualities = []

        newQuality = Quality.combineQualities(map(int, anyQualities), map(int, bestQualities))
        
        sickbeard.STATUS_DEFAULT = int(defaultStatus)
        sickbeard.QUALITY_DEFAULT = int(newQuality)

        if defaultSeasonFolders == "true":
            defaultSeasonFolders = 1
        else:
            defaultSeasonFolders = 0
            
        sickbeard.SEASON_FOLDERS_DEFAULT = int(defaultSeasonFolders)
        
        if anime == "true":
            anime = 1
        else:
            anime = 0

        sickbeard.ANIME_DEFAULT = int(anime)

    @cherrypy.expose
    def generateKey(self):
        """ Return a new randomized API_KEY
        """

        try:
            from hashlib import md5
        except ImportError:
            from md5 import md5
        
        # Create some values to seed md5
        t = str(time.time())
        r = str(random.random())
        
        # Create the md5 instance and give it the current time
        m = md5(t)
        
        # Update the md5 instance with the random variable
        m.update(r)

        # Return a hex digest of the md5, eg 49f68a5c8493ec2c0bf489821c21fc3b
        logger.log(u"New API generated")
        return m.hexdigest()

    @cherrypy.expose
    def saveGeneral(self, log_dir=None, web_port=None, web_log=None, web_ipv6=None,
                    launch_browser=None, web_username=None, use_api=None, api_key=None,
                    web_password=None, version_notify=None):

        results = []

        if web_ipv6 == "on":
            web_ipv6 = 1
        else:
            web_ipv6 = 0

        if web_log == "on":
            web_log = 1
        else:
            web_log = 0

        if launch_browser == "on":
            launch_browser = 1
        else:
            launch_browser = 0

        if version_notify == "on":
            version_notify = 1
        else:
            version_notify = 0

        if not config.change_LOG_DIR(log_dir):
            results += ["Unable to create directory " + os.path.normpath(log_dir) + ", log dir not changed."]

        sickbeard.LAUNCH_BROWSER = launch_browser

        sickbeard.WEB_PORT = int(web_port)
        sickbeard.WEB_IPV6 = web_ipv6
        sickbeard.WEB_LOG = web_log
        sickbeard.WEB_USERNAME = web_username
        sickbeard.WEB_PASSWORD = web_password

        if use_api == "on":
            use_api = 1
        else:
            use_api = 0

        sickbeard.USE_API = use_api
        sickbeard.API_KEY = api_key

        config.change_VERSION_NOTIFY(version_notify)

        sickbeard.save_config()

        if len(results) > 0:
            for x in results:
                logger.log(x, logger.ERROR)
            ui.notifications.error('Error(s) Saving Configuration',
                        '<br />\n'.join(results))
        else:
            ui.notifications.message('Configuration Saved', ek.ek(os.path.join, sickbeard.CONFIG_FILE) )

        redirect("/config/general/")


class ConfigSearch:

    @cherrypy.expose
    def index(self):

        t = PageTemplate(file="config_search.tmpl")
        t.submenu = ConfigMenu
        return _munge(t)

    @cherrypy.expose
    def saveSearch(self, use_nzbs=None, use_torrents=None, nzb_dir=None, sab_username=None, sab_password=None,
                       sab_apikey=None, sab_category=None, sab_host=None, nzbget_password=None, nzbget_category=None, nzbget_host=None,
                       torrent_dir=None, nzb_method=None, usenet_retention=None, search_frequency=None, download_propers=None):

        results = []

        if not config.change_NZB_DIR(nzb_dir):
            results += ["Unable to create directory " + os.path.normpath(nzb_dir) + ", dir not changed."]

        if not config.change_TORRENT_DIR(torrent_dir):
            results += ["Unable to create directory " + os.path.normpath(torrent_dir) + ", dir not changed."]

        config.change_SEARCH_FREQUENCY(search_frequency)

        if download_propers == "on":
            download_propers = 1
        else:
            download_propers = 0

        if use_nzbs == "on":
            use_nzbs = 1
        else:
            use_nzbs = 0

        if use_torrents == "on":
            use_torrents = 1
        else:
            use_torrents = 0

        if usenet_retention == None:
            usenet_retention = 200

        sickbeard.USE_NZBS = use_nzbs
        sickbeard.USE_TORRENTS = use_torrents

        sickbeard.NZB_METHOD = nzb_method
        sickbeard.USENET_RETENTION = int(usenet_retention)

        sickbeard.DOWNLOAD_PROPERS = download_propers

        sickbeard.SAB_USERNAME = sab_username
        sickbeard.SAB_PASSWORD = sab_password
        sickbeard.SAB_APIKEY = sab_apikey.strip()
        sickbeard.SAB_CATEGORY = sab_category

        if sab_host and not re.match('https?://.*', sab_host):
            sab_host = 'http://' + sab_host

        if not sab_host.endswith('/'):
            sab_host = sab_host + '/'

        sickbeard.SAB_HOST = sab_host

        sickbeard.NZBGET_PASSWORD = nzbget_password
        sickbeard.NZBGET_CATEGORY = nzbget_category
        sickbeard.NZBGET_HOST = nzbget_host


        sickbeard.save_config()

        if len(results) > 0:
            for x in results:
                logger.log(x, logger.ERROR)
            ui.notifications.error('Error(s) Saving Configuration',
                        '<br />\n'.join(results))
        else:
            ui.notifications.message('Configuration Saved', ek.ek(os.path.join, sickbeard.CONFIG_FILE) )

        redirect("/config/search/")

class ConfigPostProcessing:

    @cherrypy.expose
    def index(self):

        t = PageTemplate(file="config_postProcessing.tmpl")
        t.submenu = ConfigMenu
        return _munge(t)

    @cherrypy.expose
    def savePostProcessing(self, season_folders_format=None, naming_show_name=None, naming_ep_type=None,
                    naming_multi_ep_type=None, naming_ep_name=None, naming_use_periods=None,
                    naming_sep_type=None, naming_quality=None, naming_dates=None, naming_anime=None,
                    xbmc_data=None, mediabrowser_data=None, sony_ps3_data=None, wdtv_data=None, tivo_data=None,
                    use_banner=None, keep_processed_dir=None, process_automatically=None, rename_episodes=None,
                    move_associated_files=None, tv_download_dir=None):

        results = []

        if not config.change_TV_DOWNLOAD_DIR(tv_download_dir):
            results += ["Unable to create directory " + os.path.normpath(tv_download_dir) + ", dir not changed."]

        if naming_show_name == "on":
            naming_show_name = 1
        else:
            naming_show_name = 0

        if naming_ep_name == "on":
            naming_ep_name = 1
        else:
            naming_ep_name = 0

        if naming_use_periods == "on":
            naming_use_periods = 1
        else:
            naming_use_periods = 0

        if naming_quality == "on":
            naming_quality = 1
        else:
            naming_quality = 0

        if naming_dates == "on":
            naming_dates = 1
        else:
            naming_dates = 0
                    
        naming_anime = int(naming_anime)

        if use_banner == "on":
            use_banner = 1
        else:
            use_banner = 0

        if process_automatically == "on":
            process_automatically = 1
        else:
            process_automatically = 0

        if rename_episodes == "on":
            rename_episodes = 1
        else:
            rename_episodes = 0

        if keep_processed_dir == "on":
            keep_processed_dir = 1
        else:
            keep_processed_dir = 0

        if move_associated_files == "on":
            move_associated_files = 1
        else:
            move_associated_files = 0

        sickbeard.PROCESS_AUTOMATICALLY = process_automatically
        sickbeard.KEEP_PROCESSED_DIR = keep_processed_dir
        sickbeard.RENAME_EPISODES = rename_episodes
        sickbeard.MOVE_ASSOCIATED_FILES = move_associated_files

        sickbeard.metadata_provider_dict['XBMC'].set_config(xbmc_data)
        sickbeard.metadata_provider_dict['MediaBrowser'].set_config(mediabrowser_data)
        sickbeard.metadata_provider_dict['Sony PS3'].set_config(sony_ps3_data)
        sickbeard.metadata_provider_dict['WDTV'].set_config(wdtv_data)
        sickbeard.metadata_provider_dict['TIVO'].set_config(tivo_data)
        
        sickbeard.SEASON_FOLDERS_FORMAT = season_folders_format

        sickbeard.NAMING_SHOW_NAME = naming_show_name
        sickbeard.NAMING_EP_NAME = naming_ep_name
        sickbeard.NAMING_USE_PERIODS = naming_use_periods
        sickbeard.NAMING_QUALITY = naming_quality
        sickbeard.NAMING_DATES = naming_dates
        sickbeard.NAMING_ANIME = naming_anime
        sickbeard.NAMING_EP_TYPE = int(naming_ep_type)
        sickbeard.NAMING_MULTI_EP_TYPE = int(naming_multi_ep_type)
        sickbeard.NAMING_SEP_TYPE = int(naming_sep_type)

        sickbeard.USE_BANNER = use_banner

        sickbeard.save_config()

        if len(results) > 0:
            for x in results:
                logger.log(x, logger.ERROR)
            ui.notifications.error('Error(s) Saving Configuration',
                        '<br />\n'.join(results))
        else:
            ui.notifications.message('Configuration Saved', ek.ek(os.path.join, sickbeard.CONFIG_FILE) )

        redirect("/config/postProcessing/")

    @cherrypy.expose
    def testNaming(self, show_name=None,
                        ep_type=None,
                        multi_ep_type=None,
                        ep_name=None,
                        anime=None,
                        sep_type=None,
                        use_periods=None,
                        quality=None,
                        whichTest="single",
                        whichTestAnime=0):

        if show_name == None:
            show_name = sickbeard.NAMING_SHOW_NAME
        else:
            if show_name == "0":
                show_name = False
            else:
                show_name = True

        if ep_name == None:
            ep_name = sickbeard.NAMING_EP_NAME
        else:
            if ep_name == "0":
                ep_name = False
            else:
                ep_name = True
        
        if anime == None:
            anime = sickbeard.NAMING_ANIME
        else:
            anime = int(anime)

        if use_periods == None:
            use_periods = sickbeard.NAMING_USE_PERIODS
        else:
            if use_periods == "0":
                use_periods = False
            else:
                use_periods = True

        if quality == None:
            quality = sickbeard.NAMING_QUALITY
        else:
            if quality == "0":
                quality = False
            else:
                quality = True

        if ep_type == None:
            ep_type = sickbeard.NAMING_EP_TYPE
        else:
            ep_type = int(ep_type)

        if multi_ep_type == None:
            multi_ep_type = sickbeard.NAMING_MULTI_EP_TYPE
        else:
            multi_ep_type = int(multi_ep_type)

        if sep_type == None:
            sep_type = sickbeard.NAMING_SEP_TYPE
        else:
            sep_type = int(sep_type)

        whichTestAnime = int(whichTestAnime)
        
        class TVShow():
            def __init__(self, is_anime):
                self.name = "Show Name"
                self.genre = "Comedy"
                self.air_by_date = 0
                self.anime = is_anime

        # fake a TVShow (hack since new TVShow is coming anyway)
        class TVEpisode(tv.TVEpisode):
            def __init__(self, season, episode,absolute_number,is_anime, name):
                self.relatedEps = []
                self._name = name
                self._season = season
                self._episode = episode
                self._absolute_number = absolute_number
                self.show = TVShow(is_anime)


        # make a fake episode object
        ep = TVEpisode(1,2,2,whichTestAnime,"Ep Name")
         
        ep._status = Quality.compositeStatus(DOWNLOADED, Quality.HDTV)

        if whichTest == "multi":
            ep._name = "Ep Name (1)"
            secondEp = TVEpisode(1,3,3,whichTestAnime,"Ep Name (2)")
            ep.relatedEps.append(secondEp)

        # get the name
        name = ep.prettyName(naming_show_name=show_name,
                             naming_ep_type=ep_type,
                             naming_multi_ep_type=multi_ep_type,
                             naming_ep_name=ep_name,
                             naming_anime=anime,
                             naming_sep_type=sep_type,
                             naming_use_periods=use_periods,
                             naming_quality=quality)
        
        return name

class ConfigProviders:

    @cherrypy.expose
    def index(self):
        t = PageTemplate(file="config_providers.tmpl")
        t.submenu = ConfigMenu
        return _munge(t)

    @cherrypy.expose
    def canAddNewznabProvider(self, name):

        if not name:
            return json.dumps({'error': 'Invalid name specified'})

        providerDict = dict(zip([x.getID() for x in sickbeard.newznabProviderList], sickbeard.newznabProviderList))

        tempProvider = newznab.NewznabProvider(name, '')

        if tempProvider.getID() in providerDict:
            return json.dumps({'error': 'Exists as '+providerDict[tempProvider.getID()].name})
        else:
            return json.dumps({'success': tempProvider.getID()})

    @cherrypy.expose
    def saveNewznabProvider(self, name, url, key=''):

        if not name or not url:
            return '0'

        if not url.endswith('/'):
            url = url + '/'

        providerDict = dict(zip([x.name for x in sickbeard.newznabProviderList], sickbeard.newznabProviderList))

        if name in providerDict:
            if not providerDict[name].default:
                providerDict[name].name = name
                providerDict[name].url = url
            providerDict[name].key = key

            return providerDict[name].getID() + '|' + providerDict[name].configStr()

        else:

            newProvider = newznab.NewznabProvider(name, url, key)
            sickbeard.newznabProviderList.append(newProvider)
            return newProvider.getID() + '|' + newProvider.configStr()



    @cherrypy.expose
    def deleteNewznabProvider(self, id):

        providerDict = dict(zip([x.getID() for x in sickbeard.newznabProviderList], sickbeard.newznabProviderList))

        if id not in providerDict or providerDict[id].default:
            return '0'

        # delete it from the list
        sickbeard.newznabProviderList.remove(providerDict[id])

        if id in sickbeard.PROVIDER_ORDER:
            sickbeard.PROVIDER_ORDER.remove(id)

        return '1'


    @cherrypy.expose
    def saveProviders(self, nzbs_org_uid=None, nzbs_org_hash=None,
                      nzbmatrix_username=None, nzbmatrix_apikey=None,
                      nzbs_r_us_uid=None, nzbs_r_us_hash=None, newznab_string=None,
                      tvtorrents_digest=None, tvtorrents_hash=None, 
                      newzbin_username=None, newzbin_password=None,
                      provider_order=None):

        results = []

        provider_str_list = provider_order.split()
        provider_list = []

        newznabProviderDict = dict(zip([x.getID() for x in sickbeard.newznabProviderList], sickbeard.newznabProviderList))

        finishedNames = []

        # add all the newznab info we got into our list
        for curNewznabProviderStr in newznab_string.split('!!!'):

            if not curNewznabProviderStr:
                continue

            curName, curURL, curKey = curNewznabProviderStr.split('|')

            newProvider = newznab.NewznabProvider(curName, curURL, curKey)

            curID = newProvider.getID()

            # if it already exists then update it
            if curID in newznabProviderDict:
                newznabProviderDict[curID].name = curName
                newznabProviderDict[curID].url = curURL
                newznabProviderDict[curID].key = curKey
            else:
                sickbeard.newznabProviderList.append(newProvider)

            finishedNames.append(curID)


        # delete anything that is missing
        for curProvider in sickbeard.newznabProviderList:
            if curProvider.getID() not in finishedNames:
                sickbeard.newznabProviderList.remove(curProvider)

        # do the enable/disable
        for curProviderStr in provider_str_list:
            curProvider, curEnabled = curProviderStr.split(':')
            curEnabled = int(curEnabled)

            provider_list.append(curProvider)

            if curProvider == 'nzbs_org':
                sickbeard.NZBS = curEnabled
            elif curProvider == 'nzbs_r_us':
                sickbeard.NZBSRUS = curEnabled
            elif curProvider == 'nzbmatrix':
                sickbeard.NZBMATRIX = curEnabled
            elif curProvider == 'newzbin':
                sickbeard.NEWZBIN = curEnabled
            elif curProvider == 'bin_req':
                sickbeard.BINREQ = curEnabled
            elif curProvider == 'womble_s_index':
                sickbeard.WOMBLE = curEnabled
            elif curProvider == 'ezrss':
                sickbeard.EZRSS = curEnabled
            elif curProvider == 'tvtorrents':
                sickbeard.TVTORRENTS = curEnabled
            elif curProvider == 'fanzub':
                sickbeard.FANZUB = curEnabled
            elif curProvider in newznabProviderDict:
                newznabProviderDict[curProvider].enabled = bool(curEnabled)
            else:
                logger.log(u"don't know what "+curProvider+" is, skipping")

        sickbeard.TVTORRENTS_DIGEST = tvtorrents_digest.strip()
        sickbeard.TVTORRENTS_HASH = tvtorrents_hash.strip()

        sickbeard.NZBS_UID = nzbs_org_uid.strip()
        sickbeard.NZBS_HASH = nzbs_org_hash.strip()

        sickbeard.NZBSRUS_UID = nzbs_r_us_uid.strip()
        sickbeard.NZBSRUS_HASH = nzbs_r_us_hash.strip()

        sickbeard.NZBMATRIX_USERNAME = nzbmatrix_username
        sickbeard.NZBMATRIX_APIKEY = nzbmatrix_apikey.strip()

        sickbeard.NEWZBIN_USERNAME = newzbin_username
        sickbeard.NEWZBIN_PASSWORD = newzbin_password

        sickbeard.PROVIDER_ORDER = provider_list

        sickbeard.save_config()

        if len(results) > 0:
            for x in results:
                logger.log(x, logger.ERROR)
            ui.notifications.error('Error(s) Saving Configuration',
                        '<br />\n'.join(results))
        else:
            ui.notifications.message('Configuration Saved', ek.ek(os.path.join, sickbeard.CONFIG_FILE) )

        redirect("/config/providers/")

class ConfigNotifications:

    @cherrypy.expose
    def index(self):
        t = PageTemplate(file="config_notifications.tmpl")
        t.submenu = ConfigMenu
        return _munge(t)

    @cherrypy.expose
    def saveNotifications(self, use_xbmc=None, xbmc_notify_onsnatch=None, xbmc_notify_ondownload=None,
                          xbmc_update_library=None, xbmc_update_full=None, xbmc_host=None, xbmc_username=None, xbmc_password=None,
                          use_plex=None, plex_notify_onsnatch=None, plex_notify_ondownload=None, plex_update_library=None,
                          plex_server_host=None, plex_host=None, plex_username=None, plex_password=None,
                          use_growl=None, growl_notify_onsnatch=None, growl_notify_ondownload=None, growl_host=None, growl_password=None, 
                          use_prowl=None, prowl_notify_onsnatch=None, prowl_notify_ondownload=None, prowl_api=None, prowl_priority=0, 
                          use_twitter=None, twitter_notify_onsnatch=None, twitter_notify_ondownload=None, 
                          use_notifo=None, notifo_notify_onsnatch=None, notifo_notify_ondownload=None, notifo_username=None, notifo_apisecret=None,
                          use_boxcar=None, boxcar_notify_onsnatch=None, boxcar_notify_ondownload=None, boxcar_username=None,
<<<<<<< HEAD
                          use_libnotify=None, libnotify_notify_onsnatch=None, libnotify_notify_ondownload=None,
                          use_nmj=None, nmj_host=None, nmj_database=None, nmj_mount=None, use_synoindex=None):

        results = []

        if xbmc_notify_onsnatch == "on":
            xbmc_notify_onsnatch = 1
        else:
            xbmc_notify_onsnatch = 0

        if xbmc_notify_ondownload == "on":
            xbmc_notify_ondownload = 1
        else:
            xbmc_notify_ondownload = 0

        if xbmc_update_library == "on":
            xbmc_update_library = 1
        else:
            xbmc_update_library = 0

        if xbmc_update_full == "on":
            xbmc_update_full = 1
        else:
            xbmc_update_full = 0

        if use_xbmc == "on":
            use_xbmc = 1
        else:
            use_xbmc = 0

        if plex_update_library == "on":
            plex_update_library = 1
        else:
            plex_update_library = 0

        if plex_notify_onsnatch == "on":
            plex_notify_onsnatch = 1
        else:
            plex_notify_onsnatch = 0

        if plex_notify_ondownload == "on":
            plex_notify_ondownload = 1
        else:
            plex_notify_ondownload = 0

        if use_plex == "on":
            use_plex = 1
        else:
            use_plex = 0

        if growl_notify_onsnatch == "on":
            growl_notify_onsnatch = 1
        else:
            growl_notify_onsnatch = 0

        if growl_notify_ondownload == "on":
            growl_notify_ondownload = 1
        else:
            growl_notify_ondownload = 0

        if use_growl == "on":
            use_growl = 1
        else:
            use_growl = 0
            
        if prowl_notify_onsnatch == "on":
            prowl_notify_onsnatch = 1
        else:
            prowl_notify_onsnatch = 0

        if prowl_notify_ondownload == "on":
            prowl_notify_ondownload = 1
        else:
            prowl_notify_ondownload = 0
        if use_prowl == "on":
            use_prowl = 1
        else:
            use_prowl = 0

        if twitter_notify_onsnatch == "on":
            twitter_notify_onsnatch = 1
        else:
            twitter_notify_onsnatch = 0

        if twitter_notify_ondownload == "on":
            twitter_notify_ondownload = 1
        else:
            twitter_notify_ondownload = 0
        if use_twitter == "on":
            use_twitter = 1
        else:
            use_twitter = 0

        if notifo_notify_onsnatch == "on":
            notifo_notify_onsnatch = 1
        else:
            notifo_notify_onsnatch = 0

        if notifo_notify_ondownload == "on":
            notifo_notify_ondownload = 1
        else:
            notifo_notify_ondownload = 0
        if use_notifo == "on":
            use_notifo = 1
        else:
            use_notifo = 0

        if boxcar_notify_onsnatch == "on":
            boxcar_notify_onsnatch = 1
        else:
            boxcar_notify_onsnatch = 0

        if boxcar_notify_ondownload == "on":
            boxcar_notify_ondownload = 1
        else:
            boxcar_notify_ondownload = 0
        if use_boxcar == "on":
            use_boxcar = 1
        else:
            use_boxcar = 0

        if use_nmj == "on":
            use_nmj = 1
        else:
            use_nmj = 0

        if use_synoindex == "on":
            use_synoindex = 1
        else:
            use_synoindex = 0

        sickbeard.USE_XBMC = use_xbmc
        sickbeard.XBMC_NOTIFY_ONSNATCH = xbmc_notify_onsnatch
        sickbeard.XBMC_NOTIFY_ONDOWNLOAD = xbmc_notify_ondownload
        sickbeard.XBMC_UPDATE_LIBRARY = xbmc_update_library
        sickbeard.XBMC_UPDATE_FULL = xbmc_update_full
        sickbeard.XBMC_HOST = xbmc_host
        sickbeard.XBMC_USERNAME = xbmc_username
        sickbeard.XBMC_PASSWORD = xbmc_password

        sickbeard.USE_PLEX = use_plex
        sickbeard.PLEX_NOTIFY_ONSNATCH = plex_notify_onsnatch
        sickbeard.PLEX_NOTIFY_ONDOWNLOAD = plex_notify_ondownload
        sickbeard.PLEX_UPDATE_LIBRARY = plex_update_library
        sickbeard.PLEX_HOST = plex_host
        sickbeard.PLEX_SERVER_HOST = plex_server_host
        sickbeard.PLEX_USERNAME = plex_username
        sickbeard.PLEX_PASSWORD = plex_password

        sickbeard.USE_GROWL = use_growl
        sickbeard.GROWL_NOTIFY_ONSNATCH = growl_notify_onsnatch
        sickbeard.GROWL_NOTIFY_ONDOWNLOAD = growl_notify_ondownload
        sickbeard.GROWL_HOST = growl_host
        sickbeard.GROWL_PASSWORD = growl_password

        sickbeard.USE_PROWL = use_prowl
        sickbeard.PROWL_NOTIFY_ONSNATCH = prowl_notify_onsnatch
        sickbeard.PROWL_NOTIFY_ONDOWNLOAD = prowl_notify_ondownload
        sickbeard.PROWL_API = prowl_api
        sickbeard.PROWL_PRIORITY = prowl_priority

        sickbeard.USE_TWITTER = use_twitter
        sickbeard.TWITTER_NOTIFY_ONSNATCH = twitter_notify_onsnatch
        sickbeard.TWITTER_NOTIFY_ONDOWNLOAD = twitter_notify_ondownload

        sickbeard.USE_NOTIFO = use_notifo
        sickbeard.NOTIFO_NOTIFY_ONSNATCH = notifo_notify_onsnatch
        sickbeard.NOTIFO_NOTIFY_ONDOWNLOAD = notifo_notify_ondownload
        sickbeard.NOTIFO_USERNAME = notifo_username
        sickbeard.NOTIFO_APISECRET = notifo_apisecret

        sickbeard.USE_BOXCAR = use_boxcar
        sickbeard.BOXCAR_NOTIFY_ONSNATCH = boxcar_notify_onsnatch
        sickbeard.BOXCAR_NOTIFY_ONDOWNLOAD = boxcar_notify_ondownload
        sickbeard.BOXCAR_USERNAME = boxcar_username

        sickbeard.USE_LIBNOTIFY = use_libnotify == "on"
        sickbeard.LIBNOTIFY_NOTIFY_ONSNATCH = libnotify_notify_onsnatch == "on"
        sickbeard.LIBNOTIFY_NOTIFY_ONDOWNLOAD = libnotify_notify_ondownload == "on"

        sickbeard.USE_NMJ = use_nmj
        sickbeard.NMJ_HOST = nmj_host
        sickbeard.NMJ_DATABASE = nmj_database
        sickbeard.NMJ_MOUNT = nmj_mount

        sickbeard.USE_SYNOINDEX = use_synoindex

        sickbeard.save_config()

        if len(results) > 0:
            for x in results:
                logger.log(x, logger.ERROR)
            ui.notifications.error('Error(s) Saving Configuration',
                        '<br />\n'.join(results))
        else:
            ui.notifications.message('Configuration Saved', ek.ek(os.path.join, sickbeard.CONFIG_FILE) )

        redirect("/config/notifications/")

class ConfigAnime:

    @cherrypy.expose
    def index(self):

        t = PageTemplate(file="config_anime.tmpl")
        t.submenu = ConfigMenu
        return _munge(t)

    @cherrypy.expose
    def saveAnime(self, use_anidb=None, anidb_username=None, anidb_password=None, anidb_use_mylist=None, split_home=None):

        results = []

        if use_anidb == "on":
            use_anidb = 1
        else:
            use_anidb = 0

        if anidb_use_mylist == "on":
            anidb_use_mylist = 1
        else:
            anidb_use_mylist = 0

        if split_home == "on":
            split_home = 1
        else:
            split_home = 0

        sickbeard.USE_ANIDB = use_anidb
        sickbeard.ANIDB_USERNAME = anidb_username
        sickbeard.ANIDB_PASSWORD = anidb_password
        sickbeard.ANIDB_USE_MYLIST = anidb_use_mylist
        sickbeard.ANIME_SPLIT_HOME = split_home

        sickbeard.save_config()

        if len(results) > 0:
            for x in results:
                logger.log(x, logger.ERROR)
            ui.notifications.error('Error(s) Saving Configuration',
                        '<br />\n'.join(results))
        else:
            ui.notifications.message('Configuration Saved', ek.ek(os.path.join, sickbeard.CONFIG_FILE) )

        redirect("/config/anime/")

class Config:

    @cherrypy.expose
    def index(self):

        t = PageTemplate(file="config.tmpl")
        t.submenu = ConfigMenu
        return _munge(t)

    general = ConfigGeneral()

    search = ConfigSearch()
    
    postProcessing = ConfigPostProcessing()

    providers = ConfigProviders()

    notifications = ConfigNotifications()
    
    anime = ConfigAnime()

def haveXBMC():
    return sickbeard.XBMC_HOST

def havePLEX():
    return sickbeard.PLEX_SERVER_HOST

def HomeMenu():
    return [
        { 'title': 'Add Shows',              'path': 'home/addShows/',                                          },
        { 'title': 'Manual Post-Processing', 'path': 'home/postprocess/'                                        },
        { 'title': 'Update XBMC',            'path': 'home/updateXBMC/', 'requires': haveXBMC                   },
        { 'title': 'Update Plex',            'path': 'home/updatePLEX/', 'requires': havePLEX                   },
        { 'title': 'Restart',                'path': 'home/restart/?pid='+str(sickbeard.PID), 'confirm': True   },
        { 'title': 'Shutdown',               'path': 'home/shutdown/', 'confirm': True                          },
    ]

class HomePostProcess:

    @cherrypy.expose
    def index(self):

        t = PageTemplate(file="home_postprocess.tmpl")
        t.submenu = HomeMenu()
        return _munge(t)

    @cherrypy.expose
    def processEpisode(self, dir=None, nzbName=None, jobName=None, quiet=None):

        if dir == None:
            redirect("/home/postprocess")
        else:
            result = processTV.processDir(dir, nzbName)
            if quiet != None and int(quiet) == 1:
                return result

            result = result.replace("\n","<br />\n")
            return _genericMessage("Postprocessing results", result)


class NewHomeAddShows:

    @cherrypy.expose
    def index(self):

        t = PageTemplate(file="home_addShows.tmpl")
        t.submenu = HomeMenu()
        return _munge(t)

    @cherrypy.expose
    def getTVDBLanguages(self):
        result = tvdb_api.Tvdb().config['valid_languages']

        # Make sure list is sorted alphabetically but 'en' is in front
        if 'en' in result:
            del result[result.index('en')]
        result.sort()
        result.insert(0,'en')

        return json.dumps({'results': result})

    @cherrypy.expose
    def sanitizeFileName(self, name):
        return helpers.sanitizeFileName(name)

    @cherrypy.expose
    def searchTVDBForShowName(self, name, lang="en"):
        if not lang or lang == 'null':
                lang = "en"

        baseURL = "http://thetvdb.com/api/GetSeries.php?"

        params = {'seriesname': name.encode('utf-8'),
                  'language': lang}

        finalURL = baseURL + urllib.urlencode(params)

        urlData = helpers.getURL(finalURL)

        try:
            seriesXML = etree.ElementTree(etree.XML(urlData))
        except Exception, e:
            logger.log(u"Unable to parse XML for some reason: "+ex(e)+" from XML: "+urlData, logger.ERROR)
            return ''

        series = seriesXML.getiterator('Series')

        results = []

        for curSeries in series:
            results.append((int(curSeries.findtext('seriesid')), curSeries.findtext('SeriesName'), curSeries.findtext('FirstAired')))

        lang_id = tvdb_api.Tvdb().config['langabbv_to_id'][lang]

        return json.dumps({'results': results, 'langid': lang_id})

    @cherrypy.expose
    def massAddTable(self, rootDir=None):
        t = PageTemplate(file="home_massAddTable.tmpl")
        t.submenu = HomeMenu()
        
        myDB = db.DBConnection()

        if not rootDir:
            return "No folders selected." 
        elif type(rootDir) != list:
            root_dirs = [rootDir]
        else:
            root_dirs = rootDir
        
        root_dirs = [urllib.unquote_plus(x) for x in root_dirs]

        default_index = int(sickbeard.ROOT_DIRS.split('|')[0])
        if len(root_dirs) > default_index:
            tmp = root_dirs[default_index]
            if tmp in root_dirs:
                root_dirs.remove(tmp)
                root_dirs = [tmp]+root_dirs
        
        dir_list = []
        
        for root_dir in root_dirs:
            try:
                file_list = ek.ek(os.listdir, root_dir)
            except:
                continue

            for cur_file in file_list:

                cur_path = ek.ek(os.path.normpath, ek.ek(os.path.join, root_dir, cur_file))
                if not ek.ek(os.path.isdir, cur_path):
                    continue
                
                cur_dir = {
                           'dir': cur_path,
                           'display_dir': '<b>'+ek.ek(os.path.dirname, cur_path)+os.sep+'</b>'+ek.ek(os.path.basename, cur_path),
                           }
                
                # see if the folder is in XBMC already
                dirResults = myDB.select("SELECT * FROM tv_shows WHERE location = ?", [cur_path])
                
                if dirResults:
                    cur_dir['added_already'] = True
                else:
                    cur_dir['added_already'] = False
                
                dir_list.append(cur_dir)
                
                tvdb_id = ''
                show_name = ''
                for cur_provider in sickbeard.metadata_provider_dict.values():
                    (tvdb_id, show_name) = cur_provider.retrieveShowMetadata(cur_path)
                    if tvdb_id and show_name:
                        break
                
                cur_dir['existing_info'] = (tvdb_id, show_name)
                
                if tvdb_id and helpers.findCertainShow(sickbeard.showList, tvdb_id):
                    cur_dir['added_already'] = True 

        t.dirList = dir_list
        
        return _munge(t)

    @cherrypy.expose
    def newShow(self, show_to_add=None, other_shows=None):
        """
        Display the new show page which collects a tvdb id, folder, and extra options and
        posts them to addNewShow
        """
        t = PageTemplate(file="home_newShow.tmpl")
        t.submenu = HomeMenu()
        
        show_dir, tvdb_id, show_name = self.split_extra_show(show_to_add)
        
        if tvdb_id and show_name:
            use_provided_info = True
        else:
            use_provided_info = False
        
        # tell the template whether we're giving it show name & TVDB ID
        t.use_provided_info = use_provided_info
        
        # use the given show_dir for the tvdb search if available 
        if not show_dir:
            t.default_show_name = ''
        elif not show_name:
            t.default_show_name = ek.ek(os.path.basename, ek.ek(os.path.normpath, show_dir)).replace('.',' ')
        else:
            t.default_show_name = show_name
        
        # carry a list of other dirs if given
        if not other_shows:
            other_shows = []
        elif type(other_shows) != list:
            other_shows = [other_shows]
        
        if use_provided_info:
            t.provided_tvdb_id = tvdb_id
            t.provided_tvdb_name = show_name
            
        t.provided_show_dir = show_dir
        t.other_shows = other_shows
        
        return _munge(t)

    @cherrypy.expose
    def addNewShow(self, whichSeries=None, tvdbLang="en", rootDir=None, defaultStatus=None,
                   anyQualities=None, bestQualities=None, seasonFolders=None, fullShowPath=None,
                   other_shows=None, skipShow=None, anime=None):
        """
        Receive tvdb id, dir, and other options and create a show from them. If extra show dirs are
        provided then it forwards back to newShow, if not it goes to /home.
        """
        
        # grab our list of other dirs if given
        if not other_shows:
            other_shows = []
        elif type(other_shows) != list:
            other_shows = [other_shows]
            
        def finishAddShow(): 
            # if there are no extra shows then go home
            if not other_shows:
                redirect('/home')
            
            # peel off the next one
            next_show_dir = other_shows[0]
            rest_of_show_dirs = other_shows[1:]
            
            # go to add the next show
            return self.newShow(next_show_dir, rest_of_show_dirs)
        
        # if we're skipping then behave accordingly
        if skipShow:
            return finishAddShow()
        
        # sanity check on our inputs
        if (not rootDir and not fullShowPath) or not whichSeries:
            return "Missing params, no tvdb id or folder:"+repr(whichSeries)+" and "+repr(rootDir)+"/"+repr(fullShowPath)
        
        # figure out what show we're adding and where
        series_pieces = whichSeries.partition('|')
        if len(series_pieces) < 3:
            return "Error with show selection."
        
        tvdb_id = int(series_pieces[0])
        show_name = series_pieces[2]
        
        # use the whole path if it's given, or else append the show name to the root dir to get the full show path
        if fullShowPath:
            show_dir = ek.ek(os.path.normpath, fullShowPath)
        else:
            show_dir = ek.ek(os.path.join, rootDir, helpers.sanitizeFileName(show_name))
        
        # blanket policy - if the dir exists you should have used "add existing show" numbnuts
        if ek.ek(os.path.isdir, show_dir) and not fullShowPath:
            ui.notifications.error("Unable to add show", "Folder "+show_dir+" exists already")
            redirect('/home')
        
        # create the dir and make sure it worked
        dir_exists = helpers.makeDir(show_dir)
        if not dir_exists:
            logger.log(u"Unable to create the folder "+show_dir+", can't add the show", logger.ERROR)
            ui.notifications.error("Unable to add show", "Unable to create the folder "+show_dir+", can't add the show")
            redirect("/home")
        else:
            helpers.chmodAsParent(show_dir)

        # prepare the inputs for passing along
        if seasonFolders == "on":
            seasonFolders = 1
        else:
            seasonFolders = 0
            
        if anime == "on":
            anime = 1
        else:
            anime = 0
        
        if not anyQualities:
            anyQualities = []
        if not bestQualities:
            bestQualities = []
        if type(anyQualities) != list:
            anyQualities = [anyQualities]
        if type(bestQualities) != list:
            bestQualities = [bestQualities]
        newQuality = Quality.combineQualities(map(int, anyQualities), map(int, bestQualities))
        
        # add the show
        sickbeard.showQueueScheduler.action.addShow(tvdb_id, show_dir, int(defaultStatus), newQuality, seasonFolders, tvdbLang, anime) #@UndefinedVariable
        ui.notifications.message('Show added', 'Adding the specified show into '+show_dir)

        return finishAddShow()
        

    @cherrypy.expose
    def existingShows(self):
        """
        Prints out the page to add existing shows from a root dir 
        """
        t = PageTemplate(file="home_addExistingShow.tmpl")
        t.submenu = HomeMenu()
        
        return _munge(t)

    def split_extra_show(self, extra_show):
        if not extra_show:
            return (None, None, None)
        split_vals = extra_show.split('|')
        if len(split_vals) < 3:
            return (extra_show, None, None)
        show_dir = split_vals[0]
        tvdb_id = split_vals[1]
        show_name = '|'.join(split_vals[2:])
        
        return (show_dir, tvdb_id, show_name)

    @cherrypy.expose
    def addExistingShows(self, shows_to_add=None, promptForSettings=None):
        """
        Receives a dir list and add them. Adds the ones with given TVDB IDs first, then forwards
        along to the newShow page.
        """

        # grab a list of other shows to add, if provided
        if not shows_to_add:
            shows_to_add = []
        elif type(shows_to_add) != list:
            shows_to_add = [shows_to_add]
        
        shows_to_add = [urllib.unquote_plus(x) for x in shows_to_add]
        
        if promptForSettings == "on":
            promptForSettings = 1
        else:
            promptForSettings = 0
        
        tvdb_id_given = []
        dirs_only = []
        # separate all the ones with TVDB IDs
        for cur_dir in shows_to_add:
            if not '|' in cur_dir:
                dirs_only.append(cur_dir)
            else:
                show_dir, tvdb_id, show_name = self.split_extra_show(cur_dir)
                if not show_dir or not tvdb_id or not show_name:
                    continue
                tvdb_id_given.append((show_dir, int(tvdb_id), show_name))


        # if they want me to prompt for settings then I will just carry on to the newShow page
        if promptForSettings and shows_to_add:
            return self.newShow(shows_to_add[0], shows_to_add[1:])
        
        # if they don't want me to prompt for settings then I can just add all the nfo shows now
        num_added = 0
        for cur_show in tvdb_id_given:
            show_dir, tvdb_id, show_name = cur_show

            # add the show
            sickbeard.showQueueScheduler.action.addShow(tvdb_id, show_dir, SKIPPED, sickbeard.QUALITY_DEFAULT, sickbeard.SEASON_FOLDERS_DEFAULT) #@UndefinedVariable
            num_added += 1
         
        if num_added:
            ui.notifications.message("Shows Added", "Automatically added "+str(num_added)+" from their existing metadata files")

        # if we're done then go home
        if not dirs_only:
            redirect('/home')

        # for the remaining shows we need to prompt for each one, so forward this on to the newShow page
        return self.newShow(dirs_only[0], dirs_only[1:])




ErrorLogsMenu = [
    { 'title': 'Clear Errors', 'path': 'errorlogs/clearerrors' },
    #{ 'title': 'View Log',  'path': 'errorlogs/viewlog'  },
]


class ErrorLogs:

    @cherrypy.expose
    def index(self):

        t = PageTemplate(file="errorlogs.tmpl")
        t.submenu = ErrorLogsMenu

        return _munge(t)


    @cherrypy.expose
    def clearerrors(self):
        classes.ErrorViewer.clear()
        redirect("/errorlogs")

    @cherrypy.expose
    def viewlog(self, minLevel=logger.MESSAGE, maxLines=500):

        t = PageTemplate(file="viewlogs.tmpl")
        t.submenu = ErrorLogsMenu

        minLevel = int(minLevel)

        data = []
        if os.path.isfile(logger.sb_log_instance.log_file):
            f = ek.ek(open, logger.sb_log_instance.log_file)
            data = f.readlines()
            f.close()

        regex =  "^(\w{3})\-(\d\d)\s*(\d\d)\:(\d\d):(\d\d)\s*([A-Z]+)\s*(.+?)\s*\:\:\s*(.*)$"

        finalData = []

        numLines = 0
        lastLine = False
        numToShow = min(maxLines, len(data))

        for x in reversed(data):

            x = x.decode('utf-8')
            match = re.match(regex, x)

            if match:
                level = match.group(6)
                if level not in logger.reverseNames:
                    lastLine = False
                    continue

                if logger.reverseNames[level] >= minLevel:
                    lastLine = True
                    finalData.append(x)
                else:
                    lastLine = False
                    continue

            elif lastLine:
                finalData.append("AA"+x)

            numLines += 1

            if numLines >= numToShow:
                break

        result = "".join(finalData)

        t.logLines = result
        t.minLevel = minLevel

        return _munge(t)


class Home:

    @cherrypy.expose
    def is_alive(self):
        cherrypy.response.headers['Cache-Control'] = "max-age=0,no-cache,no-store"

        if sickbeard.started:
            return str(sickbeard.PID)
        else:
            return "nope"

    @cherrypy.expose
    def index(self):

        t = PageTemplate(file="home.tmpl")
        if sickbeard.ANIME_SPLIT_HOME:
            shows = []
            anime = []
            for show in sickbeard.showList:
                if show.is_anime:
                    anime.append(show)
                else:
                    shows.append(show)
            t.showlists = [["Shows",shows],
                           ["Anime",anime]]
        else:
            t.showlists = [["Shows",sickbeard.showList]]
        t.submenu = HomeMenu()
        return _munge(t)

    addShows = NewHomeAddShows()

    postprocess = HomePostProcess()

    @cherrypy.expose
    def testSABnzbd(self, host=None, username=None, password=None, apikey=None):
        connection, accesMsg = sab.getSabAccesMethod(host, username, password, apikey)
        if connection:
            authed, authMsg = sab.testAuthentication(host, username, password, apikey) #@UnusedVariable
            if authed:
                return "Success. Connected and authenticated"
            else:
                return "Authentication failed. SABnzbd expects '"+accesMsg+"' as authentication method"
        else:
            return "Unable to connect to host"

    @cherrypy.expose
    def testGrowl(self, host=None, password=None):
        cherrypy.response.headers['Cache-Control'] = "max-age=0,no-cache,no-store"

        result = notifiers.growl_notifier.test_notify(host, password)
        if password==None or password=='':
            pw_append = ''
        else:
            pw_append = " with password: " + password

        if result:
            return "Registered and Tested growl successfully "+urllib.unquote_plus(host)+pw_append
        else:
            return "Registration and Testing of growl failed "+urllib.unquote_plus(host)+pw_append

    @cherrypy.expose
    def testProwl(self, prowl_api=None, prowl_priority=0):
        cherrypy.response.headers['Cache-Control'] = "max-age=0,no-cache,no-store"

        result = notifiers.prowl_notifier.test_notify(prowl_api, prowl_priority)
        if result:
            return "Test prowl notice sent successfully"
        else:
            return "Test prowl notice failed"

    @cherrypy.expose
    def testNotifo(self, username=None, apisecret=None):
        cherrypy.response.headers['Cache-Control'] = "max-age=0,no-cache,no-store"

        result = notifiers.notifo_notifier.test_notify(username, apisecret)
        if result:
            return "Notifo notification succeeded. Check your Notifo clients to make sure it worked"
        else:
            return "Error sending Notifo notification"

    @cherrypy.expose
    def testBoxcar(self, username=None):
        cherrypy.response.headers['Cache-Control'] = "max-age=0,no-cache,no-store"

        result = notifiers.boxcar_notifier.test_notify(username)
        if result:
            return "Boxcar notification succeeded. Check your Boxcar clients to make sure it worked"
        else:
            return "Error sending Boxcar notification"

    @cherrypy.expose
    def twitterStep1(self):
        cherrypy.response.headers['Cache-Control'] = "max-age=0,no-cache,no-store"

        return notifiers.twitter_notifier._get_authorization()

    @cherrypy.expose
    def twitterStep2(self, key):
        cherrypy.response.headers['Cache-Control'] = "max-age=0,no-cache,no-store"

        result = notifiers.twitter_notifier._get_credentials(key)
        logger.log(u"result: "+str(result))
        if result:
            return "Key verification successful"
        else:
            return "Unable to verify key"
=======
                          use_libnotify=None, libnotify_notify_onsnatch=None, libnotify_notify_ondownload=None,
                          use_nmj=None, nmj_host=None, nmj_database=None, nmj_mount=None, use_synoindex=None,
                          use_trakt=None, trakt_username=None, trakt_password=None, trakt_api=None):

        results = []

        if xbmc_notify_onsnatch == "on":
            xbmc_notify_onsnatch = 1
        else:
            xbmc_notify_onsnatch = 0

        if xbmc_notify_ondownload == "on":
            xbmc_notify_ondownload = 1
        else:
            xbmc_notify_ondownload = 0

        if xbmc_update_library == "on":
            xbmc_update_library = 1
        else:
            xbmc_update_library = 0

        if xbmc_update_full == "on":
            xbmc_update_full = 1
        else:
            xbmc_update_full = 0

        if use_xbmc == "on":
            use_xbmc = 1
        else:
            use_xbmc = 0

        if plex_update_library == "on":
            plex_update_library = 1
        else:
            plex_update_library = 0

        if plex_notify_onsnatch == "on":
            plex_notify_onsnatch = 1
        else:
            plex_notify_onsnatch = 0

        if plex_notify_ondownload == "on":
            plex_notify_ondownload = 1
        else:
            plex_notify_ondownload = 0

        if use_plex == "on":
            use_plex = 1
        else:
            use_plex = 0

        if growl_notify_onsnatch == "on":
            growl_notify_onsnatch = 1
        else:
            growl_notify_onsnatch = 0

        if growl_notify_ondownload == "on":
            growl_notify_ondownload = 1
        else:
            growl_notify_ondownload = 0

        if use_growl == "on":
            use_growl = 1
        else:
            use_growl = 0
            
        if prowl_notify_onsnatch == "on":
            prowl_notify_onsnatch = 1
        else:
            prowl_notify_onsnatch = 0

        if prowl_notify_ondownload == "on":
            prowl_notify_ondownload = 1
        else:
            prowl_notify_ondownload = 0
        if use_prowl == "on":
            use_prowl = 1
        else:
            use_prowl = 0

        if twitter_notify_onsnatch == "on":
            twitter_notify_onsnatch = 1
        else:
            twitter_notify_onsnatch = 0

        if twitter_notify_ondownload == "on":
            twitter_notify_ondownload = 1
        else:
            twitter_notify_ondownload = 0
        if use_twitter == "on":
            use_twitter = 1
        else:
            use_twitter = 0

        if notifo_notify_onsnatch == "on":
            notifo_notify_onsnatch = 1
        else:
            notifo_notify_onsnatch = 0

        if notifo_notify_ondownload == "on":
            notifo_notify_ondownload = 1
        else:
            notifo_notify_ondownload = 0
        if use_notifo == "on":
            use_notifo = 1
        else:
            use_notifo = 0
>>>>>>> 68c5fae7

    @cherrypy.expose
    def testTwitter(self):
        cherrypy.response.headers['Cache-Control'] = "max-age=0,no-cache,no-store"

        result = notifiers.twitter_notifier.test_notify()
        if result:
            return "Tweet successful, check your twitter to make sure it worked"
        else:
            return "Error sending tweet"

    @cherrypy.expose
    def testXBMC(self, host=None, username=None, password=None):
        cherrypy.response.headers['Cache-Control'] = "max-age=0,no-cache,no-store"

        result = notifiers.xbmc_notifier.test_notify(urllib.unquote_plus(host), username, password)
        if len(result.split(":")) > 2 and 'OK' in result.split(":")[2]:
            return "Test notice sent successfully to "+urllib.unquote_plus(host)
        else:
            return "Test notice failed to "+urllib.unquote_plus(host)

    @cherrypy.expose
    def testPLEX(self, host=None, username=None, password=None):
        cherrypy.response.headers['Cache-Control'] = "max-age=0,no-cache,no-store"

        result = notifiers.plex_notifier.test_notify(urllib.unquote_plus(host), username, password)
        if result:
            return "Test notice sent successfully to "+urllib.unquote_plus(host)
        else:
<<<<<<< HEAD
            return "Test notice failed to "+urllib.unquote_plus(host)

    @cherrypy.expose
    def testLibnotify(self):
        cherrypy.response.headers['Cache-Control'] = "max-age=0,no-cache,no-store"
=======
            use_boxcar = 0

        if use_nmj == "on":
            use_nmj = 1
        else:
            use_nmj = 0

        if use_synoindex == "on":
            use_synoindex = 1
        else:
            use_synoindex = 0

        if use_trakt == "on":
            use_trakt = 1
        else:
            use_trakt = 0

        sickbeard.USE_XBMC = use_xbmc
        sickbeard.XBMC_NOTIFY_ONSNATCH = xbmc_notify_onsnatch
        sickbeard.XBMC_NOTIFY_ONDOWNLOAD = xbmc_notify_ondownload
        sickbeard.XBMC_UPDATE_LIBRARY = xbmc_update_library
        sickbeard.XBMC_UPDATE_FULL = xbmc_update_full
        sickbeard.XBMC_HOST = xbmc_host
        sickbeard.XBMC_USERNAME = xbmc_username
        sickbeard.XBMC_PASSWORD = xbmc_password

        sickbeard.USE_PLEX = use_plex
        sickbeard.PLEX_NOTIFY_ONSNATCH = plex_notify_onsnatch
        sickbeard.PLEX_NOTIFY_ONDOWNLOAD = plex_notify_ondownload
        sickbeard.PLEX_UPDATE_LIBRARY = plex_update_library
        sickbeard.PLEX_HOST = plex_host
        sickbeard.PLEX_SERVER_HOST = plex_server_host
        sickbeard.PLEX_USERNAME = plex_username
        sickbeard.PLEX_PASSWORD = plex_password

        sickbeard.USE_GROWL = use_growl
        sickbeard.GROWL_NOTIFY_ONSNATCH = growl_notify_onsnatch
        sickbeard.GROWL_NOTIFY_ONDOWNLOAD = growl_notify_ondownload
        sickbeard.GROWL_HOST = growl_host
        sickbeard.GROWL_PASSWORD = growl_password

        sickbeard.USE_PROWL = use_prowl
        sickbeard.PROWL_NOTIFY_ONSNATCH = prowl_notify_onsnatch
        sickbeard.PROWL_NOTIFY_ONDOWNLOAD = prowl_notify_ondownload
        sickbeard.PROWL_API = prowl_api
        sickbeard.PROWL_PRIORITY = prowl_priority

        sickbeard.USE_TWITTER = use_twitter
        sickbeard.TWITTER_NOTIFY_ONSNATCH = twitter_notify_onsnatch
        sickbeard.TWITTER_NOTIFY_ONDOWNLOAD = twitter_notify_ondownload

        sickbeard.USE_NOTIFO = use_notifo
        sickbeard.NOTIFO_NOTIFY_ONSNATCH = notifo_notify_onsnatch
        sickbeard.NOTIFO_NOTIFY_ONDOWNLOAD = notifo_notify_ondownload
        sickbeard.NOTIFO_USERNAME = notifo_username
        sickbeard.NOTIFO_APISECRET = notifo_apisecret

        sickbeard.USE_BOXCAR = use_boxcar
        sickbeard.BOXCAR_NOTIFY_ONSNATCH = boxcar_notify_onsnatch
        sickbeard.BOXCAR_NOTIFY_ONDOWNLOAD = boxcar_notify_ondownload
        sickbeard.BOXCAR_USERNAME = boxcar_username

        sickbeard.USE_LIBNOTIFY = use_libnotify == "on"
        sickbeard.LIBNOTIFY_NOTIFY_ONSNATCH = libnotify_notify_onsnatch == "on"
        sickbeard.LIBNOTIFY_NOTIFY_ONDOWNLOAD = libnotify_notify_ondownload == "on"

        sickbeard.USE_NMJ = use_nmj
        sickbeard.NMJ_HOST = nmj_host
        sickbeard.NMJ_DATABASE = nmj_database
        sickbeard.NMJ_MOUNT = nmj_mount

        sickbeard.USE_SYNOINDEX = use_synoindex

        sickbeard.USE_TRAKT = use_trakt
        sickbeard.TRAKT_USERNAME = trakt_username
        sickbeard.TRAKT_PASSWORD = trakt_password
        sickbeard.TRAKT_API = trakt_api

        sickbeard.save_config()

        if len(results) > 0:
            for x in results:
                logger.log(x, logger.ERROR)
            ui.notifications.error('Error(s) Saving Configuration',
                        '<br />\n'.join(results))
        else:
            ui.notifications.message('Configuration Saved', ek.ek(os.path.join, sickbeard.CONFIG_FILE) )

        redirect("/config/notifications/")


class Config:

    @cherrypy.expose
    def index(self):

        t = PageTemplate(file="config.tmpl")
        t.submenu = ConfigMenu
        return _munge(t)

    general = ConfigGeneral()

    search = ConfigSearch()
    
    postProcessing = ConfigPostProcessing()

    providers = ConfigProviders()

    notifications = ConfigNotifications()

def haveXBMC():
    return sickbeard.XBMC_HOST
>>>>>>> 68c5fae7

        if notifiers.libnotify_notifier.test_notify():
            return "Tried sending desktop notification via libnotify"
        else:
            return notifiers.libnotify.diagnose()

    @cherrypy.expose
    def testNMJ(self, host=None, database=None, mount=None):
        cherrypy.response.headers['Cache-Control'] = "max-age=0,no-cache,no-store"

        result = notifiers.nmj_notifier.test_notify(urllib.unquote_plus(host), database, mount)
        if result:
            return "Successfull started the scan update"
        else:
            return "Test failed to start the scan update"

    @cherrypy.expose
    def settingsNMJ(self, host=None):
        cherrypy.response.headers['Cache-Control'] = "max-age=0,no-cache,no-store"

        result = notifiers.nmj_notifier.notify_settings(urllib.unquote_plus(host))
        if result:
            return '{"message": "Got settings from %(host)s", "database": "%(database)s", "mount": "%(mount)s"}' % {"host": host, "database": sickbeard.NMJ_DATABASE, "mount": sickbeard.NMJ_MOUNT}
        else:
<<<<<<< HEAD
            return '{"message": "Failed! Make sure your Popcorn is on and NMJ is running. (see Log & Errors -> Debug for detailed info)", "database": "", "mount": ""}'


    @cherrypy.expose
    def shutdown(self):

        threading.Timer(2, sickbeard.invoke_shutdown).start()

        title = "Shutting down"
        message = "Sick Beard is shutting down..."

        return _genericMessage(title, message)

    @cherrypy.expose
    def restart(self, pid=None):

        if str(pid) != str(sickbeard.PID):
            redirect("/home")

        t = PageTemplate(file="restart.tmpl")
        t.submenu = HomeMenu()

        # do a soft restart
        threading.Timer(2, sickbeard.invoke_restart, [False]).start()

        return _munge(t)

    @cherrypy.expose
    def update(self, pid=None):

        if str(pid) != str(sickbeard.PID):
            redirect("/home")

        updated = sickbeard.versionCheckScheduler.action.update() #@UndefinedVariable

        if updated:
            # do a hard restart
            threading.Timer(2, sickbeard.invoke_restart, [False]).start()
            t = PageTemplate(file="restart_bare.tmpl")
            return _munge(t)
        else:
            return _genericMessage("Update Failed","Update wasn't successful, not restarting. Check your log for more information.")

    @cherrypy.expose
    def displayShow(self, show=None):

        if show == None:
            return _genericMessage("Error", "Invalid show ID")
        else:
            showObj = sickbeard.helpers.findCertainShow(sickbeard.showList, int(show))

            if showObj == None:

                return _genericMessage("Error", "Unable to find the specified show.")

        myDB = db.DBConnection()

        seasonResults = myDB.select(
            "SELECT DISTINCT season FROM tv_episodes WHERE showid = ? ORDER BY season desc",
            [showObj.tvdbid]
        )

        sqlResults = myDB.select(
            "SELECT * FROM tv_episodes WHERE showid = ? ORDER BY season*1000+episode DESC",
            [showObj.tvdbid]
        )

        t = PageTemplate(file="displayShow.tmpl")
        t.submenu = [ { 'title': 'Edit', 'path': 'home/editShow?show=%d'%showObj.tvdbid } ]

        try:
            t.showLoc = (showObj.location, True)
        except sickbeard.exceptions.ShowDirNotFoundException:
            t.showLoc = (showObj._location, False)

        show_message = ''

        if sickbeard.showQueueScheduler.action.isBeingAdded(showObj): #@UndefinedVariable
            show_message = 'This show is in the process of being downloaded from theTVDB.com - the info below is incomplete.'

        elif sickbeard.showQueueScheduler.action.isBeingUpdated(showObj): #@UndefinedVariable
            show_message = 'The information below is in the process of being updated.'

        elif sickbeard.showQueueScheduler.action.isBeingRefreshed(showObj): #@UndefinedVariable
            show_message = 'The episodes below are currently being refreshed from disk'

        elif sickbeard.showQueueScheduler.action.isInRefreshQueue(showObj): #@UndefinedVariable
            show_message = 'This show is queued to be refreshed.'

        elif sickbeard.showQueueScheduler.action.isInUpdateQueue(showObj): #@UndefinedVariable
            show_message = 'This show is queued and awaiting an update.'

        if not sickbeard.showQueueScheduler.action.isBeingAdded(showObj): #@UndefinedVariable
            if not sickbeard.showQueueScheduler.action.isBeingUpdated(showObj): #@UndefinedVariable
                t.submenu.append({ 'title': 'Delete',               'path': 'home/deleteShow?show=%d'%showObj.tvdbid, 'confirm': True })
                t.submenu.append({ 'title': 'Re-scan files',        'path': 'home/refreshShow?show=%d'%showObj.tvdbid })
                t.submenu.append({ 'title': 'Force Full Update',    'path': 'home/updateShow?show=%d&amp;force=1'%showObj.tvdbid })
                t.submenu.append({ 'title': 'Update show in XBMC',  'path': 'home/updateXBMC?showName=%s'%urllib.quote_plus(showObj.name.encode('utf-8')), 'requires': haveXBMC })
                t.submenu.append({ 'title': 'Rename Episodes',      'path': 'home/fixEpisodeNames?show=%d'%showObj.tvdbid, 'confirm': True })

        t.show = showObj
        t.sqlResults = sqlResults
        t.seasonResults = seasonResults
        t.show_message = show_message

        epCounts = {}
        epCats = {}
        epCounts[Overview.SKIPPED] = 0
        epCounts[Overview.WANTED] = 0
        epCounts[Overview.QUAL] = 0
        epCounts[Overview.GOOD] = 0
        epCounts[Overview.UNAIRED] = 0

        for curResult in sqlResults:

            curEpCat = showObj.getOverview(int(curResult["status"]))
            epCats[str(curResult["season"])+"x"+str(curResult["episode"])] = curEpCat
            epCounts[curEpCat] += 1

        def titler(x):
            if not x:
                return x
            if x.lower().startswith('a '):
                    x = x[2:]
            elif x.lower().startswith('the '):
                    x = x[4:]
            return x

        if sickbeard.ANIME_SPLIT_HOME:
            shows = []
            anime = []
            for show in sickbeard.showList:
                if show.is_anime:
                    anime.append(show)
                else:
                    shows.append(show)
            t.sortedShowLists = [["Shows",sorted(shows, lambda x, y: cmp(titler(x.name), titler(y.name)))],
                           ["Anime",sorted(anime, lambda x, y: cmp(titler(x.name), titler(y.name)))]]
        else:
            t.sortedShowLists = [["Shows",sorted(sickbeard.showList, lambda x, y: cmp(titler(x.name), titler(y.name)))]]


        t.bwl = BlackAndWhiteList(showObj.tvdbid)

        t.epCounts = epCounts
        t.epCats = epCats

        return _munge(t)

    @cherrypy.expose
    def plotDetails(self, show, season, episode):
        result = db.DBConnection().action("SELECT description FROM tv_episodes WHERE showid = ? AND season = ? AND episode = ?", (show, season, episode)).fetchone()
        return result['description'] if result else 'Episode not found.'

    @cherrypy.expose
    def sceneExceptions(self, show):
        exceptionsList = get_scene_exceptions(show)
        return ",".join(exceptionsList) if exceptionsList else "No scene exceptions"

    @cherrypy.expose
    def editShow(self, show=None, location=None, anyQualities=[], bestQualities=[], seasonfolders=None, paused=None, anime=None, blackWords=None, whiteWords=None, blacklist=None, whitelist=None, directCall=False, air_by_date=None, tvdbLang=None):

        if show == None:
            errString = "Invalid show ID: "+str(show)
            if directCall:
                return [errString]
            else:
                return _genericMessage("Error", errString)

        showObj = sickbeard.helpers.findCertainShow(sickbeard.showList, int(show))

        if showObj == None:
            errString = "Unable to find the specified show: "+str(show)
            if directCall:
                return [errString]
            else:
                return _genericMessage("Error", errString)

        if not location and not anyQualities and not bestQualities and not seasonfolders:
            
            t = PageTemplate(file="editShow.tmpl")
            t.submenu = HomeMenu()

            bwl = BlackAndWhiteList(showObj.tvdbid)
            t.whiteWords = ""
            if "global" in bwl.whiteDict:
                t.whiteWords = ", ".join(bwl.whiteDict["global"])
            t.blackWords = ""
            if "global" in bwl.blackDict:
                t.blackWords = ", ".join(bwl.blackDict["global"])

            if showObj.is_anime:

                t.whitelist = []
                if bwl.whiteDict.has_key("release_group"):
                    t.whitelist = bwl.whiteDict["release_group"]
                
                t.blacklist = []
                if bwl.blackDict.has_key("release_group"):
                    t.blacklist = bwl.blackDict["release_group"]
                
                t.groups = []
                if helpers.set_up_anidb_connection():
                    anime = adba.Anime(sickbeard.ADBA_CONNECTION,name=showObj.name)
                    t.groups = anime.get_groups()

            with showObj.lock:
                t.show = showObj

            return _munge(t)

        if seasonfolders == "on":
            seasonfolders = 1
        else:
            seasonfolders = 0

        if paused == "on":
            paused = 1
        else:
            paused = 0
            
        if anime == "on":
            anime = 1
        else:
            anime = 0

        if air_by_date == "on":
            air_by_date = 1
        else:
            air_by_date = 0

        if tvdbLang and tvdbLang in tvdb_api.Tvdb().config['valid_languages']:
            tvdb_lang = tvdbLang
        else:
            tvdb_lang = showObj.lang

        # if we changed the language then kick off an update
        if tvdb_lang == showObj.lang:
            do_update = False
        else:
            do_update = True

        if type(anyQualities) != list:
            anyQualities = [anyQualities]

        if type(bestQualities) != list:
            bestQualities = [bestQualities]


        bwl = BlackAndWhiteList(showObj.tvdbid)
        if whitelist:
            whitelist = whitelist.split(",")
            shortWhiteList = []
            if helpers.set_up_anidb_connection():
                for groupName in whitelist:
                    group = sickbeard.ADBA_CONNECTION.group(gname=groupName)
                    for line in group.datalines:
                        if line["shortname"]:
                            shortWhiteList.append(line["shortname"])
                    else:
                        if not groupName in shortWhiteList:
                            shortWhiteList.append(groupName) 
            else:
                shortWhiteList = whitelist
            bwl.set_white_keywords_for("release_group", shortWhiteList)
        else:
            bwl.set_white_keywords_for("release_group", [])

        if blacklist:
            blacklist = blacklist.split(",")
            shortBlacklist = []
            if helpers.set_up_anidb_connection():
                for groupName in blacklist:
                    group = sickbeard.ADBA_CONNECTION.group(gname=groupName)
                    for line in group.datalines:
                        if line["shortname"]:
                            shortBlacklist.append(line["shortname"])
                    else:
                        if not groupName in shortBlacklist:
                            shortBlacklist.append(groupName)
            else:
                shortBlacklist = blacklist
            bwl.set_black_keywords_for("release_group", shortBlacklist)
        else:
            bwl.set_black_keywords_for("release_group", [])

        if whiteWords:
            whiteWords = [x.strip() for x in whiteWords.split(",")]
            bwl.set_white_keywords_for("global", whiteWords)
        else:
            bwl.set_white_keywords_for("global", [])

        if blackWords:
            blackWords = [x.strip() for x in blackWords.split(",")]
            bwl.set_black_keywords_for("global", blackWords)
        else:
            bwl.set_black_keywords_for("global", [])

        errors = []
        with showObj.lock:
            newQuality = Quality.combineQualities(map(int, anyQualities), map(int, bestQualities))
            showObj.quality = newQuality

            if bool(showObj.seasonfolders) != bool(seasonfolders):
                showObj.seasonfolders = seasonfolders
                try:
                    sickbeard.showQueueScheduler.action.refreshShow(showObj) #@UndefinedVariable
                except exceptions.CantRefreshException, e:
                    errors.append("Unable to refresh this show: "+ex(e))

            showObj.paused = paused
            showObj.air_by_date = air_by_date
            showObj.anime = anime
            showObj.lang = tvdb_lang

            # if we change location clear the db of episodes, change it, write to db, and rescan
            if os.path.normpath(showObj._location) != os.path.normpath(location):
                logger.log(os.path.normpath(showObj._location)+" != "+os.path.normpath(location))
                if not ek.ek(os.path.isdir, location):
                    errors.append("New location <tt>%s</tt> does not exist" % location)

                # don't bother if we're going to update anyway
                elif not do_update:
                    # change it
                    try:
                        showObj.location = location
                        try:
                            sickbeard.showQueueScheduler.action.refreshShow(showObj) #@UndefinedVariable
                        except exceptions.CantRefreshException, e:
                            errors.append("Unable to refresh this show:"+ex(e))
                        # grab updated info from TVDB
                        #showObj.loadEpisodesFromTVDB()
                        # rescan the episodes in the new folder
                    except exceptions.NoNFOException:
                        errors.append("The folder at <tt>%s</tt> doesn't contain a tvshow.nfo - copy your files to that folder before you change the directory in Sick Beard." % location)

            # save it to the DB
            showObj.saveToDB()

        # force the update
        if do_update:
            try:
                sickbeard.showQueueScheduler.action.updateShow(showObj, True) #@UndefinedVariable
                time.sleep(1)
            except exceptions.CantUpdateException, e:
                errors.append("Unable to force an update on the show.")

        if directCall:
            return errors

        if len(errors) > 0:
            ui.notifications.error('%d error%s while saving changes:' % (len(errors), "" if len(errors) == 1 else "s"),
                        '<ul>' + '\n'.join(['<li>%s</li>' % error for error in errors]) + "</ul>")

        redirect("/home/displayShow?show=" + show)

    @cherrypy.expose
    def deleteShow(self, show=None):

        if show == None:
            return _genericMessage("Error", "Invalid show ID")

        showObj = sickbeard.helpers.findCertainShow(sickbeard.showList, int(show))

        if showObj == None:
            return _genericMessage("Error", "Unable to find the specified show")

        if sickbeard.showQueueScheduler.action.isBeingAdded(showObj) or sickbeard.showQueueScheduler.action.isBeingUpdated(showObj): #@UndefinedVariable
            return _genericMessage("Error", "Shows can't be deleted while they're being added or updated.")

        showObj.deleteShow()

        ui.notifications.message('<b>%s</b> has been deleted' % showObj.name)
        redirect("/home")

    @cherrypy.expose
    def refreshShow(self, show=None):

        if show == None:
            return _genericMessage("Error", "Invalid show ID")

        showObj = sickbeard.helpers.findCertainShow(sickbeard.showList, int(show))

        if showObj == None:
            return _genericMessage("Error", "Unable to find the specified show")

        # force the update from the DB
        try:
            sickbeard.showQueueScheduler.action.refreshShow(showObj) #@UndefinedVariable
        except exceptions.CantRefreshException, e:
            ui.notifications.error("Unable to refresh this show.",
                        ex(e))

        time.sleep(3)

        redirect("/home/displayShow?show="+str(showObj.tvdbid))

    @cherrypy.expose
    def updateShow(self, show=None, force=0):

        if show == None:
            return _genericMessage("Error", "Invalid show ID")

        showObj = sickbeard.helpers.findCertainShow(sickbeard.showList, int(show))

        if showObj == None:
            return _genericMessage("Error", "Unable to find the specified show")

        # force the update
        try:
            sickbeard.showQueueScheduler.action.updateShow(showObj, bool(force)) #@UndefinedVariable
        except exceptions.CantUpdateException, e:
            ui.notifications.error("Unable to update this show.",
                        ex(e))

        # just give it some time
        time.sleep(3)

        redirect("/home/displayShow?show="+str(showObj.tvdbid))


=======
            return "Error sending Boxcar notification"

    @cherrypy.expose
    def twitterStep1(self):
        cherrypy.response.headers['Cache-Control'] = "max-age=0,no-cache,no-store"

        return notifiers.twitter_notifier._get_authorization()

    @cherrypy.expose
    def twitterStep2(self, key):
        cherrypy.response.headers['Cache-Control'] = "max-age=0,no-cache,no-store"

        result = notifiers.twitter_notifier._get_credentials(key)
        logger.log(u"result: "+str(result))
        if result:
            return "Key verification successful"
        else:
            return "Unable to verify key"

    @cherrypy.expose
    def testTwitter(self):
        cherrypy.response.headers['Cache-Control'] = "max-age=0,no-cache,no-store"

        result = notifiers.twitter_notifier.test_notify()
        if result:
            return "Tweet successful, check your twitter to make sure it worked"
        else:
            return "Error sending tweet"

    @cherrypy.expose
    def testXBMC(self, host=None, username=None, password=None):
        cherrypy.response.headers['Cache-Control'] = "max-age=0,no-cache,no-store"

        result = notifiers.xbmc_notifier.test_notify(urllib.unquote_plus(host), username, password)
        if len(result.split(":")) > 2 and 'OK' in result.split(":")[2]:
            return "Test notice sent successfully to "+urllib.unquote_plus(host)
        else:
            return "Test notice failed to "+urllib.unquote_plus(host)

    @cherrypy.expose
    def testPLEX(self, host=None, username=None, password=None):
        cherrypy.response.headers['Cache-Control'] = "max-age=0,no-cache,no-store"

        result = notifiers.plex_notifier.test_notify(urllib.unquote_plus(host), username, password)
        if result:
            return "Test notice sent successfully to "+urllib.unquote_plus(host)
        else:
            return "Test notice failed to "+urllib.unquote_plus(host)

    @cherrypy.expose
    def testLibnotify(self):
        cherrypy.response.headers['Cache-Control'] = "max-age=0,no-cache,no-store"

        if notifiers.libnotify_notifier.test_notify():
            return "Tried sending desktop notification via libnotify"
        else:
            return notifiers.libnotify.diagnose()

    @cherrypy.expose
    def testNMJ(self, host=None, database=None, mount=None):
        cherrypy.response.headers['Cache-Control'] = "max-age=0,no-cache,no-store"

        result = notifiers.nmj_notifier.test_notify(urllib.unquote_plus(host), database, mount)
        if result:
            return "Successfull started the scan update"
        else:
            return "Test failed to start the scan update"

    @cherrypy.expose
    def settingsNMJ(self, host=None):
        cherrypy.response.headers['Cache-Control'] = "max-age=0,no-cache,no-store"

        result = notifiers.nmj_notifier.notify_settings(urllib.unquote_plus(host))
        if result:
            return '{"message": "Got settings from %(host)s", "database": "%(database)s", "mount": "%(mount)s"}' % {"host": host, "database": sickbeard.NMJ_DATABASE, "mount": sickbeard.NMJ_MOUNT}
        else:
            return '{"message": "Failed! Make sure your Popcorn is on and NMJ is running. (see Log & Errors -> Debug for detailed info)", "database": "", "mount": ""}'

    @cherrypy.expose
    def testTrakt(self, api=None, username=None, password=None):
        cherrypy.response.headers['Cache-Control'] = "max-age=0,no-cache,no-store"

        result = notifiers.trakt_notifier.test_notify(api, username, password)
        if result:
            return "Test notice sent successfully to Trakt"
        else:
            return "Test notice failed to Trakt"


    @cherrypy.expose
    def shutdown(self):

        threading.Timer(2, sickbeard.invoke_shutdown).start()

        title = "Shutting down"
        message = "Sick Beard is shutting down..."

        return _genericMessage(title, message)

    @cherrypy.expose
    def restart(self, pid=None):

        if str(pid) != str(sickbeard.PID):
            redirect("/home")

        t = PageTemplate(file="restart.tmpl")
        t.submenu = HomeMenu()

        # do a soft restart
        threading.Timer(2, sickbeard.invoke_restart, [False]).start()

        return _munge(t)

    @cherrypy.expose
    def update(self, pid=None):

        if str(pid) != str(sickbeard.PID):
            redirect("/home")

        updated = sickbeard.versionCheckScheduler.action.update() #@UndefinedVariable

        if updated:
            # do a hard restart
            threading.Timer(2, sickbeard.invoke_restart, [False]).start()
            t = PageTemplate(file="restart_bare.tmpl")
            return _munge(t)
        else:
            return _genericMessage("Update Failed","Update wasn't successful, not restarting. Check your log for more information.")

    @cherrypy.expose
    def displayShow(self, show=None):

        if show == None:
            return _genericMessage("Error", "Invalid show ID")
        else:
            showObj = sickbeard.helpers.findCertainShow(sickbeard.showList, int(show))

            if showObj == None:

                return _genericMessage("Error", "Unable to find the specified show.")

        myDB = db.DBConnection()

        seasonResults = myDB.select(
            "SELECT DISTINCT season FROM tv_episodes WHERE showid = ? ORDER BY season desc",
            [showObj.tvdbid]
        )

        sqlResults = myDB.select(
            "SELECT * FROM tv_episodes WHERE showid = ? ORDER BY season*1000+episode DESC",
            [showObj.tvdbid]
        )

        t = PageTemplate(file="displayShow.tmpl")
        t.submenu = [ { 'title': 'Edit', 'path': 'home/editShow?show=%d'%showObj.tvdbid } ]

        try:
            t.showLoc = (showObj.location, True)
        except sickbeard.exceptions.ShowDirNotFoundException:
            t.showLoc = (showObj._location, False)

        show_message = ''

        if sickbeard.showQueueScheduler.action.isBeingAdded(showObj): #@UndefinedVariable
            show_message = 'This show is in the process of being downloaded from theTVDB.com - the info below is incomplete.'

        elif sickbeard.showQueueScheduler.action.isBeingUpdated(showObj): #@UndefinedVariable
            show_message = 'The information below is in the process of being updated.'

        elif sickbeard.showQueueScheduler.action.isBeingRefreshed(showObj): #@UndefinedVariable
            show_message = 'The episodes below are currently being refreshed from disk'

        elif sickbeard.showQueueScheduler.action.isInRefreshQueue(showObj): #@UndefinedVariable
            show_message = 'This show is queued to be refreshed.'

        elif sickbeard.showQueueScheduler.action.isInUpdateQueue(showObj): #@UndefinedVariable
            show_message = 'This show is queued and awaiting an update.'

        if not sickbeard.showQueueScheduler.action.isBeingAdded(showObj): #@UndefinedVariable
            if not sickbeard.showQueueScheduler.action.isBeingUpdated(showObj): #@UndefinedVariable
                t.submenu.append({ 'title': 'Delete',               'path': 'home/deleteShow?show=%d'%showObj.tvdbid, 'confirm': True })
                t.submenu.append({ 'title': 'Re-scan files',        'path': 'home/refreshShow?show=%d'%showObj.tvdbid })
                t.submenu.append({ 'title': 'Force Full Update',    'path': 'home/updateShow?show=%d&amp;force=1'%showObj.tvdbid })
                t.submenu.append({ 'title': 'Update show in XBMC',  'path': 'home/updateXBMC?showName=%s'%urllib.quote_plus(showObj.name.encode('utf-8')), 'requires': haveXBMC })
                t.submenu.append({ 'title': 'Rename Episodes',      'path': 'home/fixEpisodeNames?show=%d'%showObj.tvdbid, 'confirm': True })

        t.show = showObj
        t.sqlResults = sqlResults
        t.seasonResults = seasonResults
        t.show_message = show_message

        epCounts = {}
        epCats = {}
        epCounts[Overview.SKIPPED] = 0
        epCounts[Overview.WANTED] = 0
        epCounts[Overview.QUAL] = 0
        epCounts[Overview.GOOD] = 0
        epCounts[Overview.UNAIRED] = 0

        for curResult in sqlResults:

            curEpCat = showObj.getOverview(int(curResult["status"]))
            epCats[str(curResult["season"])+"x"+str(curResult["episode"])] = curEpCat
            epCounts[curEpCat] += 1

        def titler(x):
            if not x:
                return x
            if x.lower().startswith('a '):
                    x = x[2:]
            elif x.lower().startswith('the '):
                    x = x[4:]
            return x
        t.sortedShowList = sorted(sickbeard.showList, lambda x, y: cmp(titler(x.name), titler(y.name)))

        t.epCounts = epCounts
        t.epCats = epCats

        return _munge(t)

    @cherrypy.expose
    def plotDetails(self, show, season, episode):
        result = db.DBConnection().action("SELECT description FROM tv_episodes WHERE showid = ? AND season = ? AND episode = ?", (show, season, episode)).fetchone()
        return result['description'] if result else 'Episode not found.'

    @cherrypy.expose
    def editShow(self, show=None, location=None, anyQualities=[], bestQualities=[], seasonfolders=None, paused=None, directCall=False, air_by_date=None, tvdbLang=None):

        if show == None:
            errString = "Invalid show ID: "+str(show)
            if directCall:
                return [errString]
            else:
                return _genericMessage("Error", errString)

        showObj = sickbeard.helpers.findCertainShow(sickbeard.showList, int(show))

        if showObj == None:
            errString = "Unable to find the specified show: "+str(show)
            if directCall:
                return [errString]
            else:
                return _genericMessage("Error", errString)

        if not location and not anyQualities and not bestQualities and not seasonfolders:

            t = PageTemplate(file="editShow.tmpl")
            t.submenu = HomeMenu()
            with showObj.lock:
                t.show = showObj

            return _munge(t)

        if seasonfolders == "on":
            seasonfolders = 1
        else:
            seasonfolders = 0

        if paused == "on":
            paused = 1
        else:
            paused = 0

        if air_by_date == "on":
            air_by_date = 1
        else:
            air_by_date = 0

        if tvdbLang and tvdbLang in tvdb_api.Tvdb().config['valid_languages']:
            tvdb_lang = tvdbLang
        else:
            tvdb_lang = showObj.lang

        # if we changed the language then kick off an update
        if tvdb_lang == showObj.lang:
            do_update = False
        else:
            do_update = True

        if type(anyQualities) != list:
            anyQualities = [anyQualities]

        if type(bestQualities) != list:
            bestQualities = [bestQualities]

        errors = []
        with showObj.lock:
            newQuality = Quality.combineQualities(map(int, anyQualities), map(int, bestQualities))
            showObj.quality = newQuality

            if bool(showObj.seasonfolders) != bool(seasonfolders):
                showObj.seasonfolders = seasonfolders
                try:
                    sickbeard.showQueueScheduler.action.refreshShow(showObj) #@UndefinedVariable
                except exceptions.CantRefreshException, e:
                    errors.append("Unable to refresh this show: "+ex(e))

            showObj.paused = paused
            showObj.air_by_date = air_by_date
            showObj.lang = tvdb_lang

            # if we change location clear the db of episodes, change it, write to db, and rescan
            if os.path.normpath(showObj._location) != os.path.normpath(location):
                logger.log(os.path.normpath(showObj._location)+" != "+os.path.normpath(location))
                if not ek.ek(os.path.isdir, location):
                    errors.append("New location <tt>%s</tt> does not exist" % location)

                # don't bother if we're going to update anyway
                elif not do_update:
                    # change it
                    try:
                        showObj.location = location
                        try:
                            sickbeard.showQueueScheduler.action.refreshShow(showObj) #@UndefinedVariable
                        except exceptions.CantRefreshException, e:
                            errors.append("Unable to refresh this show:"+ex(e))
                        # grab updated info from TVDB
                        #showObj.loadEpisodesFromTVDB()
                        # rescan the episodes in the new folder
                    except exceptions.NoNFOException:
                        errors.append("The folder at <tt>%s</tt> doesn't contain a tvshow.nfo - copy your files to that folder before you change the directory in Sick Beard." % location)

            # save it to the DB
            showObj.saveToDB()

        # force the update
        if do_update:
            try:
                sickbeard.showQueueScheduler.action.updateShow(showObj, True) #@UndefinedVariable
                time.sleep(1)
            except exceptions.CantUpdateException, e:
                errors.append("Unable to force an update on the show.")

        if directCall:
            return errors

        if len(errors) > 0:
            ui.notifications.error('%d error%s while saving changes:' % (len(errors), "" if len(errors) == 1 else "s"),
                        '<ul>' + '\n'.join(['<li>%s</li>' % error for error in errors]) + "</ul>")

        redirect("/home/displayShow?show=" + show)

    @cherrypy.expose
    def deleteShow(self, show=None):

        if show == None:
            return _genericMessage("Error", "Invalid show ID")

        showObj = sickbeard.helpers.findCertainShow(sickbeard.showList, int(show))

        if showObj == None:
            return _genericMessage("Error", "Unable to find the specified show")

        if sickbeard.showQueueScheduler.action.isBeingAdded(showObj) or sickbeard.showQueueScheduler.action.isBeingUpdated(showObj): #@UndefinedVariable
            return _genericMessage("Error", "Shows can't be deleted while they're being added or updated.")

        showObj.deleteShow()

        ui.notifications.message('<b>%s</b> has been deleted' % showObj.name)
        redirect("/home")

    @cherrypy.expose
    def refreshShow(self, show=None):

        if show == None:
            return _genericMessage("Error", "Invalid show ID")

        showObj = sickbeard.helpers.findCertainShow(sickbeard.showList, int(show))

        if showObj == None:
            return _genericMessage("Error", "Unable to find the specified show")

        # force the update from the DB
        try:
            sickbeard.showQueueScheduler.action.refreshShow(showObj) #@UndefinedVariable
        except exceptions.CantRefreshException, e:
            ui.notifications.error("Unable to refresh this show.",
                        ex(e))

        time.sleep(3)

        redirect("/home/displayShow?show="+str(showObj.tvdbid))

    @cherrypy.expose
    def updateShow(self, show=None, force=0):

        if show == None:
            return _genericMessage("Error", "Invalid show ID")

        showObj = sickbeard.helpers.findCertainShow(sickbeard.showList, int(show))

        if showObj == None:
            return _genericMessage("Error", "Unable to find the specified show")

        # force the update
        try:
            sickbeard.showQueueScheduler.action.updateShow(showObj, bool(force)) #@UndefinedVariable
        except exceptions.CantUpdateException, e:
            ui.notifications.error("Unable to update this show.",
                        ex(e))

        # just give it some time
        time.sleep(3)

        redirect("/home/displayShow?show="+str(showObj.tvdbid))


>>>>>>> 68c5fae7
    @cherrypy.expose
    def updateXBMC(self, showName=None):

        for curHost in [x.strip() for x in sickbeard.XBMC_HOST.split(",")]:
            if notifiers.xbmc_notifier._update_library(curHost, showName=showName):
                ui.notifications.message("Command sent to XBMC host " + curHost + " to update library")
            else:
                ui.notifications.error("Unable to contact XBMC host " + curHost)
        redirect('/home')


    @cherrypy.expose
    def updatePLEX(self):

        if notifiers.plex_notifier._update_library():
            ui.notifications.message("Command sent to Plex Media Server host " + sickbeard.PLEX_HOST + " to update library")
            logger.log(u"Plex library update initiated for host " + sickbeard.PLEX_HOST, logger.DEBUG)
        else:
            ui.notifications.error("Unable to contact Plex Media Server host " + sickbeard.PLEX_HOST)
            logger.log(u"Plex library update failed for host " + sickbeard.PLEX_HOST, logger.ERROR)
        redirect('/home')


    @cherrypy.expose
    def fixEpisodeNames(self, show=None):

        if show == None:
            return _genericMessage("Error", "Invalid show ID")

        showObj = sickbeard.helpers.findCertainShow(sickbeard.showList, int(show))

        if showObj == None:
            return _genericMessage("Error", "Unable to find the specified show")

        if sickbeard.showQueueScheduler.action.isBeingAdded(showObj): #@UndefinedVariable
            return _genericMessage("Error", "Show is still being added, wait until it is finished before you rename files")

        showObj.fixEpisodeNames()

        redirect("/home/displayShow?show=" + show)

    @cherrypy.expose
    def setStatus(self, show=None, eps=None, status=None, direct=False):

        if show == None or eps == None or status == None:
            errMsg = "You must specify a show and at least one episode"
            if direct:
                ui.notifications.error('Error', errMsg)
                return json.dumps({'result': 'error'})
            else:
                return _genericMessage("Error", errMsg)

        if not statusStrings.has_key(int(status)):
            errMsg = "Invalid status"
            if direct:
                ui.notifications.error('Error', errMsg)
                return json.dumps({'result': 'error'})
            else:
                return _genericMessage("Error", errMsg)

        showObj = sickbeard.helpers.findCertainShow(sickbeard.showList, int(show))

        if showObj == None:
            errMsg = "Error", "Show not in show list"
            if direct:
                ui.notifications.error('Error', errMsg)
                return json.dumps({'result': 'error'})
            else:
                return _genericMessage("Error", errMsg)

        segment_list = []

        if eps != None:

            for curEp in eps.split('|'):

                logger.log(u"Attempting to set status on episode "+curEp+" to "+status, logger.DEBUG)

                epInfo = curEp.split('x')

                epObj = showObj.getEpisode(int(epInfo[0]), int(epInfo[1]))

                if int(status) == WANTED:
                    # figure out what segment the episode is in and remember it so we can backlog it
                    if epObj.show.air_by_date:
                        ep_segment = str(epObj.airdate)[:7]
                    else:
                        ep_segment = epObj.season
    
                    if ep_segment not in segment_list:
                        segment_list.append(ep_segment)

                if epObj == None:
                    return _genericMessage("Error", "Episode couldn't be retrieved")

                with epObj.lock:
                    # don't let them mess up UNAIRED episodes
                    if epObj.status == UNAIRED:
                        logger.log(u"Refusing to change status of "+curEp+" because it is UNAIRED", logger.ERROR)
                        continue

                    if int(status) in Quality.DOWNLOADED and epObj.status not in Quality.SNATCHED + Quality.SNATCHED_PROPER + Quality.DOWNLOADED + [IGNORED] and not ek.ek(os.path.isfile, epObj.location):
                        logger.log(u"Refusing to change status of "+curEp+" to DOWNLOADED because it's not SNATCHED/DOWNLOADED", logger.ERROR)
                        continue

                    epObj.status = int(status)
                    epObj.saveToDB()

        msg = "Backlog was automatically started for the following seasons of <b>"+showObj.name+"</b>:<br />"
        for cur_segment in segment_list:
            msg += "<li>Season "+str(cur_segment)+"</li>"
            logger.log(u"Sending backlog for "+showObj.name+" season "+str(cur_segment)+" because some eps were set to wanted")
            cur_backlog_queue_item = search_queue.BacklogQueueItem(showObj, cur_segment)
            sickbeard.searchQueueScheduler.action.add_item(cur_backlog_queue_item) #@UndefinedVariable
        msg += "</ul>"

        if segment_list:
            ui.notifications.message("Backlog started", msg)

        if direct:
            return json.dumps({'result': 'success'})
        else:
            redirect("/home/displayShow?show=" + show)

    @cherrypy.expose
    def searchEpisode(self, show=None, season=None, episode=None):

        # retrieve the episode object and fail if we can't get one 
        ep_obj = _getEpisode(show, season, episode)
        if isinstance(ep_obj, str):
            return json.dumps({'result': 'failure'})

        # make a queue item for it and put it on the queue
        ep_queue_item = search_queue.ManualSearchQueueItem(ep_obj)
        sickbeard.searchQueueScheduler.action.add_item(ep_queue_item) #@UndefinedVariable

        # wait until the queue item tells us whether it worked or not
        while ep_queue_item.success == None: #@UndefinedVariable
            time.sleep(1)

        # return the correct json value
        if ep_queue_item.success:
            return json.dumps({'result': statusStrings[ep_obj.status]})

        return json.dumps({'result': 'failure'})

class UI:
    
    @cherrypy.expose
    def add_message(self):
        
        ui.notifications.message('Test 1', 'This is test number 1')
        ui.notifications.error('Test 2', 'This is test number 2')
        
        return "ok"

    @cherrypy.expose
    def get_messages(self):
        messages = {}
        cur_notification_num = 1
        for cur_notification in ui.notifications.get_notifications():
            messages['notification-'+str(cur_notification_num)] = {'title': cur_notification.title,
                                                                   'message': cur_notification.message,
                                                                   'type': cur_notification.type}
            cur_notification_num += 1

        return json.dumps(messages)

   
class WebInterface:

    @cherrypy.expose
    def index(self):

        redirect("/home")

    @cherrypy.expose
    def showPoster(self, show=None, which=None):

        if which == 'poster':
            default_image_name = 'poster.png'
        else:
            default_image_name = 'banner.png'

        default_image_path = ek.ek(os.path.join, sickbeard.PROG_DIR, 'data', 'images', default_image_name)
        if show == None:
            return cherrypy.lib.static.serve_file(default_image_path, content_type="image/jpeg")
        else:
            showObj = sickbeard.helpers.findCertainShow(sickbeard.showList, int(show))

        if showObj == None:
            return cherrypy.lib.static.serve_file(default_image_path, content_type="image/jpeg")

        cache_obj = image_cache.ImageCache()
        
        if which == 'poster':
            image_file_name = cache_obj.poster_path(showObj.tvdbid)
        # this is for 'banner' but also the default case
        else:
            image_file_name = cache_obj.banner_path(showObj.tvdbid)

        if ek.ek(os.path.isfile, image_file_name):
            try:
                from PIL import Image
                from cStringIO import StringIO
            except ImportError: # PIL isn't installed
                return cherrypy.lib.static.serve_file(image_file_name, content_type="image/jpeg")
            else:
                im = Image.open(image_file_name)
                if im.mode == 'P': # Convert GIFs to RGB
                    im = im.convert('RGB')
                if which == 'banner':
                    size = 600, 112
                elif which == 'poster':
                    size = 136, 200
                else:
                    return cherrypy.lib.static.serve_file(image_file_name, content_type="image/jpeg")
                im = im.resize(size, Image.ANTIALIAS)
                buffer = StringIO()
                im.save(buffer, 'JPEG', quality=85)
                cherrypy.response.headers['Content-Type'] = 'image/jpeg'
                return buffer.getvalue()
        else:
            return cherrypy.lib.static.serve_file(default_image_path, content_type="image/jpeg")

    @cherrypy.expose
    def setComingEpsLayout(self, layout):
        if layout not in ('poster', 'banner', 'list'):
            layout = 'banner'
        
        sickbeard.COMING_EPS_LAYOUT = layout
        
        redirect("/comingEpisodes")

    @cherrypy.expose
    def toggleComingEpsDisplayPaused(self):
        
        sickbeard.COMING_EPS_DISPLAY_PAUSED = not sickbeard.COMING_EPS_DISPLAY_PAUSED
        
        redirect("/comingEpisodes")

    @cherrypy.expose
    def setComingEpsSort(self, sort):
        if sort not in ('date', 'network', 'show'):
            sort = 'date'
        
        sickbeard.COMING_EPS_SORT = sort
        
        redirect("/comingEpisodes")

    @cherrypy.expose
    def comingEpisodes(self, layout="None"):

        myDB = db.DBConnection()
        
        today = datetime.date.today().toordinal()
        next_week = (datetime.date.today() + datetime.timedelta(days=7)).toordinal()
        recently = (datetime.date.today() - datetime.timedelta(days=3)).toordinal()

        done_show_list = []
        qualList = Quality.DOWNLOADED + Quality.SNATCHED + [ARCHIVED, IGNORED]
        sql_results = myDB.select("SELECT *, tv_shows.status as show_status FROM tv_episodes, tv_shows WHERE season != 0 AND airdate >= ? AND airdate < ? AND tv_shows.tvdb_id = tv_episodes.showid AND tv_episodes.status NOT IN ("+','.join(['?']*len(qualList))+")", [today, next_week] + qualList)
        for cur_result in sql_results:
            done_show_list.append(int(cur_result["showid"]))

        more_sql_results = myDB.select("SELECT *, tv_shows.status as show_status FROM tv_episodes outer_eps, tv_shows WHERE season != 0 AND showid NOT IN ("+','.join(['?']*len(done_show_list))+") AND tv_shows.tvdb_id = outer_eps.showid AND airdate = (SELECT airdate FROM tv_episodes inner_eps WHERE inner_eps.showid = outer_eps.showid AND inner_eps.airdate >= ? ORDER BY inner_eps.airdate ASC LIMIT 1) AND outer_eps.status NOT IN ("+','.join(['?']*len(Quality.DOWNLOADED+Quality.SNATCHED))+")", done_show_list + [next_week] + Quality.DOWNLOADED + Quality.SNATCHED)
        sql_results += more_sql_results

        more_sql_results = myDB.select("SELECT *, tv_shows.status as show_status FROM tv_episodes, tv_shows WHERE season != 0 AND tv_shows.tvdb_id = tv_episodes.showid AND airdate < ? AND airdate >= ? AND tv_episodes.status = ? AND tv_episodes.status NOT IN ("+','.join(['?']*len(qualList))+")", [today, recently, WANTED] + qualList)
        sql_results += more_sql_results

        #epList = sickbeard.comingList

        # sort by air date
        sorts = {
            'date': (lambda x, y: cmp(int(x["airdate"]), int(y["airdate"]))),
            'show': (lambda a, b: cmp(a["show_name"], b["show_name"])),
            'network': (lambda a, b: cmp(a["network"], b["network"])),
        }

        #epList.sort(sorts[sort])
        sql_results.sort(sorts[sickbeard.COMING_EPS_SORT])

        t = PageTemplate(file="comingEpisodes.tmpl")
        paused_item = { 'title': '', 'path': 'toggleComingEpsDisplayPaused' }
        paused_item['title'] = 'Hide Paused' if sickbeard.COMING_EPS_DISPLAY_PAUSED else 'Show Paused'
        t.submenu = [
            { 'title': 'Sort by:', 'path': {'Date': 'setComingEpsSort/?sort=date',
                                            'Show': 'setComingEpsSort/?sort=show',
                                            'Network': 'setComingEpsSort/?sort=network',
                                           }},

            { 'title': 'Layout:', 'path': {'Banner': 'setComingEpsLayout/?layout=banner',
                                           'Poster': 'setComingEpsLayout/?layout=poster',
                                           'List': 'setComingEpsLayout/?layout=list',
                                           }},
            paused_item,
        ]

        t.next_week = next_week
        t.today = today
        t.sql_results = sql_results

        # Allow local overriding of layout parameter
        if layout and layout in ('poster', 'banner', 'list'):
            t.layout = layout
        else:
            t.layout = sickbeard.COMING_EPS_LAYOUT
                

        return _munge(t)

    manage = Manage()

    history = History()

    config = Config()

    home = Home()
    
    api = Api()

    browser = browser.WebFileBrowser()

    errorlogs = ErrorLogs()
    
    ui = UI()<|MERGE_RESOLUTION|>--- conflicted
+++ resolved
@@ -1212,9 +1212,9 @@
                           use_twitter=None, twitter_notify_onsnatch=None, twitter_notify_ondownload=None, 
                           use_notifo=None, notifo_notify_onsnatch=None, notifo_notify_ondownload=None, notifo_username=None, notifo_apisecret=None,
                           use_boxcar=None, boxcar_notify_onsnatch=None, boxcar_notify_ondownload=None, boxcar_username=None,
-<<<<<<< HEAD
                           use_libnotify=None, libnotify_notify_onsnatch=None, libnotify_notify_ondownload=None,
-                          use_nmj=None, nmj_host=None, nmj_database=None, nmj_mount=None, use_synoindex=None):
+                          use_nmj=None, nmj_host=None, nmj_database=None, nmj_mount=None, use_synoindex=None,
+                          use_trakt=None, trakt_username=None, trakt_password=None, trakt_api=None):
 
         results = []
 
@@ -1343,6 +1343,11 @@
             use_synoindex = 1
         else:
             use_synoindex = 0
+
+        if use_trakt == "on":
+            use_trakt = 1
+        else:
+            use_trakt = 0
 
         sickbeard.USE_XBMC = use_xbmc
         sickbeard.XBMC_NOTIFY_ONSNATCH = xbmc_notify_onsnatch
@@ -1399,6 +1404,11 @@
         sickbeard.NMJ_MOUNT = nmj_mount
 
         sickbeard.USE_SYNOINDEX = use_synoindex
+
+        sickbeard.USE_TRAKT = use_trakt
+        sickbeard.TRAKT_USERNAME = trakt_username
+        sickbeard.TRAKT_PASSWORD = trakt_password
+        sickbeard.TRAKT_API = trakt_api
 
         sickbeard.save_config()
 
@@ -2042,115 +2052,6 @@
             return "Key verification successful"
         else:
             return "Unable to verify key"
-=======
-                          use_libnotify=None, libnotify_notify_onsnatch=None, libnotify_notify_ondownload=None,
-                          use_nmj=None, nmj_host=None, nmj_database=None, nmj_mount=None, use_synoindex=None,
-                          use_trakt=None, trakt_username=None, trakt_password=None, trakt_api=None):
-
-        results = []
-
-        if xbmc_notify_onsnatch == "on":
-            xbmc_notify_onsnatch = 1
-        else:
-            xbmc_notify_onsnatch = 0
-
-        if xbmc_notify_ondownload == "on":
-            xbmc_notify_ondownload = 1
-        else:
-            xbmc_notify_ondownload = 0
-
-        if xbmc_update_library == "on":
-            xbmc_update_library = 1
-        else:
-            xbmc_update_library = 0
-
-        if xbmc_update_full == "on":
-            xbmc_update_full = 1
-        else:
-            xbmc_update_full = 0
-
-        if use_xbmc == "on":
-            use_xbmc = 1
-        else:
-            use_xbmc = 0
-
-        if plex_update_library == "on":
-            plex_update_library = 1
-        else:
-            plex_update_library = 0
-
-        if plex_notify_onsnatch == "on":
-            plex_notify_onsnatch = 1
-        else:
-            plex_notify_onsnatch = 0
-
-        if plex_notify_ondownload == "on":
-            plex_notify_ondownload = 1
-        else:
-            plex_notify_ondownload = 0
-
-        if use_plex == "on":
-            use_plex = 1
-        else:
-            use_plex = 0
-
-        if growl_notify_onsnatch == "on":
-            growl_notify_onsnatch = 1
-        else:
-            growl_notify_onsnatch = 0
-
-        if growl_notify_ondownload == "on":
-            growl_notify_ondownload = 1
-        else:
-            growl_notify_ondownload = 0
-
-        if use_growl == "on":
-            use_growl = 1
-        else:
-            use_growl = 0
-            
-        if prowl_notify_onsnatch == "on":
-            prowl_notify_onsnatch = 1
-        else:
-            prowl_notify_onsnatch = 0
-
-        if prowl_notify_ondownload == "on":
-            prowl_notify_ondownload = 1
-        else:
-            prowl_notify_ondownload = 0
-        if use_prowl == "on":
-            use_prowl = 1
-        else:
-            use_prowl = 0
-
-        if twitter_notify_onsnatch == "on":
-            twitter_notify_onsnatch = 1
-        else:
-            twitter_notify_onsnatch = 0
-
-        if twitter_notify_ondownload == "on":
-            twitter_notify_ondownload = 1
-        else:
-            twitter_notify_ondownload = 0
-        if use_twitter == "on":
-            use_twitter = 1
-        else:
-            use_twitter = 0
-
-        if notifo_notify_onsnatch == "on":
-            notifo_notify_onsnatch = 1
-        else:
-            notifo_notify_onsnatch = 0
-
-        if notifo_notify_ondownload == "on":
-            notifo_notify_ondownload = 1
-        else:
-            notifo_notify_ondownload = 0
-        if use_notifo == "on":
-            use_notifo = 1
-        else:
-            use_notifo = 0
->>>>>>> 68c5fae7
 
     @cherrypy.expose
     def testTwitter(self):
@@ -2180,126 +2081,11 @@
         if result:
             return "Test notice sent successfully to "+urllib.unquote_plus(host)
         else:
-<<<<<<< HEAD
             return "Test notice failed to "+urllib.unquote_plus(host)
 
     @cherrypy.expose
     def testLibnotify(self):
         cherrypy.response.headers['Cache-Control'] = "max-age=0,no-cache,no-store"
-=======
-            use_boxcar = 0
-
-        if use_nmj == "on":
-            use_nmj = 1
-        else:
-            use_nmj = 0
-
-        if use_synoindex == "on":
-            use_synoindex = 1
-        else:
-            use_synoindex = 0
-
-        if use_trakt == "on":
-            use_trakt = 1
-        else:
-            use_trakt = 0
-
-        sickbeard.USE_XBMC = use_xbmc
-        sickbeard.XBMC_NOTIFY_ONSNATCH = xbmc_notify_onsnatch
-        sickbeard.XBMC_NOTIFY_ONDOWNLOAD = xbmc_notify_ondownload
-        sickbeard.XBMC_UPDATE_LIBRARY = xbmc_update_library
-        sickbeard.XBMC_UPDATE_FULL = xbmc_update_full
-        sickbeard.XBMC_HOST = xbmc_host
-        sickbeard.XBMC_USERNAME = xbmc_username
-        sickbeard.XBMC_PASSWORD = xbmc_password
-
-        sickbeard.USE_PLEX = use_plex
-        sickbeard.PLEX_NOTIFY_ONSNATCH = plex_notify_onsnatch
-        sickbeard.PLEX_NOTIFY_ONDOWNLOAD = plex_notify_ondownload
-        sickbeard.PLEX_UPDATE_LIBRARY = plex_update_library
-        sickbeard.PLEX_HOST = plex_host
-        sickbeard.PLEX_SERVER_HOST = plex_server_host
-        sickbeard.PLEX_USERNAME = plex_username
-        sickbeard.PLEX_PASSWORD = plex_password
-
-        sickbeard.USE_GROWL = use_growl
-        sickbeard.GROWL_NOTIFY_ONSNATCH = growl_notify_onsnatch
-        sickbeard.GROWL_NOTIFY_ONDOWNLOAD = growl_notify_ondownload
-        sickbeard.GROWL_HOST = growl_host
-        sickbeard.GROWL_PASSWORD = growl_password
-
-        sickbeard.USE_PROWL = use_prowl
-        sickbeard.PROWL_NOTIFY_ONSNATCH = prowl_notify_onsnatch
-        sickbeard.PROWL_NOTIFY_ONDOWNLOAD = prowl_notify_ondownload
-        sickbeard.PROWL_API = prowl_api
-        sickbeard.PROWL_PRIORITY = prowl_priority
-
-        sickbeard.USE_TWITTER = use_twitter
-        sickbeard.TWITTER_NOTIFY_ONSNATCH = twitter_notify_onsnatch
-        sickbeard.TWITTER_NOTIFY_ONDOWNLOAD = twitter_notify_ondownload
-
-        sickbeard.USE_NOTIFO = use_notifo
-        sickbeard.NOTIFO_NOTIFY_ONSNATCH = notifo_notify_onsnatch
-        sickbeard.NOTIFO_NOTIFY_ONDOWNLOAD = notifo_notify_ondownload
-        sickbeard.NOTIFO_USERNAME = notifo_username
-        sickbeard.NOTIFO_APISECRET = notifo_apisecret
-
-        sickbeard.USE_BOXCAR = use_boxcar
-        sickbeard.BOXCAR_NOTIFY_ONSNATCH = boxcar_notify_onsnatch
-        sickbeard.BOXCAR_NOTIFY_ONDOWNLOAD = boxcar_notify_ondownload
-        sickbeard.BOXCAR_USERNAME = boxcar_username
-
-        sickbeard.USE_LIBNOTIFY = use_libnotify == "on"
-        sickbeard.LIBNOTIFY_NOTIFY_ONSNATCH = libnotify_notify_onsnatch == "on"
-        sickbeard.LIBNOTIFY_NOTIFY_ONDOWNLOAD = libnotify_notify_ondownload == "on"
-
-        sickbeard.USE_NMJ = use_nmj
-        sickbeard.NMJ_HOST = nmj_host
-        sickbeard.NMJ_DATABASE = nmj_database
-        sickbeard.NMJ_MOUNT = nmj_mount
-
-        sickbeard.USE_SYNOINDEX = use_synoindex
-
-        sickbeard.USE_TRAKT = use_trakt
-        sickbeard.TRAKT_USERNAME = trakt_username
-        sickbeard.TRAKT_PASSWORD = trakt_password
-        sickbeard.TRAKT_API = trakt_api
-
-        sickbeard.save_config()
-
-        if len(results) > 0:
-            for x in results:
-                logger.log(x, logger.ERROR)
-            ui.notifications.error('Error(s) Saving Configuration',
-                        '<br />\n'.join(results))
-        else:
-            ui.notifications.message('Configuration Saved', ek.ek(os.path.join, sickbeard.CONFIG_FILE) )
-
-        redirect("/config/notifications/")
-
-
-class Config:
-
-    @cherrypy.expose
-    def index(self):
-
-        t = PageTemplate(file="config.tmpl")
-        t.submenu = ConfigMenu
-        return _munge(t)
-
-    general = ConfigGeneral()
-
-    search = ConfigSearch()
-    
-    postProcessing = ConfigPostProcessing()
-
-    providers = ConfigProviders()
-
-    notifications = ConfigNotifications()
-
-def haveXBMC():
-    return sickbeard.XBMC_HOST
->>>>>>> 68c5fae7
 
         if notifiers.libnotify_notifier.test_notify():
             return "Tried sending desktop notification via libnotify"
@@ -2324,8 +2110,17 @@
         if result:
             return '{"message": "Got settings from %(host)s", "database": "%(database)s", "mount": "%(mount)s"}' % {"host": host, "database": sickbeard.NMJ_DATABASE, "mount": sickbeard.NMJ_MOUNT}
         else:
-<<<<<<< HEAD
             return '{"message": "Failed! Make sure your Popcorn is on and NMJ is running. (see Log & Errors -> Debug for detailed info)", "database": "", "mount": ""}'
+
+    @cherrypy.expose
+    def testTrakt(self, api=None, username=None, password=None):
+        cherrypy.response.headers['Cache-Control'] = "max-age=0,no-cache,no-store"
+
+        result = notifiers.trakt_notifier.test_notify(api, username, password)
+        if result:
+            return "Test notice sent successfully to Trakt"
+        else:
+            return "Test notice failed to Trakt"
 
 
     @cherrypy.expose
@@ -2746,415 +2541,6 @@
         redirect("/home/displayShow?show="+str(showObj.tvdbid))
 
 
-=======
-            return "Error sending Boxcar notification"
-
-    @cherrypy.expose
-    def twitterStep1(self):
-        cherrypy.response.headers['Cache-Control'] = "max-age=0,no-cache,no-store"
-
-        return notifiers.twitter_notifier._get_authorization()
-
-    @cherrypy.expose
-    def twitterStep2(self, key):
-        cherrypy.response.headers['Cache-Control'] = "max-age=0,no-cache,no-store"
-
-        result = notifiers.twitter_notifier._get_credentials(key)
-        logger.log(u"result: "+str(result))
-        if result:
-            return "Key verification successful"
-        else:
-            return "Unable to verify key"
-
-    @cherrypy.expose
-    def testTwitter(self):
-        cherrypy.response.headers['Cache-Control'] = "max-age=0,no-cache,no-store"
-
-        result = notifiers.twitter_notifier.test_notify()
-        if result:
-            return "Tweet successful, check your twitter to make sure it worked"
-        else:
-            return "Error sending tweet"
-
-    @cherrypy.expose
-    def testXBMC(self, host=None, username=None, password=None):
-        cherrypy.response.headers['Cache-Control'] = "max-age=0,no-cache,no-store"
-
-        result = notifiers.xbmc_notifier.test_notify(urllib.unquote_plus(host), username, password)
-        if len(result.split(":")) > 2 and 'OK' in result.split(":")[2]:
-            return "Test notice sent successfully to "+urllib.unquote_plus(host)
-        else:
-            return "Test notice failed to "+urllib.unquote_plus(host)
-
-    @cherrypy.expose
-    def testPLEX(self, host=None, username=None, password=None):
-        cherrypy.response.headers['Cache-Control'] = "max-age=0,no-cache,no-store"
-
-        result = notifiers.plex_notifier.test_notify(urllib.unquote_plus(host), username, password)
-        if result:
-            return "Test notice sent successfully to "+urllib.unquote_plus(host)
-        else:
-            return "Test notice failed to "+urllib.unquote_plus(host)
-
-    @cherrypy.expose
-    def testLibnotify(self):
-        cherrypy.response.headers['Cache-Control'] = "max-age=0,no-cache,no-store"
-
-        if notifiers.libnotify_notifier.test_notify():
-            return "Tried sending desktop notification via libnotify"
-        else:
-            return notifiers.libnotify.diagnose()
-
-    @cherrypy.expose
-    def testNMJ(self, host=None, database=None, mount=None):
-        cherrypy.response.headers['Cache-Control'] = "max-age=0,no-cache,no-store"
-
-        result = notifiers.nmj_notifier.test_notify(urllib.unquote_plus(host), database, mount)
-        if result:
-            return "Successfull started the scan update"
-        else:
-            return "Test failed to start the scan update"
-
-    @cherrypy.expose
-    def settingsNMJ(self, host=None):
-        cherrypy.response.headers['Cache-Control'] = "max-age=0,no-cache,no-store"
-
-        result = notifiers.nmj_notifier.notify_settings(urllib.unquote_plus(host))
-        if result:
-            return '{"message": "Got settings from %(host)s", "database": "%(database)s", "mount": "%(mount)s"}' % {"host": host, "database": sickbeard.NMJ_DATABASE, "mount": sickbeard.NMJ_MOUNT}
-        else:
-            return '{"message": "Failed! Make sure your Popcorn is on and NMJ is running. (see Log & Errors -> Debug for detailed info)", "database": "", "mount": ""}'
-
-    @cherrypy.expose
-    def testTrakt(self, api=None, username=None, password=None):
-        cherrypy.response.headers['Cache-Control'] = "max-age=0,no-cache,no-store"
-
-        result = notifiers.trakt_notifier.test_notify(api, username, password)
-        if result:
-            return "Test notice sent successfully to Trakt"
-        else:
-            return "Test notice failed to Trakt"
-
-
-    @cherrypy.expose
-    def shutdown(self):
-
-        threading.Timer(2, sickbeard.invoke_shutdown).start()
-
-        title = "Shutting down"
-        message = "Sick Beard is shutting down..."
-
-        return _genericMessage(title, message)
-
-    @cherrypy.expose
-    def restart(self, pid=None):
-
-        if str(pid) != str(sickbeard.PID):
-            redirect("/home")
-
-        t = PageTemplate(file="restart.tmpl")
-        t.submenu = HomeMenu()
-
-        # do a soft restart
-        threading.Timer(2, sickbeard.invoke_restart, [False]).start()
-
-        return _munge(t)
-
-    @cherrypy.expose
-    def update(self, pid=None):
-
-        if str(pid) != str(sickbeard.PID):
-            redirect("/home")
-
-        updated = sickbeard.versionCheckScheduler.action.update() #@UndefinedVariable
-
-        if updated:
-            # do a hard restart
-            threading.Timer(2, sickbeard.invoke_restart, [False]).start()
-            t = PageTemplate(file="restart_bare.tmpl")
-            return _munge(t)
-        else:
-            return _genericMessage("Update Failed","Update wasn't successful, not restarting. Check your log for more information.")
-
-    @cherrypy.expose
-    def displayShow(self, show=None):
-
-        if show == None:
-            return _genericMessage("Error", "Invalid show ID")
-        else:
-            showObj = sickbeard.helpers.findCertainShow(sickbeard.showList, int(show))
-
-            if showObj == None:
-
-                return _genericMessage("Error", "Unable to find the specified show.")
-
-        myDB = db.DBConnection()
-
-        seasonResults = myDB.select(
-            "SELECT DISTINCT season FROM tv_episodes WHERE showid = ? ORDER BY season desc",
-            [showObj.tvdbid]
-        )
-
-        sqlResults = myDB.select(
-            "SELECT * FROM tv_episodes WHERE showid = ? ORDER BY season*1000+episode DESC",
-            [showObj.tvdbid]
-        )
-
-        t = PageTemplate(file="displayShow.tmpl")
-        t.submenu = [ { 'title': 'Edit', 'path': 'home/editShow?show=%d'%showObj.tvdbid } ]
-
-        try:
-            t.showLoc = (showObj.location, True)
-        except sickbeard.exceptions.ShowDirNotFoundException:
-            t.showLoc = (showObj._location, False)
-
-        show_message = ''
-
-        if sickbeard.showQueueScheduler.action.isBeingAdded(showObj): #@UndefinedVariable
-            show_message = 'This show is in the process of being downloaded from theTVDB.com - the info below is incomplete.'
-
-        elif sickbeard.showQueueScheduler.action.isBeingUpdated(showObj): #@UndefinedVariable
-            show_message = 'The information below is in the process of being updated.'
-
-        elif sickbeard.showQueueScheduler.action.isBeingRefreshed(showObj): #@UndefinedVariable
-            show_message = 'The episodes below are currently being refreshed from disk'
-
-        elif sickbeard.showQueueScheduler.action.isInRefreshQueue(showObj): #@UndefinedVariable
-            show_message = 'This show is queued to be refreshed.'
-
-        elif sickbeard.showQueueScheduler.action.isInUpdateQueue(showObj): #@UndefinedVariable
-            show_message = 'This show is queued and awaiting an update.'
-
-        if not sickbeard.showQueueScheduler.action.isBeingAdded(showObj): #@UndefinedVariable
-            if not sickbeard.showQueueScheduler.action.isBeingUpdated(showObj): #@UndefinedVariable
-                t.submenu.append({ 'title': 'Delete',               'path': 'home/deleteShow?show=%d'%showObj.tvdbid, 'confirm': True })
-                t.submenu.append({ 'title': 'Re-scan files',        'path': 'home/refreshShow?show=%d'%showObj.tvdbid })
-                t.submenu.append({ 'title': 'Force Full Update',    'path': 'home/updateShow?show=%d&amp;force=1'%showObj.tvdbid })
-                t.submenu.append({ 'title': 'Update show in XBMC',  'path': 'home/updateXBMC?showName=%s'%urllib.quote_plus(showObj.name.encode('utf-8')), 'requires': haveXBMC })
-                t.submenu.append({ 'title': 'Rename Episodes',      'path': 'home/fixEpisodeNames?show=%d'%showObj.tvdbid, 'confirm': True })
-
-        t.show = showObj
-        t.sqlResults = sqlResults
-        t.seasonResults = seasonResults
-        t.show_message = show_message
-
-        epCounts = {}
-        epCats = {}
-        epCounts[Overview.SKIPPED] = 0
-        epCounts[Overview.WANTED] = 0
-        epCounts[Overview.QUAL] = 0
-        epCounts[Overview.GOOD] = 0
-        epCounts[Overview.UNAIRED] = 0
-
-        for curResult in sqlResults:
-
-            curEpCat = showObj.getOverview(int(curResult["status"]))
-            epCats[str(curResult["season"])+"x"+str(curResult["episode"])] = curEpCat
-            epCounts[curEpCat] += 1
-
-        def titler(x):
-            if not x:
-                return x
-            if x.lower().startswith('a '):
-                    x = x[2:]
-            elif x.lower().startswith('the '):
-                    x = x[4:]
-            return x
-        t.sortedShowList = sorted(sickbeard.showList, lambda x, y: cmp(titler(x.name), titler(y.name)))
-
-        t.epCounts = epCounts
-        t.epCats = epCats
-
-        return _munge(t)
-
-    @cherrypy.expose
-    def plotDetails(self, show, season, episode):
-        result = db.DBConnection().action("SELECT description FROM tv_episodes WHERE showid = ? AND season = ? AND episode = ?", (show, season, episode)).fetchone()
-        return result['description'] if result else 'Episode not found.'
-
-    @cherrypy.expose
-    def editShow(self, show=None, location=None, anyQualities=[], bestQualities=[], seasonfolders=None, paused=None, directCall=False, air_by_date=None, tvdbLang=None):
-
-        if show == None:
-            errString = "Invalid show ID: "+str(show)
-            if directCall:
-                return [errString]
-            else:
-                return _genericMessage("Error", errString)
-
-        showObj = sickbeard.helpers.findCertainShow(sickbeard.showList, int(show))
-
-        if showObj == None:
-            errString = "Unable to find the specified show: "+str(show)
-            if directCall:
-                return [errString]
-            else:
-                return _genericMessage("Error", errString)
-
-        if not location and not anyQualities and not bestQualities and not seasonfolders:
-
-            t = PageTemplate(file="editShow.tmpl")
-            t.submenu = HomeMenu()
-            with showObj.lock:
-                t.show = showObj
-
-            return _munge(t)
-
-        if seasonfolders == "on":
-            seasonfolders = 1
-        else:
-            seasonfolders = 0
-
-        if paused == "on":
-            paused = 1
-        else:
-            paused = 0
-
-        if air_by_date == "on":
-            air_by_date = 1
-        else:
-            air_by_date = 0
-
-        if tvdbLang and tvdbLang in tvdb_api.Tvdb().config['valid_languages']:
-            tvdb_lang = tvdbLang
-        else:
-            tvdb_lang = showObj.lang
-
-        # if we changed the language then kick off an update
-        if tvdb_lang == showObj.lang:
-            do_update = False
-        else:
-            do_update = True
-
-        if type(anyQualities) != list:
-            anyQualities = [anyQualities]
-
-        if type(bestQualities) != list:
-            bestQualities = [bestQualities]
-
-        errors = []
-        with showObj.lock:
-            newQuality = Quality.combineQualities(map(int, anyQualities), map(int, bestQualities))
-            showObj.quality = newQuality
-
-            if bool(showObj.seasonfolders) != bool(seasonfolders):
-                showObj.seasonfolders = seasonfolders
-                try:
-                    sickbeard.showQueueScheduler.action.refreshShow(showObj) #@UndefinedVariable
-                except exceptions.CantRefreshException, e:
-                    errors.append("Unable to refresh this show: "+ex(e))
-
-            showObj.paused = paused
-            showObj.air_by_date = air_by_date
-            showObj.lang = tvdb_lang
-
-            # if we change location clear the db of episodes, change it, write to db, and rescan
-            if os.path.normpath(showObj._location) != os.path.normpath(location):
-                logger.log(os.path.normpath(showObj._location)+" != "+os.path.normpath(location))
-                if not ek.ek(os.path.isdir, location):
-                    errors.append("New location <tt>%s</tt> does not exist" % location)
-
-                # don't bother if we're going to update anyway
-                elif not do_update:
-                    # change it
-                    try:
-                        showObj.location = location
-                        try:
-                            sickbeard.showQueueScheduler.action.refreshShow(showObj) #@UndefinedVariable
-                        except exceptions.CantRefreshException, e:
-                            errors.append("Unable to refresh this show:"+ex(e))
-                        # grab updated info from TVDB
-                        #showObj.loadEpisodesFromTVDB()
-                        # rescan the episodes in the new folder
-                    except exceptions.NoNFOException:
-                        errors.append("The folder at <tt>%s</tt> doesn't contain a tvshow.nfo - copy your files to that folder before you change the directory in Sick Beard." % location)
-
-            # save it to the DB
-            showObj.saveToDB()
-
-        # force the update
-        if do_update:
-            try:
-                sickbeard.showQueueScheduler.action.updateShow(showObj, True) #@UndefinedVariable
-                time.sleep(1)
-            except exceptions.CantUpdateException, e:
-                errors.append("Unable to force an update on the show.")
-
-        if directCall:
-            return errors
-
-        if len(errors) > 0:
-            ui.notifications.error('%d error%s while saving changes:' % (len(errors), "" if len(errors) == 1 else "s"),
-                        '<ul>' + '\n'.join(['<li>%s</li>' % error for error in errors]) + "</ul>")
-
-        redirect("/home/displayShow?show=" + show)
-
-    @cherrypy.expose
-    def deleteShow(self, show=None):
-
-        if show == None:
-            return _genericMessage("Error", "Invalid show ID")
-
-        showObj = sickbeard.helpers.findCertainShow(sickbeard.showList, int(show))
-
-        if showObj == None:
-            return _genericMessage("Error", "Unable to find the specified show")
-
-        if sickbeard.showQueueScheduler.action.isBeingAdded(showObj) or sickbeard.showQueueScheduler.action.isBeingUpdated(showObj): #@UndefinedVariable
-            return _genericMessage("Error", "Shows can't be deleted while they're being added or updated.")
-
-        showObj.deleteShow()
-
-        ui.notifications.message('<b>%s</b> has been deleted' % showObj.name)
-        redirect("/home")
-
-    @cherrypy.expose
-    def refreshShow(self, show=None):
-
-        if show == None:
-            return _genericMessage("Error", "Invalid show ID")
-
-        showObj = sickbeard.helpers.findCertainShow(sickbeard.showList, int(show))
-
-        if showObj == None:
-            return _genericMessage("Error", "Unable to find the specified show")
-
-        # force the update from the DB
-        try:
-            sickbeard.showQueueScheduler.action.refreshShow(showObj) #@UndefinedVariable
-        except exceptions.CantRefreshException, e:
-            ui.notifications.error("Unable to refresh this show.",
-                        ex(e))
-
-        time.sleep(3)
-
-        redirect("/home/displayShow?show="+str(showObj.tvdbid))
-
-    @cherrypy.expose
-    def updateShow(self, show=None, force=0):
-
-        if show == None:
-            return _genericMessage("Error", "Invalid show ID")
-
-        showObj = sickbeard.helpers.findCertainShow(sickbeard.showList, int(show))
-
-        if showObj == None:
-            return _genericMessage("Error", "Unable to find the specified show")
-
-        # force the update
-        try:
-            sickbeard.showQueueScheduler.action.updateShow(showObj, bool(force)) #@UndefinedVariable
-        except exceptions.CantUpdateException, e:
-            ui.notifications.error("Unable to update this show.",
-                        ex(e))
-
-        # just give it some time
-        time.sleep(3)
-
-        redirect("/home/displayShow?show="+str(showObj.tvdbid))
-
-
->>>>>>> 68c5fae7
     @cherrypy.expose
     def updateXBMC(self, showName=None):
 
