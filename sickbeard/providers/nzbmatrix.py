--- conflicted
+++ resolved
@@ -1,256 +1,184 @@
-# Author: Nic Wolfe <nic@wolfeden.ca>
-# URL: http://code.google.com/p/sickbeard/
-#
-# This file is part of Sick Beard.
-#
-# Sick Beard is free software: you can redistribute it and/or modify
-# it under the terms of the GNU General Public License as published by
-# the Free Software Foundation, either version 3 of the License, or
-# (at your option) any later version.
-#
-# Sick Beard is distributed in the hope that it will be useful,
-# but WITHOUT ANY WARRANTY; without even the implied warranty of
-# MERCHANTABILITY or FITNESS FOR A PARTICULAR PURPOSE.  See the
-# GNU General Public License for more details.
-#
-# You should have received a copy of the GNU General Public License
-# along with Sick Beard.  If not, see <http://www.gnu.org/licenses/>.
-
-import re
-import time
-import urllib
-import datetime
-
-import xml.etree.cElementTree as etree
-
-import sickbeard
-import generic
-
-from sickbeard import classes, logger, sceneHelpers, db
-from sickbeard import tvcache
-from sickbeard.common import *
-
-from lib.tvnamer.utils import FileParser
-from lib.tvnamer import tvnamer_exceptions
-
-class NZBMatrixProvider(generic.NZBProvider):
-
-	def __init__(self):
-
-		generic.NZBProvider.__init__(self, "NZBMatrix")
-
-		self.supportsBacklog = True
-
-		self.cache = NZBMatrixCache(self)
-
-		self.url = 'http://www.nzbmatrix.com/'
-
-	def isEnabled(self):
-		return sickbeard.NZBMATRIX
-
-	def findSeasonResults(self, show, season):
-		
-		results = {}
-		
-		if show.is_air_by_date:
-			logger.log(u"NZBMatrix doesn't support air-by-date backlog because of a bug in their RSS search. Pressure them to fix it!", logger.WARNING)
-			return results
-		
-		results = generic.NZBProvider.findSeasonResults(self, show, season)
-		
-		return results
-
-
-<<<<<<< HEAD
-	def findEpisode (self, episode, manualSearch=False):
-
-		nzbResults = generic.NZBProvider.findEpisode(self, episode, manualSearch)
-
-		# if we got some results then use them no matter what.
-		# OR
-		# return anyway unless we're doing a manual search
-		if nzbResults or ( not manualSearch and not episode.show.absolute_numbering ):
-			return nzbResults
-=======
-	def _get_season_search_strings(self, show, season):
-		return sceneHelpers.makeSceneSeasonSearchString(show, season, "nzbmatrix")
->>>>>>> f57e41e5
-
-	def _get_episode_search_strings(self, ep_obj):
-
-<<<<<<< HEAD
-		results = []
-	
-		if episode.show.absolute_numbering != 1:
-			
-			# search for all show names and episode numbers like ("a","b","c") in a single search
-			nzbMatrixSearchString = '("' + '","'.join(sceneSearchStrings) + '")'
-			
-			itemList = self._doSearch(nzbMatrixSearchString)
-			
-		else:
-			# search for all show names and episode numbers like (%2b"show-a"%2b"episode-a")+(%2b"show-b"%2b"episode-b") in a single search
-			fixedSearchStrings = []
-			
-			for searchString in sceneSearchStrings:
-				searchWords = searchString.split('.')
-				fixedSearchStrings.append('(+"' + '"+"'.join(searchWords) + '")')
-			
-			nzbMatrixSearchString = '.'.join(fixedSearchStrings)
-			
-			# search for more than just english (Don't exclude Anime)
-			itemList = self._doSearch(nzbMatrixSearchString, False, False)
-			
-		for item in itemList:
-
-			title = item.findtext('title')
-			url = item.findtext('link').replace('&amp;','&')
-
-			# parse the file name
-			try:
-				myParser = FileParser(title,episode.show.absolute_numbering)
-				epInfo = myParser.parse()
-			except tvnamer_exceptions.InvalidFilename:
-				logger.log(u"Unable to parse the name "+title+" into a valid episode", logger.WARNING)
-				continue
-
-			quality = self.getQuality(item)
-
-			if episode.show.absolute_numbering:
-				season = episode.season
-			else:
-				season = epInfo.seasonnumber if epInfo.seasonnumber != None else 1
-		
-			if not episode.show.wantEpisode(season, episode.episode, quality, manualSearch):
-				logger.log(u"Ignoring result "+title+" because we don't want an episode that is "+Quality.qualityStrings[quality], logger.DEBUG)
-
-				continue
-
-			logger.log(u"Found result " + title + " at " + url, logger.DEBUG)
-
-			result = self.getResult([episode])
-			result.url = url
-			result.name = title
-			result.quality = quality
-
-			results.append(result)
-
-		return results
-
-
-	def _get_season_search_strings(self, show, season):
-		return sceneHelpers.makeSceneSeasonSearchString(show, season, "nzbmatrix")
-=======
-		sceneSearchStrings = set(sceneHelpers.makeSceneSearchString(ep_obj))
-
-		# search for all show names and episode numbers like ("a","b","c") in a single search
-		return ['("' + '","'.join(sceneSearchStrings) + '")']
->>>>>>> f57e41e5
-
-	def _doSearch(self, curString, quotes=False, english=True):
-
-		term =  re.sub('[\.\-]', ' ', curString).encode('utf-8')
-		if quotes:
-			term = "\""+term+"\""
-
-		params = {"term": term,
-				  "age": sickbeard.USENET_RETENTION,
-				  "page": "download",
-				  "username": sickbeard.NZBMATRIX_USERNAME,
+# Author: Nic Wolfe <nic@wolfeden.ca>
+# URL: http://code.google.com/p/sickbeard/
+#
+# This file is part of Sick Beard.
+#
+# Sick Beard is free software: you can redistribute it and/or modify
+# it under the terms of the GNU General Public License as published by
+# the Free Software Foundation, either version 3 of the License, or
+# (at your option) any later version.
+#
+# Sick Beard is distributed in the hope that it will be useful,
+# but WITHOUT ANY WARRANTY; without even the implied warranty of
+# MERCHANTABILITY or FITNESS FOR A PARTICULAR PURPOSE.  See the
+# GNU General Public License for more details.
+#
+# You should have received a copy of the GNU General Public License
+# along with Sick Beard.  If not, see <http://www.gnu.org/licenses/>.
+
+import re
+import time
+import urllib
+import datetime
+
+import xml.etree.cElementTree as etree
+
+import sickbeard
+import generic
+
+from sickbeard import classes, logger, sceneHelpers, db
+from sickbeard import tvcache
+from sickbeard.common import *
+
+from lib.tvnamer.utils import FileParser
+from lib.tvnamer import tvnamer_exceptions
+
+class NZBMatrixProvider(generic.NZBProvider):
+
+	def __init__(self):
+
+		generic.NZBProvider.__init__(self, "NZBMatrix")
+
+		self.supportsBacklog = True
+
+		self.cache = NZBMatrixCache(self)
+
+		self.url = 'http://www.nzbmatrix.com/'
+
+	def isEnabled(self):
+		return sickbeard.NZBMATRIX
+
+	def findSeasonResults(self, show, season):
+		
+		results = {}
+		
+		if show.is_air_by_date:
+			logger.log(u"NZBMatrix doesn't support air-by-date backlog because of a bug in their RSS search. Pressure them to fix it!", logger.WARNING)
+			return results
+		
+		results = generic.NZBProvider.findSeasonResults(self, show, season)
+		
+		return results
+
+
+	def _get_season_search_strings(self, show, season):
+		return sceneHelpers.makeSceneSeasonSearchString(show, season, "nzbmatrix")
+
+	def _get_episode_search_strings(self, ep_obj):
+
+		sceneSearchStrings = set(sceneHelpers.makeSceneSearchString(ep_obj))
+
+		nzbMatrixSearchStrings = []
+		for searchString in sceneSearchStrings:
+			searchWords = searchString.split('.')
+			nzbMatrixSearchStrings.append('(+"' + '"+"'.join(searchWords) + '")')
+			
+		return ['.'.join(nzbMatrixSearchStrings)]
+
+	def _doSearch(self, curString, quotes=False, english=True):
+
+		term =  re.sub('[\.\-]', ' ', curString).encode('utf-8')
+		if quotes:
+			term = "\""+term+"\""
+
+		params = {"term": term,
+				  "age": sickbeard.USENET_RETENTION,
+				  "page": "download",
+				  "username": sickbeard.NZBMATRIX_USERNAME,
 				  "apikey": sickbeard.NZBMATRIX_APIKEY,
-				  "subcat": "6,41,28"}
-		
-		if english:
-			params["english"] = 1
-		
-		searchURL = "http://rss.nzbmatrix.com/rss.php?" + urllib.urlencode(params)
-
-		logger.log(u"Search string: " + searchURL, logger.DEBUG)
-
-		logger.log(u"Sleeping 10 seconds to respect NZBMatrix's rules")
-		time.sleep(10)
-
-		searchResult = self.getURL(searchURL)
-
-		if not searchResult:
-			return []
-
-		try:
-			responseSoup = etree.ElementTree(etree.XML(searchResult))
-			items = responseSoup.getiterator('item')
-		except Exception, e:
-			logger.log(u"Error trying to load NZBMatrix RSS feed: "+str(e).decode('utf-8'), logger.ERROR)
-			return []
-
-		results = []
-
-		for curItem in items:
-			title = curItem.findtext('title')
-			url = curItem.findtext('link')
-
-			if title == 'Error: No Results Found For Your Search':
-				continue
-
-			if not title or not url:
-				logger.log(u"The XML returned from the NZBMatrix RSS feed is incomplete, this result is unusable", logger.ERROR)
-				continue
-
-			results.append(curItem)
-
-		return results
-
-
-	def findPropers(self, date=None):
-
-		results = []
-
-		for curResult in self._doSearch("(PROPER,REPACK)"):
-
-			title = curResult.findtext('title')
-			url = curResult.findtext('link').replace('&amp;','&')
-
-			descriptionStr = curResult.findtext('description')
-			dateStr = re.search('<b>Added:</b> (\d{4}-\d\d-\d\d \d\d:\d\d:\d\d)', descriptionStr).group(1)
-			if not dateStr:
-				logger.log(u"Unable to figure out the date for entry "+title+", skipping it")
-				continue
-			else:
-				resultDate = datetime.datetime.strptime(dateStr, "%Y-%m-%d %H:%M:%S")
-
-			if date == None or resultDate > date:
-				results.append(classes.Proper(title, url, resultDate))
-
-		return results
-
-
-class NZBMatrixCache(tvcache.TVCache):
-
-	def __init__(self, provider):
-
-		tvcache.TVCache.__init__(self, provider)
-
-		# only poll NZBMatrix every 25 minutes max
-		self.minTime = 25
-
-
-	def _getRSSData(self):
-		# get all records since the last timestamp
-		url = "http://rss.nzbmatrix.com/rss.php?"
-
-		urlArgs = {'page': 'download',
-				   'username': sickbeard.NZBMATRIX_USERNAME,
-				   'apikey': sickbeard.NZBMATRIX_APIKEY,
-				   'english': 1,
-				   'scenename': 1,
-				   'subcat': '6,41'}
-
-		url += urllib.urlencode(urlArgs)
-
-		logger.log(u"NZBMatrix cache update URL: "+ url, logger.DEBUG)
-
-		data = self.provider.getURL(url)
-
-		return data
-
-
+				  "subcat": "6,41,28"}
+		
+		if english:
+			params["english"] = 1
+		
+		searchURL = "http://rss.nzbmatrix.com/rss.php?" + urllib.urlencode(params)
+
+		logger.log(u"Search string: " + searchURL, logger.DEBUG)
+
+		logger.log(u"Sleeping 10 seconds to respect NZBMatrix's rules")
+		time.sleep(10)
+
+		searchResult = self.getURL(searchURL)
+
+		if not searchResult:
+			return []
+
+		try:
+			responseSoup = etree.ElementTree(etree.XML(searchResult))
+			items = responseSoup.getiterator('item')
+		except Exception, e:
+			logger.log(u"Error trying to load NZBMatrix RSS feed: "+str(e).decode('utf-8'), logger.ERROR)
+			return []
+
+		results = []
+
+		for curItem in items:
+			title = curItem.findtext('title')
+			url = curItem.findtext('link')
+
+			if title == 'Error: No Results Found For Your Search':
+				continue
+
+			if not title or not url:
+				logger.log(u"The XML returned from the NZBMatrix RSS feed is incomplete, this result is unusable", logger.ERROR)
+				continue
+
+			results.append(curItem)
+
+		return results
+
+
+	def findPropers(self, date=None):
+
+		results = []
+
+		for curResult in self._doSearch("(PROPER,REPACK)"):
+
+			title = curResult.findtext('title')
+			url = curResult.findtext('link').replace('&amp;','&')
+
+			descriptionStr = curResult.findtext('description')
+			dateStr = re.search('<b>Added:</b> (\d{4}-\d\d-\d\d \d\d:\d\d:\d\d)', descriptionStr).group(1)
+			if not dateStr:
+				logger.log(u"Unable to figure out the date for entry "+title+", skipping it")
+				continue
+			else:
+				resultDate = datetime.datetime.strptime(dateStr, "%Y-%m-%d %H:%M:%S")
+
+			if date == None or resultDate > date:
+				results.append(classes.Proper(title, url, resultDate))
+
+		return results
+
+
+class NZBMatrixCache(tvcache.TVCache):
+
+	def __init__(self, provider):
+
+		tvcache.TVCache.__init__(self, provider)
+
+		# only poll NZBMatrix every 25 minutes max
+		self.minTime = 25
+
+
+	def _getRSSData(self):
+		# get all records since the last timestamp
+		url = "http://rss.nzbmatrix.com/rss.php?"
+
+		urlArgs = {'page': 'download',
+				   'username': sickbeard.NZBMATRIX_USERNAME,
+				   'apikey': sickbeard.NZBMATRIX_APIKEY,
+				   'english': 1,
+				   'scenename': 1,
+				   'subcat': '6,41'}
+
+		url += urllib.urlencode(urlArgs)
+
+		logger.log(u"NZBMatrix cache update URL: "+ url, logger.DEBUG)
+
+		data = self.provider.getURL(url)
+
+		return data
+
+
 provider = NZBMatrixProvider()