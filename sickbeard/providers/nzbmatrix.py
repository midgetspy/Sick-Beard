# Author: Nic Wolfe <nic@wolfeden.ca>
# URL: http://code.google.com/p/sickbeard/
#
# This file is part of Sick Beard.
#
# Sick Beard is free software: you can redistribute it and/or modify
# it under the terms of the GNU General Public License as published by
# the Free Software Foundation, either version 3 of the License, or
# (at your option) any later version.
#
# Sick Beard is distributed in the hope that it will be useful,
# but WITHOUT ANY WARRANTY; without even the implied warranty of
# MERCHANTABILITY or FITNESS FOR A PARTICULAR PURPOSE.  See the
# GNU General Public License for more details.
#
# You should have received a copy of the GNU General Public License
# along with Sick Beard.  If not, see <http://www.gnu.org/licenses/>.

import re
import time
import urllib
import datetime

from xml.dom.minidom import parseString

import sickbeard
import generic

from sickbeard import classes, logger, show_name_helpers, helpers
from sickbeard import tvcache
from sickbeard.exceptions import ex

class NZBMatrixProvider(generic.NZBProvider):

    def __init__(self):

        generic.NZBProvider.__init__(self, "NZBMatrix")

        self.supportsBacklog = True

        self.cache = NZBMatrixCache(self)

        self.url = 'http://www.nzbmatrix.com/'

    def isEnabled(self):
        return sickbeard.NZBMATRIX

    def _get_season_search_strings(self, show, season):
        sceneSearchStrings = set(show_name_helpers.makeSceneSeasonSearchString(show, season, "nzbmatrix"))

        # search for all show names and episode numbers like ("a","b","c") in a single search
        return [' '.join(sceneSearchStrings)]

    def _get_episode_search_strings(self, ep_obj):

        sceneSearchStrings = set(show_name_helpers.makeSceneSearchString(ep_obj))

        # search for all show names and episode numbers like ("a","b","c") in a single search
        return ['("' + '","'.join(sceneSearchStrings) + '")']

    def _doSearch(self, curString, quotes=False, show=None):

        term =  re.sub('[\.\-]', ' ', curString).encode('utf-8')
        if quotes:
            term = "\""+term+"\""

        params = {"term": term,
                  "maxage": sickbeard.USENET_RETENTION,
                  "page": "download",
                  "username": sickbeard.NZBMATRIX_USERNAME,
                  "apikey": sickbeard.NZBMATRIX_APIKEY,
                  "subcat": "6,41",
                  "english": 1,
                  "ssl": 1,
                  "scenename": 1}

        # don't allow it to be missing
        if not params['maxage']:
            params['maxage'] = '0'
<<<<<<< HEAD
=======

>>>>>>> 614fd699
        # if the show is a documentary use those cats on nzbmatrix
        if show and show.genre and 'documentary' in show.genre.lower():
            params['subcat'] = params['subcat'] + ',53,9' 

        searchURL = "https://rss.nzbmatrix.com/rss.php?" + urllib.urlencode(params)

        logger.log(u"Search string: " + searchURL, logger.DEBUG)

        logger.log(u"Sleeping 10 seconds to respect NZBMatrix's rules")
        time.sleep(10)

        searchResult = self.getURL(searchURL)

        if not searchResult:
            return []

        try:
            parsedXML = parseString(searchResult)
            items = parsedXML.getElementsByTagName('item')
        except Exception, e:
            logger.log(u"Error trying to load NZBMatrix RSS feed: "+ex(e), logger.ERROR)
            return []

        results = []

        for curItem in items:
            (title, url) = self._get_title_and_url(curItem)

            if title == 'Error: No Results Found For Your Search':
                continue

            if not title or not url:
                logger.log(u"The XML returned from the NZBMatrix RSS feed is incomplete, this result is unusable", logger.ERROR)
                continue

            results.append(curItem)

        return results


    def findPropers(self, date=None):

        results = []

        for curResult in self._doSearch("(PROPER,REPACK)"):

            (title, url) = self._get_title_and_url(curResult)

            description_node = curResult.getElementsByTagName('description')[0]
            descriptionStr = helpers.get_xml_text(description_node)

            dateStr = re.search('<b>Added:</b> (\d{4}-\d\d-\d\d \d\d:\d\d:\d\d)', descriptionStr).group(1)
            if not dateStr:
                logger.log(u"Unable to figure out the date for entry "+title+", skipping it")
                continue
            else:
                resultDate = datetime.datetime.strptime(dateStr, "%Y-%m-%d %H:%M:%S")

            if date == None or resultDate > date:
                results.append(classes.Proper(title, url, resultDate))

        return results


class NZBMatrixCache(tvcache.TVCache):

    def __init__(self, provider):

        tvcache.TVCache.__init__(self, provider)

        # only poll NZBMatrix every 25 minutes max
        self.minTime = 25


    def _getRSSData(self):
        # get all records since the last timestamp
        url = "https://rss.nzbmatrix.com/rss.php?"

        urlArgs = {'page': 'download',
                   'username': sickbeard.NZBMATRIX_USERNAME,
                   'apikey': sickbeard.NZBMATRIX_APIKEY,
                   'maxage': sickbeard.USENET_RETENTION,
                   'english': 1,
                   'ssl': 1,
                   'scenename': 1,
                   'subcat': '6,41'}

        # don't allow it to be missing
        if not urlArgs['maxage']:
            urlArgs['maxage'] = '0'

        url += urllib.urlencode(urlArgs)

        logger.log(u"NZBMatrix cache update URL: "+ url, logger.DEBUG)

        data = self.provider.getURL(url)

        return data


provider = NZBMatrixProvider()
<|MERGE_RESOLUTION|>--- conflicted
+++ resolved
@@ -1,184 +1,181 @@
-# Author: Nic Wolfe <nic@wolfeden.ca>
-# URL: http://code.google.com/p/sickbeard/
-#
-# This file is part of Sick Beard.
-#
-# Sick Beard is free software: you can redistribute it and/or modify
-# it under the terms of the GNU General Public License as published by
-# the Free Software Foundation, either version 3 of the License, or
-# (at your option) any later version.
-#
-# Sick Beard is distributed in the hope that it will be useful,
-# but WITHOUT ANY WARRANTY; without even the implied warranty of
-# MERCHANTABILITY or FITNESS FOR A PARTICULAR PURPOSE.  See the
-# GNU General Public License for more details.
-#
-# You should have received a copy of the GNU General Public License
-# along with Sick Beard.  If not, see <http://www.gnu.org/licenses/>.
-
-import re
-import time
-import urllib
-import datetime
-
-from xml.dom.minidom import parseString
-
-import sickbeard
-import generic
-
-from sickbeard import classes, logger, show_name_helpers, helpers
-from sickbeard import tvcache
-from sickbeard.exceptions import ex
-
-class NZBMatrixProvider(generic.NZBProvider):
-
-    def __init__(self):
-
-        generic.NZBProvider.__init__(self, "NZBMatrix")
-
-        self.supportsBacklog = True
-
-        self.cache = NZBMatrixCache(self)
-
-        self.url = 'http://www.nzbmatrix.com/'
-
-    def isEnabled(self):
-        return sickbeard.NZBMATRIX
-
-    def _get_season_search_strings(self, show, season):
-        sceneSearchStrings = set(show_name_helpers.makeSceneSeasonSearchString(show, season, "nzbmatrix"))
-
-        # search for all show names and episode numbers like ("a","b","c") in a single search
-        return [' '.join(sceneSearchStrings)]
-
-    def _get_episode_search_strings(self, ep_obj):
-
-        sceneSearchStrings = set(show_name_helpers.makeSceneSearchString(ep_obj))
-
-        # search for all show names and episode numbers like ("a","b","c") in a single search
-        return ['("' + '","'.join(sceneSearchStrings) + '")']
-
-    def _doSearch(self, curString, quotes=False, show=None):
-
-        term =  re.sub('[\.\-]', ' ', curString).encode('utf-8')
-        if quotes:
-            term = "\""+term+"\""
-
-        params = {"term": term,
-                  "maxage": sickbeard.USENET_RETENTION,
-                  "page": "download",
-                  "username": sickbeard.NZBMATRIX_USERNAME,
-                  "apikey": sickbeard.NZBMATRIX_APIKEY,
-                  "subcat": "6,41",
-                  "english": 1,
-                  "ssl": 1,
-                  "scenename": 1}
-
-        # don't allow it to be missing
-        if not params['maxage']:
-            params['maxage'] = '0'
-<<<<<<< HEAD
-=======
-
->>>>>>> 614fd699
-        # if the show is a documentary use those cats on nzbmatrix
-        if show and show.genre and 'documentary' in show.genre.lower():
-            params['subcat'] = params['subcat'] + ',53,9' 
-
-        searchURL = "https://rss.nzbmatrix.com/rss.php?" + urllib.urlencode(params)
-
-        logger.log(u"Search string: " + searchURL, logger.DEBUG)
-
-        logger.log(u"Sleeping 10 seconds to respect NZBMatrix's rules")
-        time.sleep(10)
-
-        searchResult = self.getURL(searchURL)
-
-        if not searchResult:
-            return []
-
-        try:
-            parsedXML = parseString(searchResult)
-            items = parsedXML.getElementsByTagName('item')
-        except Exception, e:
-            logger.log(u"Error trying to load NZBMatrix RSS feed: "+ex(e), logger.ERROR)
-            return []
-
-        results = []
-
-        for curItem in items:
-            (title, url) = self._get_title_and_url(curItem)
-
-            if title == 'Error: No Results Found For Your Search':
-                continue
-
-            if not title or not url:
-                logger.log(u"The XML returned from the NZBMatrix RSS feed is incomplete, this result is unusable", logger.ERROR)
-                continue
-
-            results.append(curItem)
-
-        return results
-
-
-    def findPropers(self, date=None):
-
-        results = []
-
-        for curResult in self._doSearch("(PROPER,REPACK)"):
-
-            (title, url) = self._get_title_and_url(curResult)
-
-            description_node = curResult.getElementsByTagName('description')[0]
-            descriptionStr = helpers.get_xml_text(description_node)
-
-            dateStr = re.search('<b>Added:</b> (\d{4}-\d\d-\d\d \d\d:\d\d:\d\d)', descriptionStr).group(1)
-            if not dateStr:
-                logger.log(u"Unable to figure out the date for entry "+title+", skipping it")
-                continue
-            else:
-                resultDate = datetime.datetime.strptime(dateStr, "%Y-%m-%d %H:%M:%S")
-
-            if date == None or resultDate > date:
-                results.append(classes.Proper(title, url, resultDate))
-
-        return results
-
-
-class NZBMatrixCache(tvcache.TVCache):
-
-    def __init__(self, provider):
-
-        tvcache.TVCache.__init__(self, provider)
-
-        # only poll NZBMatrix every 25 minutes max
-        self.minTime = 25
-
-
-    def _getRSSData(self):
-        # get all records since the last timestamp
-        url = "https://rss.nzbmatrix.com/rss.php?"
-
-        urlArgs = {'page': 'download',
-                   'username': sickbeard.NZBMATRIX_USERNAME,
-                   'apikey': sickbeard.NZBMATRIX_APIKEY,
-                   'maxage': sickbeard.USENET_RETENTION,
-                   'english': 1,
-                   'ssl': 1,
-                   'scenename': 1,
-                   'subcat': '6,41'}
-
-        # don't allow it to be missing
-        if not urlArgs['maxage']:
-            urlArgs['maxage'] = '0'
-
-        url += urllib.urlencode(urlArgs)
-
-        logger.log(u"NZBMatrix cache update URL: "+ url, logger.DEBUG)
-
-        data = self.provider.getURL(url)
-
-        return data
-
-
-provider = NZBMatrixProvider()
+# Author: Nic Wolfe <nic@wolfeden.ca>
+# URL: http://code.google.com/p/sickbeard/
+#
+# This file is part of Sick Beard.
+#
+# Sick Beard is free software: you can redistribute it and/or modify
+# it under the terms of the GNU General Public License as published by
+# the Free Software Foundation, either version 3 of the License, or
+# (at your option) any later version.
+#
+# Sick Beard is distributed in the hope that it will be useful,
+# but WITHOUT ANY WARRANTY; without even the implied warranty of
+# MERCHANTABILITY or FITNESS FOR A PARTICULAR PURPOSE.  See the
+# GNU General Public License for more details.
+#
+# You should have received a copy of the GNU General Public License
+# along with Sick Beard.  If not, see <http://www.gnu.org/licenses/>.
+
+import re
+import time
+import urllib
+import datetime
+
+from xml.dom.minidom import parseString
+
+import sickbeard
+import generic
+
+from sickbeard import classes, logger, show_name_helpers, helpers
+from sickbeard import tvcache
+from sickbeard.exceptions import ex
+
+class NZBMatrixProvider(generic.NZBProvider):
+
+    def __init__(self):
+
+        generic.NZBProvider.__init__(self, "NZBMatrix")
+
+        self.supportsBacklog = True
+
+        self.cache = NZBMatrixCache(self)
+
+        self.url = 'http://www.nzbmatrix.com/'
+
+    def isEnabled(self):
+        return sickbeard.NZBMATRIX
+
+    def _get_season_search_strings(self, show, season):
+        sceneSearchStrings = set(show_name_helpers.makeSceneSeasonSearchString(show, season, "nzbmatrix"))
+
+        # search for all show names and episode numbers like ("a","b","c") in a single search
+        return [' '.join(sceneSearchStrings)]
+
+    def _get_episode_search_strings(self, ep_obj):
+
+        sceneSearchStrings = set(show_name_helpers.makeSceneSearchString(ep_obj))
+
+        # search for all show names and episode numbers like ("a","b","c") in a single search
+        return ['("' + '","'.join(sceneSearchStrings) + '")']
+
+    def _doSearch(self, curString, quotes=False, show=None):
+
+        term =  re.sub('[\.\-]', ' ', curString).encode('utf-8')
+        if quotes:
+            term = "\""+term+"\""
+
+        params = {"term": term,
+                  "maxage": sickbeard.USENET_RETENTION,
+                  "page": "download",
+                  "username": sickbeard.NZBMATRIX_USERNAME,
+                  "apikey": sickbeard.NZBMATRIX_APIKEY,
+                  "subcat": "6,41",
+                  "english": 1,
+                  "ssl": 1,
+                  "scenename": 1}
+
+        # don't allow it to be missing
+        if not params['maxage']:
+            params['maxage'] = '0'
+
+        # if the show is a documentary use those cats on nzbmatrix
+        if show and show.genre and 'documentary' in show.genre.lower():
+            params['subcat'] = params['subcat'] + ',53,9' 
+
+        searchURL = "https://rss.nzbmatrix.com/rss.php?" + urllib.urlencode(params)
+
+        logger.log(u"Search string: " + searchURL, logger.DEBUG)
+
+        logger.log(u"Sleeping 10 seconds to respect NZBMatrix's rules")
+        time.sleep(10)
+
+        searchResult = self.getURL(searchURL)
+
+        if not searchResult:
+            return []
+
+        try:
+            parsedXML = parseString(searchResult)
+            items = parsedXML.getElementsByTagName('item')
+        except Exception, e:
+            logger.log(u"Error trying to load NZBMatrix RSS feed: "+ex(e), logger.ERROR)
+            return []
+
+        results = []
+
+        for curItem in items:
+            (title, url) = self._get_title_and_url(curItem)
+
+            if title == 'Error: No Results Found For Your Search':
+                continue
+
+            if not title or not url:
+                logger.log(u"The XML returned from the NZBMatrix RSS feed is incomplete, this result is unusable", logger.ERROR)
+                continue
+
+            results.append(curItem)
+
+        return results
+
+
+    def findPropers(self, date=None):
+
+        results = []
+
+        for curResult in self._doSearch("(PROPER,REPACK)"):
+
+            (title, url) = self._get_title_and_url(curResult)
+
+            description_node = curResult.getElementsByTagName('description')[0]
+            descriptionStr = helpers.get_xml_text(description_node)
+
+            dateStr = re.search('<b>Added:</b> (\d{4}-\d\d-\d\d \d\d:\d\d:\d\d)', descriptionStr).group(1)
+            if not dateStr:
+                logger.log(u"Unable to figure out the date for entry "+title+", skipping it")
+                continue
+            else:
+                resultDate = datetime.datetime.strptime(dateStr, "%Y-%m-%d %H:%M:%S")
+
+            if date == None or resultDate > date:
+                results.append(classes.Proper(title, url, resultDate))
+
+        return results
+
+
+class NZBMatrixCache(tvcache.TVCache):
+
+    def __init__(self, provider):
+
+        tvcache.TVCache.__init__(self, provider)
+
+        # only poll NZBMatrix every 25 minutes max
+        self.minTime = 25
+
+
+    def _getRSSData(self):
+        # get all records since the last timestamp
+        url = "https://rss.nzbmatrix.com/rss.php?"
+
+        urlArgs = {'page': 'download',
+                   'username': sickbeard.NZBMATRIX_USERNAME,
+                   'apikey': sickbeard.NZBMATRIX_APIKEY,
+                   'maxage': sickbeard.USENET_RETENTION,
+                   'english': 1,
+                   'ssl': 1,
+                   'scenename': 1,
+                   'subcat': '6,41'}
+
+        # don't allow it to be missing
+        if not urlArgs['maxage']:
+            urlArgs['maxage'] = '0'
+
+        url += urllib.urlencode(urlArgs)
+
+        logger.log(u"NZBMatrix cache update URL: "+ url, logger.DEBUG)
+
+        data = self.provider.getURL(url)
+
+        return data
+
+
+provider = NZBMatrixProvider()