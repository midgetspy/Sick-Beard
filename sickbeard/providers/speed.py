--- conflicted
+++ resolved
@@ -147,16 +147,10 @@
     def parseResults(self, data):
         results = []
         if data:
-<<<<<<< HEAD
             for torrent in re.compile("<div><a href=\"\/t\/(?P<id>\d+)\"><b>(?P<title>.*?)<\/b>.*?<td>(<b>|)(?P<seeds>\d+)(<\/b>|)<\/td><td>(<b>|)(?P<peers>\d+)(<\/b>|)<\/td><\/tr>", re.MULTILINE | re.DOTALL).finditer(data):
                 if int(torrent.group('seeds')) > 0:
                     item = (self.remove_tags.sub('', torrent.group('title')), '{}download.php?torrent={}'.format(self.url, torrent.group('id')))
                     results.append(item)
-=======
-            for torrent in re.compile('<td class=\"lft\" colspan=\"2\"><div><a href=\"\/t\/(?P<id>\d+)\"><b>(?P<title>.*?)<\/b><\/a>', re.MULTILINE | re.DOTALL).finditer(data):
-                item = (self.remove_tags.sub('', torrent.group('title')), self.url + "download.php?torrent=" + torrent.group('id'))
-                results.append(item)
->>>>>>> daeddfe9
             if len(results):
                 logger.log("[{}] {} Some results found.".format(self.name, self.funcName()))
             else:
@@ -211,11 +205,7 @@
         logger.log("[{}] Attempting to Login".format(self.name))
 
         try:
-<<<<<<< HEAD
             response = self.session.post("{}takelogin.php".format(self.url), data=login_params, timeout=30, verify=False)
-=======
-            response = self.session.post(self.url + "takelogin.php", data=login_params, timeout=30, verify=False)
->>>>>>> daeddfe9
         except (requests.exceptions.ConnectionError, requests.exceptions.HTTPError), e:
             logger.log("[{}] {} Error loading {} URL: {}".format(
                     self.name,
