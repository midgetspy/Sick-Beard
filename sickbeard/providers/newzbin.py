<<<<<<< HEAD
# Author: Nic Wolfe <nic@wolfeden.ca>
# URL: http://code.google.com/p/sickbeard/
#
# This file is part of Sick Beard.
#
# Sick Beard is free software: you can redistribute it and/or modify
# it under the terms of the GNU General Public License as published by
# the Free Software Foundation, either version 3 of the License, or
# (at your option) any later version.
#
# Sick Beard is distributed in the hope that it will be useful,
# but WITHOUT ANY WARRANTY; without even the implied warranty of
# MERCHANTABILITY or FITNESS FOR A PARTICULAR PURPOSE.  See the
# GNU General Public License for more details.
#
# You should have received a copy of the GNU General Public License
# along with Sick Beard.  If not, see <http://www.gnu.org/licenses/>.

import os
import re
import sys
import time
import urllib

from xml.dom.minidom import parseString
from datetime import datetime, timedelta

import sickbeard
import generic

import sickbeard.encodingKludge as ek
from sickbeard import classes, logger, helpers, exceptions, show_name_helpers
from sickbeard import tvcache
from sickbeard.common import Quality
from sickbeard.exceptions import ex
from lib.dateutil.parser import parse as parseDate

class NewzbinDownloader(urllib.FancyURLopener):

    def __init__(self):
        urllib.FancyURLopener.__init__(self)

    def http_error_default(self, url, fp, errcode, errmsg, headers):

        # if newzbin is throttling us, wait seconds and try again
        if errcode == 400:

            newzbinErrCode = int(headers.getheader('X-DNZB-RCode'))

            if newzbinErrCode == 450:
                rtext = str(headers.getheader('X-DNZB-RText'))
                result = re.search("wait (\d+) seconds", rtext)

            elif newzbinErrCode == 401:
                raise exceptions.AuthException("Newzbin username or password incorrect")

            elif newzbinErrCode == 402:
                raise exceptions.AuthException("Newzbin account not premium status, can't download NZBs")

            logger.log("Newzbin throttled our NZB downloading, pausing for " + result.group(1) + "seconds")

            time.sleep(int(result.group(1)))

            raise exceptions.NewzbinAPIThrottled()

class NewzbinProvider(generic.NZBProvider):

    def __init__(self):

        generic.NZBProvider.__init__(self, "Newzbin")

        self.supportsBacklog = True

        self.cache = NewzbinCache(self)

        self.url = 'https://www.newzbin2.es/'

        self.NEWZBIN_DATE_FORMAT = '%a, %d %b %Y %H:%M:%S %Z'

    def isEnabled(self):
        return sickbeard.NEWZBIN

    def getQuality(self, item, anime=False):
        attributes = item.getElementsByTagName('report:attributes')[0]
        attr_dict = {}

        for attribute in attributes.getElementsByTagName('report:attribute'):
            cur_attr = attribute.getAttribute('type')
            cur_attr_value = helpers.get_xml_text(attribute)
            if cur_attr not in attr_dict:
                attr_dict[cur_attr] = [cur_attr_value]
            else:
                attr_dict[cur_attr].append(cur_attr_value)

        logger.log("Finding quality of item based on attributes "+str(attr_dict), logger.DEBUG)

        if self._is_SDTV(attr_dict,anime):
            quality = Quality.SDTV
        elif self._is_SDDVD(attr_dict,anime):
            quality = Quality.SDDVD
        elif self._is_HDTV(attr_dict,anime):
            quality = Quality.HDTV
        elif self._is_WEBDL(attr_dict,anime):
            quality = Quality.HDWEBDL
        elif self._is_720pBluRay(attr_dict,anime):
            quality = Quality.HDBLURAY
        elif self._is_1080pBluRay(attr_dict,anime):
            quality = Quality.FULLHDBLURAY
        else:
            quality = Quality.UNKNOWN

        logger.log("Resulting quality: "+str(quality), logger.DEBUG)

        return quality

    def _is_SDTV(self, attrs, anime=False):

        # Video Fmt: (XviD or DivX), NOT 720p, NOT 1080p
        video_fmt = 'Video Fmt' in attrs and ('XviD' in attrs['Video Fmt'] or 'DivX' in attrs['Video Fmt']) \
                            and ('720p' not in attrs['Video Fmt']) \
                            and ('1080p' not in attrs['Video Fmt'])


        
        # Source: TV Cap or HDTV or (None)
        source = 'Source' not in attrs or 'TV Cap' in attrs['Source'] or 'HDTV' in attrs['Source']
        if anime:
            source = True

        # Subtitles: (None)
        if not anime:
            subs = 'Subtitles' not in attrs
        else:
            subs = 'Subtitles' in attrs
        
        logger.log("sdtv: "+str(video_fmt)+" and "+str(source)+" and "+str(subs), logger.DEBUG)
        return video_fmt and source and subs

    def _is_SDDVD(self, attrs, anime=False):

        # Video Fmt: (XviD or DivX), NOT 720p, NOT 1080p
        video_fmt = 'Video Fmt' in attrs and ('XviD' in attrs['Video Fmt'] or 'DivX' in attrs['Video Fmt']) \
                            and ('720p' not in attrs['Video Fmt']) \
                            and ('1080p' not in attrs['Video Fmt'])

        # Source: DVD
        source = 'Source' in attrs and 'DVD' in attrs['Source']

        # Subtitles: (None)
        if not anime:
            subs = 'Subtitles' not in attrs
        else:
            subs = 'Subtitles' in attrs

        logger.log("sddvd: "+str(video_fmt)+" and "+str(source)+" and "+str(subs), logger.DEBUG)
        return video_fmt and source and subs

    def _is_HDTV(self, attrs, anime=False):
        # Video Fmt: x264, 720p
        video_fmt = 'Video Fmt' in attrs and ('x264' in attrs['Video Fmt']) \
                            and ('720p' in attrs['Video Fmt'])

        # Source: TV Cap or HDTV or (None)
        source = 'Source' not in attrs or 'TV Cap' in attrs['Source'] or 'HDTV' in attrs['Source']
        if anime:
            source = True

        # Subtitles: (None)
        if not anime:
            subs = 'Subtitles' not in attrs
        else:
            subs = 'Subtitles' in attrs

        logger.log("hdtv: "+str(video_fmt)+" and "+str(source)+" and "+str(subs), logger.DEBUG)
        return video_fmt and source and subs

    def _is_WEBDL(self, attrs, anime=False):

        # Video Fmt: H.264, 720p
        video_fmt = 'Video Fmt' in attrs and ('H.264' in attrs['Video Fmt']) \
                            and ('720p' in attrs['Video Fmt'])

        # Subtitles: (None)
        if not anime:
            subs = 'Subtitles' not in attrs
        else:
            subs = 'Subtitles' in attrs
            

        logger.log("webdl: "+str(video_fmt)+" and "+str(subs), logger.DEBUG)
        return video_fmt and subs

    def _is_720pBluRay(self, attrs, anime=False):

        # Video Fmt: x264, 720p
        video_fmt = 'Video Fmt' in attrs and ('x264' in attrs['Video Fmt']) \
                            and ('720p' in attrs['Video Fmt'])

        # Source: Blu-ray or HD-DVD
        source = 'Source' in attrs and ('Blu-ray' in attrs['Source'] or 'HD-DVD' in attrs['Source'])

        logger.log("720pbluray: "+str(video_fmt)+" and "+str(source), logger.DEBUG)
        return video_fmt and source

    def _is_1080pBluRay(self, attrs, anime=False):

        # Video Fmt: x264, 1080p
        video_fmt = 'Video Fmt' in attrs and ('x264' in attrs['Video Fmt']) \
                            and ('1080p' in attrs['Video Fmt'])

        # Source: Blu-ray or HD-DVD
        source = 'Source' in attrs and ('Blu-ray' in attrs['Source'] or 'HD-DVD' in attrs['Source'])

        logger.log("1080pbluray: "+str(video_fmt)+" and "+str(source), logger.DEBUG)
        return video_fmt and source


    def getIDFromURL(self, url):
        id_regex = re.escape(self.url) + 'browse/post/(\d+)/'
        id_match = re.match(id_regex, url)
        if not id_match:
            return None
        else:
            return id_match.group(1)

    def downloadResult(self, nzb):

        id = self.getIDFromURL(nzb.url)
        if not id:
            logger.log("Unable to get an ID from "+str(nzb.url)+", can't download from Newzbin's API", logger.ERROR)
            return False

        logger.log("Downloading an NZB from newzbin with id "+id)

        fileName = ek.ek(os.path.join, sickbeard.NZB_DIR, helpers.sanitizeFileName(nzb.name)+'.nzb')
        logger.log("Saving to " + fileName)

        urllib._urlopener = NewzbinDownloader()

        params = urllib.urlencode({"username": sickbeard.NEWZBIN_USERNAME, "password": sickbeard.NEWZBIN_PASSWORD, "reportid": id})
        try:
            urllib.urlretrieve(self.url+"api/dnzb/", fileName, data=params)
        except exceptions.NewzbinAPIThrottled:
            logger.log("Done waiting for Newzbin API throttle limit, starting downloads again")
            self.downloadResult(nzb)
        except (urllib.ContentTooShortError, IOError), e:
            logger.log("Error downloading NZB: " + str(sys.exc_info()) + " - " + ex(e), logger.ERROR)
            return False

        return True

    def getURL(self, url):

        myOpener = classes.AuthURLOpener(sickbeard.NEWZBIN_USERNAME, sickbeard.NEWZBIN_PASSWORD)
        try:
            f = myOpener.openit(url)
        except (urllib.ContentTooShortError, IOError), e:
            logger.log("Error loading search results: " + str(sys.exc_info()) + " - " + ex(e), logger.ERROR)
            return None

        data = f.read()
        f.close()

        return data

    def _get_season_search_strings(self, show, season):

        nameList = set(show_name_helpers.allPossibleShowNames(show))

        if show.air_by_date:
            suffix = ''
        else:
            suffix = 'x'
        searchTerms = ['^"'+x+' - '+str(season)+suffix+'"' for x in nameList]
        #searchTerms += ['^"'+x+' - Season '+str(season)+'"' for x in nameList]
        searchStr = " OR ".join(searchTerms)

        searchStr += " -subpack -extras"

        logger.log("Searching newzbin for string "+searchStr, logger.DEBUG)
        
        return [searchStr]

    def _get_episode_search_strings(self, ep_obj):

        nameList = set(show_name_helpers.allPossibleShowNames(ep_obj.show))
        if not ep_obj.show.air_by_date and not ep_obj.show.is_anime:
            searchStr = " OR ".join(['^"'+x+' - %dx%02d"'%(ep_obj.season, ep_obj.episode) for x in nameList])
        elif ep_obj.show.is_anime:
            searchStr = " OR ".join(['^"'+x+' - %02d"'%ep_obj.absolute_number for x in nameList])
        else:
            searchStr = " OR ".join(['^"'+x+' - '+str(ep_obj.airdate)+'"' for x in nameList])
        return [searchStr]

    def _doSearch(self, searchStr, show=None):

        data = self._getRSSData(searchStr.encode('utf-8'), show=show)
        
        item_list = []

        try:
            parsedXML = parseString(data)
            items = parsedXML.getElementsByTagName('item')
        except Exception, e:
            logger.log("Error trying to load Newzbin RSS feed: "+ex(e), logger.ERROR)
            return []
        
        for cur_item in items:
            title = helpers.get_xml_text(cur_item.getElementsByTagName('title')[0])
            if title == 'Feeds Error':
                raise exceptions.AuthException("The feed wouldn't load, probably because of invalid auth info")
            if sickbeard.USENET_RETENTION is not None:
                try:
                    dateString = helpers.get_xml_text(cur_item.getElementsByTagName('report:postdate')[0])
                    # use the parse (imported as parseDate) function from the dateutil lib
                    # and we have to remove the timezone info from it because the retention_date will not have one
                    # and a comparison of them is not possible
                    post_date = parseDate(dateString).replace(tzinfo=None)
                    retention_date = datetime.now() - timedelta(days=sickbeard.USENET_RETENTION)
                    if post_date < retention_date:
                        logger.log(u"Date "+str(post_date)+" is out of retention range, skipping", logger.DEBUG)
                        continue
                except Exception, e:
                    logger.log("Error parsing date from Newzbin RSS feed: " + str(e), logger.ERROR)
                    continue

            item_list.append(cur_item)
        
        return item_list
    
    def _getRSSData(self, search=None, show=None):

        params = {
                'searchaction': 'Search',
                'fpn': 'p',
                'category': 8,
                'u_nfo_posts_only': 0,
                'u_url_posts_only': 0,
                'u_comment_posts_only': 0,
                'u_show_passworded': 0,
                'u_v3_retention': 0,
                'ps_rb_video_format': 3082257,
                'ps_rb_language': 4096,
                'sort': 'date',
                'order': 'desc',
                'u_post_results_amt': 50,
                'feed': 'rss',
                'hauth': 1,
        }
        
        if show and show.is_anime:
            del params['ps_rb_language']
            params['category'] = 11
            params['q'] = search +" AND Attr:Language=Japanese AND Attr:SubtitledLanguage=English"
        else:
            if search:
                params['q'] = search + " AND "
            else:
                params['q'] = ''
                
            params['q'] += 'Attr:Lang~Eng AND NOT Attr:VideoF=DVD'
            
            
            
        url = self.url + "search/?%s" % urllib.urlencode(params)
        logger.log("Newzbin search URL: " + url, logger.DEBUG)

        data = self.getURL(url)

        return data

    def _checkAuth(self):
        if sickbeard.NEWZBIN_USERNAME in (None, "") or sickbeard.NEWZBIN_PASSWORD in (None, ""):
            raise exceptions.AuthException("Newzbin authentication details are empty, check your config")

class NewzbinCache(tvcache.TVCache):

    def __init__(self, provider):

        tvcache.TVCache.__init__(self, provider)

        # only poll Newzbin every 10 mins max
        self.minTime = 1

    def _getRSSData(self):

        data = self.provider._getRSSData()

        return data

    def _parseItem(self, item):

        (title, url) = self.provider._get_title_and_url(item)

        if title == 'Feeds Error':
            logger.log("There's an error in the feed, probably bad auth info", logger.DEBUG)
            raise exceptions.AuthException("Invalid Newzbin username/password")

        if not title or not url:
            logger.log("The XML returned from the "+self.provider.name+" feed is incomplete, this result is unusable", logger.ERROR)
            return

        quality = self.provider.getQuality(item)

        logger.log("Found quality "+str(quality), logger.DEBUG)

        logger.log("Adding item from RSS to cache: "+title, logger.DEBUG)

        self._addCacheEntry(title, url, quality=quality)


provider = NewzbinProvider()
=======
# Author: Nic Wolfe <nic@wolfeden.ca>
# URL: http://code.google.com/p/sickbeard/
#
# This file is part of Sick Beard.
#
# Sick Beard is free software: you can redistribute it and/or modify
# it under the terms of the GNU General Public License as published by
# the Free Software Foundation, either version 3 of the License, or
# (at your option) any later version.
#
# Sick Beard is distributed in the hope that it will be useful,
# but WITHOUT ANY WARRANTY; without even the implied warranty of
# MERCHANTABILITY or FITNESS FOR A PARTICULAR PURPOSE.  See the
# GNU General Public License for more details.
#
# You should have received a copy of the GNU General Public License
# along with Sick Beard.  If not, see <http://www.gnu.org/licenses/>.

import os
import re
import sys
import time
import urllib

from xml.dom.minidom import parseString
from datetime import datetime, timedelta

import sickbeard
import generic

import sickbeard.encodingKludge as ek
from sickbeard import classes, logger, helpers, exceptions, show_name_helpers
from sickbeard import tvcache
from sickbeard.common import Quality
from sickbeard.exceptions import ex
from lib.dateutil.parser import parse as parseDate

class NewzbinDownloader(urllib.FancyURLopener):

    def __init__(self):
        urllib.FancyURLopener.__init__(self)

    def http_error_default(self, url, fp, errcode, errmsg, headers):

        # if newzbin is throttling us, wait seconds and try again
        if errcode == 400:

            newzbinErrCode = int(headers.getheader('X-DNZB-RCode'))

            if newzbinErrCode == 450:
                rtext = str(headers.getheader('X-DNZB-RText'))
                result = re.search("wait (\d+) seconds", rtext)

            elif newzbinErrCode == 401:
                raise exceptions.AuthException("Newzbin username or password incorrect")

            elif newzbinErrCode == 402:
                raise exceptions.AuthException("Newzbin account not premium status, can't download NZBs")

            logger.log("Newzbin throttled our NZB downloading, pausing for " + result.group(1) + "seconds")

            time.sleep(int(result.group(1)))

            raise exceptions.NewzbinAPIThrottled()

class NewzbinProvider(generic.NZBProvider):

    def __init__(self):

        generic.NZBProvider.__init__(self, "Newzbin")

        self.supportsBacklog = True

        self.cache = NewzbinCache(self)

        self.url = 'https://www.newzbin2.es/'

        self.NEWZBIN_DATE_FORMAT = '%a, %d %b %Y %H:%M:%S %Z'

    def isEnabled(self):
        return sickbeard.NEWZBIN

    def getQuality(self, item):
        attributes = item.getElementsByTagName('report:attributes')[0]
        attr_dict = {}

        for attribute in attributes.getElementsByTagName('report:attribute'):
            cur_attr = attribute.getAttribute('type')
            cur_attr_value = helpers.get_xml_text(attribute)
            if cur_attr not in attr_dict:
                attr_dict[cur_attr] = [cur_attr_value]
            else:
                attr_dict[cur_attr].append(cur_attr_value)

        logger.log("Finding quality of item based on attributes "+str(attr_dict), logger.DEBUG)

        if self._is_SDTV(attr_dict):
            quality = Quality.SDTV
        elif self._is_SDDVD(attr_dict):
            quality = Quality.SDDVD
        elif self._is_HDTV(attr_dict):
            quality = Quality.HDTV
        elif self._is_WEBDL(attr_dict):
            quality = Quality.HDWEBDL
        elif self._is_720pBluRay(attr_dict):
            quality = Quality.HDBLURAY
        elif self._is_1080pBluRay(attr_dict):
            quality = Quality.FULLHDBLURAY
        else:
            quality = Quality.UNKNOWN

        logger.log("Resulting quality: "+str(quality), logger.DEBUG)

        return quality

    def _is_SDTV(self, attrs):

        # Video Fmt: (XviD, DivX, x264 or H.264), NOT 720p, NOT 1080p, NOT 1080i
        video_fmt = 'Video Fmt' in attrs and ('XviD' in attrs['Video Fmt'] or 'DivX' in attrs['Video Fmt'] or 'x264' in attrs['Video Fmt'] or 'H.264' in attrs['Video Fmt']) \
                            and ('720p' not in attrs['Video Fmt']) \
                            and ('1080p' not in attrs['Video Fmt']) \
                            and ('1080i' not in attrs['Video Fmt'])

        # Source: TV Cap or HDTV or (None)
        source = 'Source' not in attrs or 'TV Cap' in attrs['Source'] or 'HDTV' in attrs['Source']

        # Subtitles: (None)
        subs = 'Subtitles' not in attrs

        return video_fmt and source and subs

    def _is_SDDVD(self, attrs):

        # Video Fmt: (XviD, DivX, x264 or H.264), NOT 720p, NOT 1080p, NOT 1080i
        video_fmt = 'Video Fmt' in attrs and ('XviD' in attrs['Video Fmt'] or 'DivX' in attrs['Video Fmt'] or 'x264' in attrs['Video Fmt'] or 'H.264' in attrs['Video Fmt']) \
                            and ('720p' not in attrs['Video Fmt']) \
                            and ('1080p' not in attrs['Video Fmt']) \
                            and ('1080i' not in attrs['Video Fmt'])
    						
        # Source: DVD
        source = 'Source' in attrs and 'DVD' in attrs['Source']

        # Subtitles: (None)
        subs = 'Subtitles' not in attrs

        return video_fmt and source and subs

    def _is_HDTV(self, attrs):
        # Video Fmt: x264, 720p
        video_fmt = 'Video Fmt' in attrs and ('x264' in attrs['Video Fmt']) \
                            and ('720p' in attrs['Video Fmt'])

        # Source: TV Cap or HDTV or (None)
        source = 'Source' not in attrs or 'TV Cap' in attrs['Source'] or 'HDTV' in attrs['Source']

        # Subtitles: (None)
        subs = 'Subtitles' not in attrs

        return video_fmt and source and subs

    def _is_WEBDL(self, attrs):

        # Video Fmt: x264, H.264, 720p
        video_fmt = 'Video Fmt' in attrs and ('x264' in attrs['Video Fmt'] or 'H.264' in attrs['Video Fmt']) \
                            and ('720p' in attrs['Video Fmt'])

        # Source: Web-DL
        source = 'Source' in attrs and 'Web-dl' in attrs['Source']

        # Subtitles: (None)
        subs = 'Subtitles' not in attrs

        return video_fmt and source and subs

    def _is_720pBluRay(self, attrs):

        # Video Fmt: x264, 720p
        video_fmt = 'Video Fmt' in attrs and ('x264' in attrs['Video Fmt']) \
                            and ('720p' in attrs['Video Fmt'])

        # Source: Blu-ray or HD-DVD
        source = 'Source' in attrs and ('Blu-ray' in attrs['Source'] or 'HD-DVD' in attrs['Source'])

        return video_fmt and source

    def _is_1080pBluRay(self, attrs):

        # Video Fmt: x264, 1080p
        video_fmt = 'Video Fmt' in attrs and ('x264' in attrs['Video Fmt']) \
                            and ('1080p' in attrs['Video Fmt'])

        # Source: Blu-ray or HD-DVD
        source = 'Source' in attrs and ('Blu-ray' in attrs['Source'] or 'HD-DVD' in attrs['Source'])

        return video_fmt and source


    def getIDFromURL(self, url):
        id_regex = re.escape(self.url) + 'browse/post/(\d+)/'
        id_match = re.match(id_regex, url)
        if not id_match:
            return None
        else:
            return id_match.group(1)

    def downloadResult(self, nzb):

        id = self.getIDFromURL(nzb.url)
        if not id:
            logger.log("Unable to get an ID from "+str(nzb.url)+", can't download from Newzbin's API", logger.ERROR)
            return False

        logger.log("Downloading an NZB from newzbin with id "+id)

        fileName = ek.ek(os.path.join, sickbeard.NZB_DIR, helpers.sanitizeFileName(nzb.name)+'.nzb')
        logger.log("Saving to " + fileName)

        urllib._urlopener = NewzbinDownloader()

        params = urllib.urlencode({"username": sickbeard.NEWZBIN_USERNAME, "password": sickbeard.NEWZBIN_PASSWORD, "reportid": id})
        try:
            urllib.urlretrieve(self.url+"api/dnzb/", fileName, data=params)
        except exceptions.NewzbinAPIThrottled:
            logger.log("Done waiting for Newzbin API throttle limit, starting downloads again")
            self.downloadResult(nzb)
        except (urllib.ContentTooShortError, IOError), e:
            logger.log("Error downloading NZB: " + str(sys.exc_info()) + " - " + ex(e), logger.ERROR)
            return False

        return True

    def getURL(self, url):

        myOpener = classes.AuthURLOpener(sickbeard.NEWZBIN_USERNAME, sickbeard.NEWZBIN_PASSWORD)
        try:
            f = myOpener.openit(url)
        except (urllib.ContentTooShortError, IOError), e:
            logger.log("Error loading search results: " + str(sys.exc_info()) + " - " + ex(e), logger.ERROR)
            return None

        data = f.read()
        f.close()

        return data

    def _get_season_search_strings(self, show, season):

        nameList = set(show_name_helpers.allPossibleShowNames(show))

        if show.air_by_date:
            suffix = ''
        else:
            suffix = 'x'
        searchTerms = ['^"'+x+' - '+str(season)+suffix+'"' for x in nameList]
        #searchTerms += ['^"'+x+' - Season '+str(season)+'"' for x in nameList]
        searchStr = " OR ".join(searchTerms)

        searchStr += " -subpack -extras"

        logger.log("Searching newzbin for string "+searchStr, logger.DEBUG)
        
        return [searchStr]

    def _get_episode_search_strings(self, ep_obj):

        nameList = set(show_name_helpers.allPossibleShowNames(ep_obj.show))
        if not ep_obj.show.air_by_date:
            searchStr = " OR ".join(['^"'+x+' - %dx%02d"'%(ep_obj.scene_season, ep_obj.scene_episode) for x in nameList])
        else:
            searchStr = " OR ".join(['^"'+x+' - '+str(ep_obj.airdate)+'"' for x in nameList])
        return [searchStr]

    def _doSearch(self, searchStr, show=None):

        data = self._getRSSData(searchStr.encode('utf-8'))
        
        item_list = []

        try:
            parsedXML = parseString(data)
            items = parsedXML.getElementsByTagName('item')
        except Exception, e:
            logger.log("Error trying to load Newzbin RSS feed: "+ex(e), logger.ERROR)
            return []

        for cur_item in items:
            title = helpers.get_xml_text(cur_item.getElementsByTagName('title')[0])
            if title == 'Feeds Error':
                raise exceptions.AuthException("The feed wouldn't load, probably because of invalid auth info")
            if sickbeard.USENET_RETENTION is not None:
                try:
                    dateString = helpers.get_xml_text(cur_item.getElementsByTagName('report:postdate')[0])
                    # use the parse (imported as parseDate) function from the dateutil lib
                    # and we have to remove the timezone info from it because the retention_date will not have one
                    # and a comparison of them is not possible
                    post_date = parseDate(dateString).replace(tzinfo=None)
                    retention_date = datetime.now() - timedelta(days=sickbeard.USENET_RETENTION)
                    if post_date < retention_date:
                        logger.log(u"Date "+str(post_date)+" is out of retention range, skipping", logger.DEBUG)
                        continue
                except Exception, e:
                    logger.log("Error parsing date from Newzbin RSS feed: " + str(e), logger.ERROR)
                    continue

            item_list.append(cur_item)

        return item_list


    def _getRSSData(self, search=None):

        params = {
                'searchaction': 'Search',
                'fpn': 'p',
                'category': 8,
                'u_nfo_posts_only': 0,
                'u_url_posts_only': 0,
                'u_comment_posts_only': 0,
                'u_show_passworded': 0,
                'u_v3_retention': 0,
                'ps_rb_video_format': 3082257,
                'ps_rb_language': 4096,
                'sort': 'date',
                'order': 'desc',
                'u_post_results_amt': 50,
                'feed': 'rss',
                'hauth': 1,
        }

        if search:
            params['q'] = search + " AND "
        else:
            params['q'] = ''

        params['q'] += 'Attr:Lang~Eng AND NOT Attr:VideoF=DVD'

        url = self.url + "search/?%s" % urllib.urlencode(params)
        logger.log("Newzbin search URL: " + url, logger.DEBUG)

        data = self.getURL(url)

        return data

    def _checkAuth(self):
        if sickbeard.NEWZBIN_USERNAME in (None, "") or sickbeard.NEWZBIN_PASSWORD in (None, ""):
            raise exceptions.AuthException("Newzbin authentication details are empty, check your config")

class NewzbinCache(tvcache.TVCache):

    def __init__(self, provider):

        tvcache.TVCache.__init__(self, provider)

        # only poll Newzbin every 10 mins max
        self.minTime = 1

    def _getRSSData(self):

        data = self.provider._getRSSData()

        return data

    def _parseItem(self, item):

        (title, url) = self.provider._get_title_and_url(item)

        if title == 'Feeds Error':
            logger.log("There's an error in the feed, probably bad auth info", logger.DEBUG)
            raise exceptions.AuthException("Invalid Newzbin username/password")

        if not title or not url:
            logger.log("The XML returned from the "+self.provider.name+" feed is incomplete, this result is unusable", logger.ERROR)
            return

        quality = self.provider.getQuality(item)

        logger.log("Found quality "+str(quality), logger.DEBUG)

        logger.log("Adding item from RSS to cache: "+title, logger.DEBUG)

        self._addCacheEntry(title, url, quality=quality)


provider = NewzbinProvider()
>>>>>>> 77b776a5
<|MERGE_RESOLUTION|>--- conflicted
+++ resolved
@@ -1,4 +1,3 @@
-<<<<<<< HEAD
 # Author: Nic Wolfe <nic@wolfeden.ca>
 # URL: http://code.google.com/p/sickbeard/
 #
@@ -116,10 +115,11 @@
 
     def _is_SDTV(self, attrs, anime=False):
 
-        # Video Fmt: (XviD or DivX), NOT 720p, NOT 1080p
-        video_fmt = 'Video Fmt' in attrs and ('XviD' in attrs['Video Fmt'] or 'DivX' in attrs['Video Fmt']) \
+        # Video Fmt: (XviD, DivX, x264 or H.264), NOT 720p, NOT 1080p, NOT 1080i
+        video_fmt = 'Video Fmt' in attrs and ('XviD' in attrs['Video Fmt'] or 'DivX' in attrs['Video Fmt'] or 'x264' in attrs['Video Fmt'] or 'H.264' in attrs['Video Fmt']) \
                             and ('720p' not in attrs['Video Fmt']) \
-                            and ('1080p' not in attrs['Video Fmt'])
+                            and ('1080p' not in attrs['Video Fmt']) \
+                            and ('1080i' not in attrs['Video Fmt'])
 
 
         
@@ -139,11 +139,12 @@
 
     def _is_SDDVD(self, attrs, anime=False):
 
-        # Video Fmt: (XviD or DivX), NOT 720p, NOT 1080p
-        video_fmt = 'Video Fmt' in attrs and ('XviD' in attrs['Video Fmt'] or 'DivX' in attrs['Video Fmt']) \
+        # Video Fmt: (XviD, DivX, x264 or H.264), NOT 720p, NOT 1080p, NOT 1080i
+        video_fmt = 'Video Fmt' in attrs and ('XviD' in attrs['Video Fmt'] or 'DivX' in attrs['Video Fmt'] or 'x264' in attrs['Video Fmt'] or 'H.264' in attrs['Video Fmt']) \
                             and ('720p' not in attrs['Video Fmt']) \
-                            and ('1080p' not in attrs['Video Fmt'])
-
+                            and ('1080p' not in attrs['Video Fmt']) \
+                            and ('1080i' not in attrs['Video Fmt'])
+    						
         # Source: DVD
         source = 'Source' in attrs and 'DVD' in attrs['Source']
 
@@ -177,9 +178,12 @@
 
     def _is_WEBDL(self, attrs, anime=False):
 
-        # Video Fmt: H.264, 720p
-        video_fmt = 'Video Fmt' in attrs and ('H.264' in attrs['Video Fmt']) \
+        # Video Fmt: x264, H.264, 720p
+        video_fmt = 'Video Fmt' in attrs and ('x264' in attrs['Video Fmt'] or 'H.264' in attrs['Video Fmt']) \
                             and ('720p' in attrs['Video Fmt'])
+
+        # Source: Web-DL
+        source = 'Source' in attrs and 'Web-dl' in attrs['Source']
 
         # Subtitles: (None)
         if not anime:
@@ -188,8 +192,7 @@
             subs = 'Subtitles' in attrs
             
 
-        logger.log("webdl: "+str(video_fmt)+" and "+str(subs), logger.DEBUG)
-        return video_fmt and subs
+        return video_fmt and source and subs
 
     def _is_720pBluRay(self, attrs, anime=False):
 
@@ -286,7 +289,7 @@
 
         nameList = set(show_name_helpers.allPossibleShowNames(ep_obj.show))
         if not ep_obj.show.air_by_date and not ep_obj.show.is_anime:
-            searchStr = " OR ".join(['^"'+x+' - %dx%02d"'%(ep_obj.season, ep_obj.episode) for x in nameList])
+            searchStr = " OR ".join(['^"'+x+' - %dx%02d"'%(ep_obj.scene_season, ep_obj.scene_episode) for x in nameList])
         elif ep_obj.show.is_anime:
             searchStr = " OR ".join(['^"'+x+' - %02d"'%ep_obj.absolute_number for x in nameList])
         else:
@@ -410,390 +413,4 @@
         self._addCacheEntry(title, url, quality=quality)
 
 
-provider = NewzbinProvider()
-=======
-# Author: Nic Wolfe <nic@wolfeden.ca>
-# URL: http://code.google.com/p/sickbeard/
-#
-# This file is part of Sick Beard.
-#
-# Sick Beard is free software: you can redistribute it and/or modify
-# it under the terms of the GNU General Public License as published by
-# the Free Software Foundation, either version 3 of the License, or
-# (at your option) any later version.
-#
-# Sick Beard is distributed in the hope that it will be useful,
-# but WITHOUT ANY WARRANTY; without even the implied warranty of
-# MERCHANTABILITY or FITNESS FOR A PARTICULAR PURPOSE.  See the
-# GNU General Public License for more details.
-#
-# You should have received a copy of the GNU General Public License
-# along with Sick Beard.  If not, see <http://www.gnu.org/licenses/>.
-
-import os
-import re
-import sys
-import time
-import urllib
-
-from xml.dom.minidom import parseString
-from datetime import datetime, timedelta
-
-import sickbeard
-import generic
-
-import sickbeard.encodingKludge as ek
-from sickbeard import classes, logger, helpers, exceptions, show_name_helpers
-from sickbeard import tvcache
-from sickbeard.common import Quality
-from sickbeard.exceptions import ex
-from lib.dateutil.parser import parse as parseDate
-
-class NewzbinDownloader(urllib.FancyURLopener):
-
-    def __init__(self):
-        urllib.FancyURLopener.__init__(self)
-
-    def http_error_default(self, url, fp, errcode, errmsg, headers):
-
-        # if newzbin is throttling us, wait seconds and try again
-        if errcode == 400:
-
-            newzbinErrCode = int(headers.getheader('X-DNZB-RCode'))
-
-            if newzbinErrCode == 450:
-                rtext = str(headers.getheader('X-DNZB-RText'))
-                result = re.search("wait (\d+) seconds", rtext)
-
-            elif newzbinErrCode == 401:
-                raise exceptions.AuthException("Newzbin username or password incorrect")
-
-            elif newzbinErrCode == 402:
-                raise exceptions.AuthException("Newzbin account not premium status, can't download NZBs")
-
-            logger.log("Newzbin throttled our NZB downloading, pausing for " + result.group(1) + "seconds")
-
-            time.sleep(int(result.group(1)))
-
-            raise exceptions.NewzbinAPIThrottled()
-
-class NewzbinProvider(generic.NZBProvider):
-
-    def __init__(self):
-
-        generic.NZBProvider.__init__(self, "Newzbin")
-
-        self.supportsBacklog = True
-
-        self.cache = NewzbinCache(self)
-
-        self.url = 'https://www.newzbin2.es/'
-
-        self.NEWZBIN_DATE_FORMAT = '%a, %d %b %Y %H:%M:%S %Z'
-
-    def isEnabled(self):
-        return sickbeard.NEWZBIN
-
-    def getQuality(self, item):
-        attributes = item.getElementsByTagName('report:attributes')[0]
-        attr_dict = {}
-
-        for attribute in attributes.getElementsByTagName('report:attribute'):
-            cur_attr = attribute.getAttribute('type')
-            cur_attr_value = helpers.get_xml_text(attribute)
-            if cur_attr not in attr_dict:
-                attr_dict[cur_attr] = [cur_attr_value]
-            else:
-                attr_dict[cur_attr].append(cur_attr_value)
-
-        logger.log("Finding quality of item based on attributes "+str(attr_dict), logger.DEBUG)
-
-        if self._is_SDTV(attr_dict):
-            quality = Quality.SDTV
-        elif self._is_SDDVD(attr_dict):
-            quality = Quality.SDDVD
-        elif self._is_HDTV(attr_dict):
-            quality = Quality.HDTV
-        elif self._is_WEBDL(attr_dict):
-            quality = Quality.HDWEBDL
-        elif self._is_720pBluRay(attr_dict):
-            quality = Quality.HDBLURAY
-        elif self._is_1080pBluRay(attr_dict):
-            quality = Quality.FULLHDBLURAY
-        else:
-            quality = Quality.UNKNOWN
-
-        logger.log("Resulting quality: "+str(quality), logger.DEBUG)
-
-        return quality
-
-    def _is_SDTV(self, attrs):
-
-        # Video Fmt: (XviD, DivX, x264 or H.264), NOT 720p, NOT 1080p, NOT 1080i
-        video_fmt = 'Video Fmt' in attrs and ('XviD' in attrs['Video Fmt'] or 'DivX' in attrs['Video Fmt'] or 'x264' in attrs['Video Fmt'] or 'H.264' in attrs['Video Fmt']) \
-                            and ('720p' not in attrs['Video Fmt']) \
-                            and ('1080p' not in attrs['Video Fmt']) \
-                            and ('1080i' not in attrs['Video Fmt'])
-
-        # Source: TV Cap or HDTV or (None)
-        source = 'Source' not in attrs or 'TV Cap' in attrs['Source'] or 'HDTV' in attrs['Source']
-
-        # Subtitles: (None)
-        subs = 'Subtitles' not in attrs
-
-        return video_fmt and source and subs
-
-    def _is_SDDVD(self, attrs):
-
-        # Video Fmt: (XviD, DivX, x264 or H.264), NOT 720p, NOT 1080p, NOT 1080i
-        video_fmt = 'Video Fmt' in attrs and ('XviD' in attrs['Video Fmt'] or 'DivX' in attrs['Video Fmt'] or 'x264' in attrs['Video Fmt'] or 'H.264' in attrs['Video Fmt']) \
-                            and ('720p' not in attrs['Video Fmt']) \
-                            and ('1080p' not in attrs['Video Fmt']) \
-                            and ('1080i' not in attrs['Video Fmt'])
-    						
-        # Source: DVD
-        source = 'Source' in attrs and 'DVD' in attrs['Source']
-
-        # Subtitles: (None)
-        subs = 'Subtitles' not in attrs
-
-        return video_fmt and source and subs
-
-    def _is_HDTV(self, attrs):
-        # Video Fmt: x264, 720p
-        video_fmt = 'Video Fmt' in attrs and ('x264' in attrs['Video Fmt']) \
-                            and ('720p' in attrs['Video Fmt'])
-
-        # Source: TV Cap or HDTV or (None)
-        source = 'Source' not in attrs or 'TV Cap' in attrs['Source'] or 'HDTV' in attrs['Source']
-
-        # Subtitles: (None)
-        subs = 'Subtitles' not in attrs
-
-        return video_fmt and source and subs
-
-    def _is_WEBDL(self, attrs):
-
-        # Video Fmt: x264, H.264, 720p
-        video_fmt = 'Video Fmt' in attrs and ('x264' in attrs['Video Fmt'] or 'H.264' in attrs['Video Fmt']) \
-                            and ('720p' in attrs['Video Fmt'])
-
-        # Source: Web-DL
-        source = 'Source' in attrs and 'Web-dl' in attrs['Source']
-
-        # Subtitles: (None)
-        subs = 'Subtitles' not in attrs
-
-        return video_fmt and source and subs
-
-    def _is_720pBluRay(self, attrs):
-
-        # Video Fmt: x264, 720p
-        video_fmt = 'Video Fmt' in attrs and ('x264' in attrs['Video Fmt']) \
-                            and ('720p' in attrs['Video Fmt'])
-
-        # Source: Blu-ray or HD-DVD
-        source = 'Source' in attrs and ('Blu-ray' in attrs['Source'] or 'HD-DVD' in attrs['Source'])
-
-        return video_fmt and source
-
-    def _is_1080pBluRay(self, attrs):
-
-        # Video Fmt: x264, 1080p
-        video_fmt = 'Video Fmt' in attrs and ('x264' in attrs['Video Fmt']) \
-                            and ('1080p' in attrs['Video Fmt'])
-
-        # Source: Blu-ray or HD-DVD
-        source = 'Source' in attrs and ('Blu-ray' in attrs['Source'] or 'HD-DVD' in attrs['Source'])
-
-        return video_fmt and source
-
-
-    def getIDFromURL(self, url):
-        id_regex = re.escape(self.url) + 'browse/post/(\d+)/'
-        id_match = re.match(id_regex, url)
-        if not id_match:
-            return None
-        else:
-            return id_match.group(1)
-
-    def downloadResult(self, nzb):
-
-        id = self.getIDFromURL(nzb.url)
-        if not id:
-            logger.log("Unable to get an ID from "+str(nzb.url)+", can't download from Newzbin's API", logger.ERROR)
-            return False
-
-        logger.log("Downloading an NZB from newzbin with id "+id)
-
-        fileName = ek.ek(os.path.join, sickbeard.NZB_DIR, helpers.sanitizeFileName(nzb.name)+'.nzb')
-        logger.log("Saving to " + fileName)
-
-        urllib._urlopener = NewzbinDownloader()
-
-        params = urllib.urlencode({"username": sickbeard.NEWZBIN_USERNAME, "password": sickbeard.NEWZBIN_PASSWORD, "reportid": id})
-        try:
-            urllib.urlretrieve(self.url+"api/dnzb/", fileName, data=params)
-        except exceptions.NewzbinAPIThrottled:
-            logger.log("Done waiting for Newzbin API throttle limit, starting downloads again")
-            self.downloadResult(nzb)
-        except (urllib.ContentTooShortError, IOError), e:
-            logger.log("Error downloading NZB: " + str(sys.exc_info()) + " - " + ex(e), logger.ERROR)
-            return False
-
-        return True
-
-    def getURL(self, url):
-
-        myOpener = classes.AuthURLOpener(sickbeard.NEWZBIN_USERNAME, sickbeard.NEWZBIN_PASSWORD)
-        try:
-            f = myOpener.openit(url)
-        except (urllib.ContentTooShortError, IOError), e:
-            logger.log("Error loading search results: " + str(sys.exc_info()) + " - " + ex(e), logger.ERROR)
-            return None
-
-        data = f.read()
-        f.close()
-
-        return data
-
-    def _get_season_search_strings(self, show, season):
-
-        nameList = set(show_name_helpers.allPossibleShowNames(show))
-
-        if show.air_by_date:
-            suffix = ''
-        else:
-            suffix = 'x'
-        searchTerms = ['^"'+x+' - '+str(season)+suffix+'"' for x in nameList]
-        #searchTerms += ['^"'+x+' - Season '+str(season)+'"' for x in nameList]
-        searchStr = " OR ".join(searchTerms)
-
-        searchStr += " -subpack -extras"
-
-        logger.log("Searching newzbin for string "+searchStr, logger.DEBUG)
-        
-        return [searchStr]
-
-    def _get_episode_search_strings(self, ep_obj):
-
-        nameList = set(show_name_helpers.allPossibleShowNames(ep_obj.show))
-        if not ep_obj.show.air_by_date:
-            searchStr = " OR ".join(['^"'+x+' - %dx%02d"'%(ep_obj.scene_season, ep_obj.scene_episode) for x in nameList])
-        else:
-            searchStr = " OR ".join(['^"'+x+' - '+str(ep_obj.airdate)+'"' for x in nameList])
-        return [searchStr]
-
-    def _doSearch(self, searchStr, show=None):
-
-        data = self._getRSSData(searchStr.encode('utf-8'))
-        
-        item_list = []
-
-        try:
-            parsedXML = parseString(data)
-            items = parsedXML.getElementsByTagName('item')
-        except Exception, e:
-            logger.log("Error trying to load Newzbin RSS feed: "+ex(e), logger.ERROR)
-            return []
-
-        for cur_item in items:
-            title = helpers.get_xml_text(cur_item.getElementsByTagName('title')[0])
-            if title == 'Feeds Error':
-                raise exceptions.AuthException("The feed wouldn't load, probably because of invalid auth info")
-            if sickbeard.USENET_RETENTION is not None:
-                try:
-                    dateString = helpers.get_xml_text(cur_item.getElementsByTagName('report:postdate')[0])
-                    # use the parse (imported as parseDate) function from the dateutil lib
-                    # and we have to remove the timezone info from it because the retention_date will not have one
-                    # and a comparison of them is not possible
-                    post_date = parseDate(dateString).replace(tzinfo=None)
-                    retention_date = datetime.now() - timedelta(days=sickbeard.USENET_RETENTION)
-                    if post_date < retention_date:
-                        logger.log(u"Date "+str(post_date)+" is out of retention range, skipping", logger.DEBUG)
-                        continue
-                except Exception, e:
-                    logger.log("Error parsing date from Newzbin RSS feed: " + str(e), logger.ERROR)
-                    continue
-
-            item_list.append(cur_item)
-
-        return item_list
-
-
-    def _getRSSData(self, search=None):
-
-        params = {
-                'searchaction': 'Search',
-                'fpn': 'p',
-                'category': 8,
-                'u_nfo_posts_only': 0,
-                'u_url_posts_only': 0,
-                'u_comment_posts_only': 0,
-                'u_show_passworded': 0,
-                'u_v3_retention': 0,
-                'ps_rb_video_format': 3082257,
-                'ps_rb_language': 4096,
-                'sort': 'date',
-                'order': 'desc',
-                'u_post_results_amt': 50,
-                'feed': 'rss',
-                'hauth': 1,
-        }
-
-        if search:
-            params['q'] = search + " AND "
-        else:
-            params['q'] = ''
-
-        params['q'] += 'Attr:Lang~Eng AND NOT Attr:VideoF=DVD'
-
-        url = self.url + "search/?%s" % urllib.urlencode(params)
-        logger.log("Newzbin search URL: " + url, logger.DEBUG)
-
-        data = self.getURL(url)
-
-        return data
-
-    def _checkAuth(self):
-        if sickbeard.NEWZBIN_USERNAME in (None, "") or sickbeard.NEWZBIN_PASSWORD in (None, ""):
-            raise exceptions.AuthException("Newzbin authentication details are empty, check your config")
-
-class NewzbinCache(tvcache.TVCache):
-
-    def __init__(self, provider):
-
-        tvcache.TVCache.__init__(self, provider)
-
-        # only poll Newzbin every 10 mins max
-        self.minTime = 1
-
-    def _getRSSData(self):
-
-        data = self.provider._getRSSData()
-
-        return data
-
-    def _parseItem(self, item):
-
-        (title, url) = self.provider._get_title_and_url(item)
-
-        if title == 'Feeds Error':
-            logger.log("There's an error in the feed, probably bad auth info", logger.DEBUG)
-            raise exceptions.AuthException("Invalid Newzbin username/password")
-
-        if not title or not url:
-            logger.log("The XML returned from the "+self.provider.name+" feed is incomplete, this result is unusable", logger.ERROR)
-            return
-
-        quality = self.provider.getQuality(item)
-
-        logger.log("Found quality "+str(quality), logger.DEBUG)
-
-        logger.log("Adding item from RSS to cache: "+title, logger.DEBUG)
-
-        self._addCacheEntry(title, url, quality=quality)
-
-
-provider = NewzbinProvider()
->>>>>>> 77b776a5
+provider = NewzbinProvider()