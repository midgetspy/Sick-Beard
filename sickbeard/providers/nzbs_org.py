--- conflicted
+++ resolved
@@ -1,168 +1,164 @@
-# Author: Nic Wolfe <nic@wolfeden.ca>
-# URL: http://code.google.com/p/sickbeard/
-#
-# This file is part of Sick Beard.
-#
-# Sick Beard is free software: you can redistribute it and/or modify
-# it under the terms of the GNU General Public License as published by
-# the Free Software Foundation, either version 3 of the License, or
-# (at your option) any later version.
-#
-# Sick Beard is distributed in the hope that it will be useful,
-# but WITHOUT ANY WARRANTY; without even the implied warranty of
-# MERCHANTABILITY or FITNESS FOR A PARTICULAR PURPOSE.  See the
-# GNU General Public License for more details.
-#
-# You should have received a copy of the GNU General Public License
-# along with Sick Beard.  If not, see <http://www.gnu.org/licenses/>.
-
-
-
-import urllib
-import datetime
-import time
-
-import xml.etree.cElementTree as etree
-
-import sickbeard
-import generic
-
-from sickbeard import classes, sceneHelpers
-
-from sickbeard import exceptions, logger, db
-from sickbeard.common import *
-from sickbeard import tvcache
-
-from lib.tvnamer.utils import FileParser
-from lib.tvnamer import tvnamer_exceptions
-
-class NZBsProvider(generic.NZBProvider):
-
-	def __init__(self):
-
-		generic.NZBProvider.__init__(self, "NZBs.org")
-
-		self.supportsBacklog = True
-
-		self.cache = NZBsCache(self)
-
-		self.url = 'http://www.nzbs.org/'
-
-	def isEnabled(self):
-		return sickbeard.NZBS
-
-	def _checkAuth(self):
-		if sickbeard.NZBS_UID in (None, "") or sickbeard.NZBS_HASH in (None, ""):
-			raise exceptions.AuthException("NZBs.org authentication details are empty, check your config")
-
-	def _get_season_search_strings(self, show, season):
-		return ['^'+x for x in sceneHelpers.makeSceneSeasonSearchString(show, season)]
-
-<<<<<<< HEAD
+# Author: Nic Wolfe <nic@wolfeden.ca>
+# URL: http://code.google.com/p/sickbeard/
+#
+# This file is part of Sick Beard.
+#
+# Sick Beard is free software: you can redistribute it and/or modify
+# it under the terms of the GNU General Public License as published by
+# the Free Software Foundation, either version 3 of the License, or
+# (at your option) any later version.
+#
+# Sick Beard is distributed in the hope that it will be useful,
+# but WITHOUT ANY WARRANTY; without even the implied warranty of
+# MERCHANTABILITY or FITNESS FOR A PARTICULAR PURPOSE.  See the
+# GNU General Public License for more details.
+#
+# You should have received a copy of the GNU General Public License
+# along with Sick Beard.  If not, see <http://www.gnu.org/licenses/>.
+
+
+
+import urllib
+import datetime
+import time
+
+import xml.etree.cElementTree as etree
+
+import sickbeard
+import generic
+
+from sickbeard import classes, sceneHelpers
+
+from sickbeard import exceptions, logger, db
+from sickbeard.common import *
+from sickbeard import tvcache
+
+from lib.tvnamer.utils import FileParser
+from lib.tvnamer import tvnamer_exceptions
+
+class NZBsProvider(generic.NZBProvider):
+
+	def __init__(self):
+
+		generic.NZBProvider.__init__(self, "NZBs.org")
+
+		self.supportsBacklog = True
+
+		self.cache = NZBsCache(self)
+
+		self.url = 'http://www.nzbs.org/'
+
+	def isEnabled(self):
+		return sickbeard.NZBS
+
+	def _checkAuth(self):
+		if sickbeard.NZBS_UID in (None, "") or sickbeard.NZBS_HASH in (None, ""):
+			raise exceptions.AuthException("NZBs.org authentication details are empty, check your config")
+
+	def _get_season_search_strings(self, show, season):
+		return ['^'+x for x in sceneHelpers.makeSceneSeasonSearchString(show, season)]
+
+	def _get_episode_search_strings(self, ep_obj):
+		return ['^'+x for x in sceneHelpers.makeSceneSearchString(ep_obj)]
+
 	def _doSearch(self, curString, quotes=False, english=True):
-=======
-	def _get_episode_search_strings(self, ep_obj):
-		return ['^'+x for x in sceneHelpers.makeSceneSearchString(ep_obj)]
-
-	def _doSearch(self, curString):
->>>>>>> f57e41e5
-
-		curString = curString.replace('.', ' ').replace('-', '.')
-
-		params = {"action": "search",
-				  "q": curString.encode('utf-8'),
-				  "dl": 1,
-				  "i": sickbeard.NZBS_UID,
-				  "h": sickbeard.NZBS_HASH,
-				  "age": sickbeard.USENET_RETENTION,
-				  "num": 100,
-				  "type": 1}
-
-		searchURL = self.url + "rss.php?" + urllib.urlencode(params)
-
-		logger.log(u"Search string: " + searchURL, logger.DEBUG)
-
-		data = self.getURL(searchURL)
-
-		# Pause to avoid 503's
-		time.sleep(5)
-
-		if data == None:
-			return []
-
-		try:
-			responseSoup = etree.ElementTree(etree.XML(data))
-			items = responseSoup.getiterator('item')
-		except Exception, e:
-			logger.log(u"Error trying to load NZBs.org RSS feed: "+str(e).decode('utf-8'), logger.ERROR)
-			return []
-
-		results = []
-
-		for curItem in items:
-			title = curItem.findtext('title')
-			url = curItem.findtext('link')
-
-			if not title or not url:
-				logger.log(u"The XML returned from the NZBs.org RSS feed is incomplete, this result is unusable: "+data, logger.ERROR)
-				continue
-
-			url = url.replace('&amp;','&')
-
-			if "&i=" not in url and "&h=" not in url:
-				raise exceptions.AuthException("The NZBs.org result URL has no auth info which means your UID/hash are incorrect, check your config")
-
-			results.append(curItem)
-
-		return results
-
-	def findPropers(self, date=None):
-
-		results = []
-
-		for curString in (".PROPER.", ".REPACK."):
-
-			for curResult in self._doSearch(curString):
-
-				match = re.search('(\w{3}, \d{1,2} \w{3} \d{4} \d\d:\d\d:\d\d) [\+\-]\d{4}', curResult.findtext('pubDate'))
-				if not match:
-					continue
-
-				resultDate = datetime.datetime.strptime(match.group(1), "%a, %d %b %Y %H:%M:%S")
-
-				if date == None or resultDate > date:
-					results.append(classes.Proper(curResult.findtext('title'), curResult.findtext('link'), resultDate))
-
-		return results
-
-class NZBsCache(tvcache.TVCache):
-
-	def __init__(self, provider):
-
-		tvcache.TVCache.__init__(self, provider)
-
-		# only poll NZBs.org every 15 minutes max
-		self.minTime = 15
-
-	def _getRSSData(self):
-		url = self.provider.url + 'rss.php?'
-		urlArgs = {'type': 1,
-				   'dl': 1,
-				   'num': 100,
-				   'i': sickbeard.NZBS_UID,
-				   'h': sickbeard.NZBS_HASH,
-				   'age': sickbeard.USENET_RETENTION}
-
-		url += urllib.urlencode(urlArgs)
-
-		logger.log(u"NZBs cache update URL: "+ url, logger.DEBUG)
-
-		data = self.provider.getURL(url)
-
-		return data
-
-	def _checkItemAuth(self, title, url):
-		if "&i=" not in url and "&h=" not in url:
-			raise exceptions.AuthException("The NZBs.org result URL has no auth info which means your UID/hash are incorrect, check your config")
-
+
+		curString = curString.replace('.', ' ').replace('-', '.')
+
+		params = {"action": "search",
+				  "q": curString.encode('utf-8'),
+				  "dl": 1,
+				  "i": sickbeard.NZBS_UID,
+				  "h": sickbeard.NZBS_HASH,
+				  "age": sickbeard.USENET_RETENTION,
+				  "num": 100,
+				  "type": 1}
+
+		searchURL = self.url + "rss.php?" + urllib.urlencode(params)
+
+		logger.log(u"Search string: " + searchURL, logger.DEBUG)
+
+		data = self.getURL(searchURL)
+
+		# Pause to avoid 503's
+		time.sleep(5)
+
+		if data == None:
+			return []
+
+		try:
+			responseSoup = etree.ElementTree(etree.XML(data))
+			items = responseSoup.getiterator('item')
+		except Exception, e:
+			logger.log(u"Error trying to load NZBs.org RSS feed: "+str(e).decode('utf-8'), logger.ERROR)
+			return []
+
+		results = []
+
+		for curItem in items:
+			title = curItem.findtext('title')
+			url = curItem.findtext('link')
+
+			if not title or not url:
+				logger.log(u"The XML returned from the NZBs.org RSS feed is incomplete, this result is unusable: "+data, logger.ERROR)
+				continue
+
+			url = url.replace('&amp;','&')
+
+			if "&i=" not in url and "&h=" not in url:
+				raise exceptions.AuthException("The NZBs.org result URL has no auth info which means your UID/hash are incorrect, check your config")
+
+			results.append(curItem)
+
+		return results
+
+	def findPropers(self, date=None):
+
+		results = []
+
+		for curString in (".PROPER.", ".REPACK."):
+
+			for curResult in self._doSearch(curString):
+
+				match = re.search('(\w{3}, \d{1,2} \w{3} \d{4} \d\d:\d\d:\d\d) [\+\-]\d{4}', curResult.findtext('pubDate'))
+				if not match:
+					continue
+
+				resultDate = datetime.datetime.strptime(match.group(1), "%a, %d %b %Y %H:%M:%S")
+
+				if date == None or resultDate > date:
+					results.append(classes.Proper(curResult.findtext('title'), curResult.findtext('link'), resultDate))
+
+		return results
+
+class NZBsCache(tvcache.TVCache):
+
+	def __init__(self, provider):
+
+		tvcache.TVCache.__init__(self, provider)
+
+		# only poll NZBs.org every 15 minutes max
+		self.minTime = 15
+
+	def _getRSSData(self):
+		url = self.provider.url + 'rss.php?'
+		urlArgs = {'type': 1,
+				   'dl': 1,
+				   'num': 100,
+				   'i': sickbeard.NZBS_UID,
+				   'h': sickbeard.NZBS_HASH,
+				   'age': sickbeard.USENET_RETENTION}
+
+		url += urllib.urlencode(urlArgs)
+
+		logger.log(u"NZBs cache update URL: "+ url, logger.DEBUG)
+
+		data = self.provider.getURL(url)
+
+		return data
+
+	def _checkItemAuth(self, title, url):
+		if "&i=" not in url and "&h=" not in url:
+			raise exceptions.AuthException("The NZBs.org result URL has no auth info which means your UID/hash are incorrect, check your config")
+
 provider = NZBsProvider()