# Author: Nic Wolfe <nic@wolfeden.ca>
# URL: http://code.google.com/p/sickbeard/
#
# This file is part of Sick Beard.
#
# Sick Beard is free software: you can redistribute it and/or modify
# it under the terms of the GNU General Public License as published by
# the Free Software Foundation, either version 3 of the License, or
# (at your option) any later version.
#
# Sick Beard is distributed in the hope that it will be useful,
# but WITHOUT ANY WARRANTY; without even the implied warranty of
# MERCHANTABILITY or FITNESS FOR A PARTICULAR PURPOSE.  See the
# GNU General Public License for more details.
#
# You should have received a copy of the GNU General Public License
# along with Sick Beard.  If not, see <http://www.gnu.org/licenses/>.



import urllib2
import os.path
import sys
import datetime
import time

import xml.etree.cElementTree as etree

import sickbeard

from sickbeard import helpers, classes, exceptions, logger, db

from sickbeard.common import *
from sickbeard import tvcache
from sickbeard import encodingKludge as ek

from lib.hachoir_parser import createParser

from sickbeard.name_parser.parser import NameParser, InvalidNameException

class GenericProvider:

    NZB = "nzb"
    TORRENT = "torrent"

    def __init__(self, name):

        # these need to be set in the subclass
        self.providerType = None
        self.name = name
        self.url = ''

        self.supportsBacklog = False
        self.supportsAbsoluteNumbering = False

        self.cache = tvcache.TVCache(self)

    def getID(self):
        return GenericProvider.makeID(self.name)

    @staticmethod
    def makeID(name):
        return re.sub("[^\w\d_]", "_", name).lower()

    def imageName(self):
        return self.getID() + '.gif'

    def _checkAuth(self):
        return

    def isActive(self):
        if self.providerType == GenericProvider.NZB and sickbeard.USE_NZBS:
            return self.isEnabled()
        elif self.providerType == GenericProvider.TORRENT and sickbeard.USE_TORRENTS:
            return self.isEnabled()
        else:
            return False

    def isEnabled(self):
        """
        This should be overridden and should return the config setting eg. sickbeard.MYPROVIDER
        """
        return False

    def getResult(self, episodes):
        """
        Returns a result of the correct type for this provider
        """

        if self.providerType == GenericProvider.NZB:
            result = classes.NZBSearchResult(episodes)
        elif self.providerType == GenericProvider.TORRENT:
            result = classes.TorrentSearchResult(episodes)
        else:
            result = classes.SearchResult(episodes)

        result.provider = self

        return result


    def getURL(self, url, headers=None):
        """
        By default this is just a simple urlopen call but this method should be overridden
        for providers with special URL requirements (like cookies)
        """

        if not headers:
            headers = []

        result = None

        try:
            result = helpers.getURL(url, headers)
        except (urllib2.HTTPError, IOError), e:
            logger.log(u"Error loading "+self.name+" URL: " + str(sys.exc_info()) + " - " + str(e), logger.ERROR)
            return None

        return result

    def downloadResult(self, result):
        """
        Save the result to disk.
        """

        logger.log(u"Downloading a result from " + self.name+" at " + result.url)

        data = self.getURL(result.url)

        if data == None:
            return False

        # use the appropriate watch folder
        if self.providerType == GenericProvider.NZB:
            saveDir = sickbeard.NZB_DIR
            writeMode = 'w'
        elif self.providerType == GenericProvider.TORRENT:
            saveDir = sickbeard.TORRENT_DIR
            writeMode = 'wb'
        else:
            return False

        # use the result name as the filename
        fileName = ek.ek(os.path.join, saveDir, helpers.sanitizeFileName(result.name) + '.' + self.providerType)

        logger.log(u"Saving to " + fileName, logger.DEBUG)

        try:
            fileOut = open(fileName, writeMode)
            fileOut.write(data)
            fileOut.close()
            helpers.chmodAsParent(fileName)
        except IOError, e:
            logger.log("Unable to save the file: "+str(e).decode('utf-8'), logger.ERROR)
            return False

        # as long as it's a valid download then consider it a successful snatch
        return self._verify_download(fileName)

    def _verify_download(self, file_name=None):
        """
        Checks the saved file to see if it was actually valid, if not then consider the download a failure.
        """

        # primitive verification of torrents, just make sure we didn't get a text file or something
        if self.providerType == GenericProvider.TORRENT:
            parser = createParser(file_name)
            if not parser or parser._getMimeType() != 'application/x-bittorrent':
                logger.log(u"Result is not a valid torrent file", logger.WARNING)
                return False

        return True

    def searchRSS(self):
        self.cache.updateCache()
        return self.cache.findNeededEpisodes()

    def getQuality(self, item, anime=False):
        title = item.findtext('title').replace("/"," ")
        """we are here in the search provider it is ok to delete the /.
        i am doing this because some show get posted with a / in the name
        and during qulaity check it is reduced to the base name
        """
        logger.log(u"geting quality for:" + title+ " anime: "+str(anime),logger.DEBUG)
        quality = Quality.nameQuality(title, anime)
        return quality
    
    def _doSearch(self, show=None):
        return []

    def _get_season_search_strings(self, show, season, episode=None):
        return []

    def _get_episode_search_strings(self, ep_obj):
        return []
    
    def _get_title_and_url(self, item):
        title = item.findtext('title')
        url = item.findtext('link')
        if url:
            url = url.replace('&amp;','&')
        
        return (title, url)
    
    def findEpisode (self, episode, manualSearch=False):

        self._checkAuth()

        logger.log(u"Searching "+self.name+" for " + episode.prettyName(True))

        self.cache.updateCache()
        results = self.cache.searchCache(episode, manualSearch)
        logger.log(u"Cache results: "+str(results), logger.DEBUG)

        # if we got some results then use them no matter what.
        # OR
        # return anyway unless we're doing a manual search
        if results or not manualSearch:
            return results

        itemList = []

        for cur_search_string in self._get_episode_search_strings(episode):
            itemList += self._doSearch(cur_search_string, show=episode.show)

        for item in itemList:

            (title, url) = self._get_title_and_url(item)
            
            # parse the file name
            try:
                if episode.show.is_anime:                
                    myParser = NameParser(regexMode=NameParser.ANIME_REGEX)
                else:
                    myParser = NameParser(regexMode=NameParser.NORMAL_REGEX)
                parse_result = myParser.parse(title)
            except InvalidNameException:
                logger.log(u"generic1: Unable to parse the filename "+title+" into a valid episode", logger.WARNING)
                continue
<<<<<<< HEAD
                    
            if episode.show.is_air_by_date:
=======

            if episode.show.air_by_date:
>>>>>>> 523d4534
                if parse_result.air_date != episode.airdate:
                    logger.log("Episode "+title+" didn't air on "+str(episode.airdate)+", skipping it", logger.DEBUG)
                    continue
            elif episode.show.is_anime:
                if episode.absolute_number not in parse_result.ab_episode_numbers:
                    logger.log("Episode "+title+" isn't "+str(episode.absolute_number)+", skipping it. episode numbers:"+ str(parse_result.ab_episode_numbers), logger.DEBUG)
                    continue
            elif parse_result.season_number != episode.season or episode.episode not in parse_result.episode_numbers:
                logger.log("Episode "+title+" isn't "+str(episode.season)+"x"+str(episode.episode)+", skipping it", logger.DEBUG)
                continue

            quality = self.getQuality(item,anime=episode.show.is_anime)

            if not episode.show.wantEpisode(episode.season, episode.episode, quality, manualSearch):
                logger.log(u"Ignoring result "+title+" because we don't want an episode that is "+Quality.qualityStrings[quality], logger.DEBUG)
                continue

            logger.log(u"Found result " + title + " at " + url, logger.DEBUG)

            result = self.getResult([episode])
            result.url = url
            result.name = title
            result.quality = quality

            results.append(result)

        return results



    def findSeasonResults(self, show, season):

        itemList = []
        results = {}

        for curString in self._get_season_search_strings(show, season):
            itemList += self._doSearch(curString, show=show)

        for item in itemList:

            (title, url) = self._get_title_and_url(item)

            quality = self.getQuality(item, show.is_anime)

            # parse the file name
            try:
                if show.is_anime:                
                    myParser = NameParser(regexMode=NameParser.ANIME_REGEX)
                else:
                    myParser = NameParser(regexMode=NameParser.NORMAL_REGEX)
                parse_result = myParser.parse(title)
            except InvalidNameException:
                logger.log(u"generic2: Unable to parse the filename "+title+" into a valid episode", logger.WARNING)
                continue

<<<<<<< HEAD
            if show.is_anime and len(parse_result.ab_episode_numbers) > 0:
                try:
                    (actual_season, actual_episodes) = helpers.get_all_episodes_from_absolute_number(show, None, parse_result.ab_episode_numbers)
                except exceptions.EpisodeNotFoundByAbsoluteNumerException:
                    logger.log(str(show.tvdbid) + ": DB objekt with absolute number " + str(parse_result.ab_episode_numbers) + " was not found, TheTvDB lacking behind?")
                    continue    
                
            elif not show.is_air_by_date:
=======
            if not show.air_by_date:
>>>>>>> 523d4534
                # this check is meaningless for non-season searches
                if (parse_result.season_number != None and parse_result.season_number != season) or (parse_result.season_number == None and season != 1):
                    logger.log(u"The result "+title+" doesn't seem to be a valid episode for season "+str(season)+", ignoring")
                    continue

                # we just use the existing info for normal searches
                actual_season = season
                actual_episodes = parse_result.episode_numbers
            
            else:
                if not parse_result.air_by_date:
                    logger.log(u"This is supposed to be an air-by-date search but the result "+title+" didn't parse as one, skipping it", logger.DEBUG)
                    continue
                
                myDB = db.DBConnection()
                sql_results = myDB.select("SELECT season, episode FROM tv_episodes WHERE showid = ? AND airdate = ?", [show.tvdbid, parse_result.air_date.toordinal()])

                if len(sql_results) != 1:
                    logger.log(u"Tried to look up the date for the episode "+title+" but the database didn't give proper results, skipping it", logger.WARNING)
                    continue
                
                actual_season = int(sql_results[0]["season"])
                actual_episodes = [int(sql_results[0]["episode"])]
            
            
                
            
            # make sure we want the episode
            wantEp = True
            for epNo in actual_episodes:
                if not show.wantEpisode(actual_season, epNo, quality):
                    wantEp = False
                    break
            
            if not wantEp:
                logger.log(u"Ignoring result "+title+" because we don't want an episode that is "+Quality.qualityStrings[quality], logger.DEBUG)
                continue

            logger.log(u"Found result " + title + " at " + url, logger.DEBUG)

            # make a result object
            epObj = []
            for curEp in actual_episodes:
                epObj.append(show.getEpisode(actual_season, curEp))

            result = self.getResult(epObj)
            result.url = url
            result.name = title
            result.quality = quality

            if len(epObj) == 1:
                epNum = epObj[0].episode
            elif len(epObj) > 1:
                epNum = MULTI_EP_RESULT
                logger.log(u"Separating multi-episode result to check for later - result contains episodes: "+str(parse_result.episode_numbers), logger.DEBUG)
            elif len(epObj) == 0:
                epNum = SEASON_RESULT
                result.extraInfo = [show]
                logger.log(u"Separating full season result to check for later", logger.DEBUG)

            if epNum in results:
                results[epNum].append(result)
            else:
                results[epNum] = [result]


        return results

    def findPropers(self, date=None):

        results = self.cache.listPropers(date)

        return [classes.Proper(x['name'], x['url'], datetime.datetime.fromtimestamp(x['time'])) for x in results]


class NZBProvider(GenericProvider):

    def __init__(self, name):

        GenericProvider.__init__(self, name)

        self.providerType = GenericProvider.NZB

class TorrentProvider(GenericProvider):

    def __init__(self, name):

        GenericProvider.__init__(self, name)

        self.providerType = GenericProvider.TORRENT
<|MERGE_RESOLUTION|>--- conflicted
+++ resolved
@@ -237,13 +237,8 @@
             except InvalidNameException:
                 logger.log(u"generic1: Unable to parse the filename "+title+" into a valid episode", logger.WARNING)
                 continue
-<<<<<<< HEAD
                     
-            if episode.show.is_air_by_date:
-=======
-
             if episode.show.air_by_date:
->>>>>>> 523d4534
                 if parse_result.air_date != episode.airdate:
                     logger.log("Episode "+title+" didn't air on "+str(episode.airdate)+", skipping it", logger.DEBUG)
                     continue
@@ -299,7 +294,6 @@
                 logger.log(u"generic2: Unable to parse the filename "+title+" into a valid episode", logger.WARNING)
                 continue
 
-<<<<<<< HEAD
             if show.is_anime and len(parse_result.ab_episode_numbers) > 0:
                 try:
                     (actual_season, actual_episodes) = helpers.get_all_episodes_from_absolute_number(show, None, parse_result.ab_episode_numbers)
@@ -308,9 +302,6 @@
                     continue    
                 
             elif not show.is_air_by_date:
-=======
-            if not show.air_by_date:
->>>>>>> 523d4534
                 # this check is meaningless for non-season searches
                 if (parse_result.season_number != None and parse_result.season_number != season) or (parse_result.season_number == None and season != 1):
                     logger.log(u"The result "+title+" doesn't seem to be a valid episode for season "+str(season)+", ignoring")
@@ -400,4 +391,4 @@
 
         GenericProvider.__init__(self, name)
 
-        self.providerType = GenericProvider.TORRENT
+        self.providerType = GenericProvider.TORRENT