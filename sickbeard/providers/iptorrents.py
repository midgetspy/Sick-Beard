# Author: seedboy
# URL: https://github.com/seedboy
#
# This file is part of Sick Beard.
#
# Sick Beard is free software: you can redistribute it and/or modify
# it under the terms of the GNU General Public License as published by
# the Free Software Foundation, either version 3 of the License, or
# (at your option) any later version.
#
# Sick Beard is distributed in the hope that it will be useful,
# but WITHOUT ANY WARRANTY; without even the implied warranty of
# MERCHANTABILITY or FITNESS FOR A PARTICULAR PURPOSE.  See the
#  GNU General Public License for more details.
#
# You should have received a copy of the GNU General Public License
# along with Sick Beard.  If not, see <http://www.gnu.org/licenses/>.

import re

import sickbeard
import generic
from sickbeard.common import Quality
from sickbeard import logger
from sickbeard import tvcache
from sickbeard import show_name_helpers
from sickbeard.common import Overview 
from sickbeard.exceptions import ex
from sickbeard import clients
from lib import requests
from bs4 import BeautifulSoup
from lib.unidecode import unidecode

class IPTorrentsProvider(generic.TorrentProvider):

    urls = {'base_url' : 'https://www.iptorrents.com',
            'login' : 'https://www.iptorrents.com/torrents/',
            'search' : 'https://www.iptorrents.com/torrents/?%s%s&q=%s&qf=ti',
            }

    def __init__(self):

        generic.TorrentProvider.__init__(self, "IPTorrents")
        
        self.supportsBacklog = True

        self.cache = IPTorrentsCache(self)
        
        self.url = self.urls['base_url']
        
        self.session = None

        self.categorie = 'l73=1&l78=1&l66=1&l65=1&l79=1&l5=1&l4=1'

    def isEnabled(self):
        return sickbeard.IPTORRENTS
        
    def imageName(self):
        return 'iptorrents.png'
    
    def getQuality(self, item):
        
        quality = Quality.sceneQuality(item[0])
        return quality    

    def _doLogin(self):

        login_params = {'username': sickbeard.IPTORRENTS_USERNAME,
                        'password': sickbeard.IPTORRENTS_PASSWORD,
                        'login': 'submit',
                        }
        
        self.session = requests.Session()
        
        try:
            response = self.session.post(self.urls['login'], data=login_params, timeout=30)
        except (requests.exceptions.ConnectionError, requests.exceptions.HTTPError), e:
            logger.log(u'Unable to connect to ' + self.name + ' provider: ' + ex(e), logger.ERROR)
            return False
        
        if re.search('tries left', response.text) \
        or re.search('<title>IPT</title>', response.text) \
        or response.status_code == 401:
            logger.log(u'Invalid username or password for ' + self.name + ', Check your settings!', logger.ERROR)       
            return False
        
        return True

    def _get_season_search_strings(self, show, season=None):

        search_string = {'Episode': []}
    
        if not show:
            return []

        seasonEp = show.getAllEpisodes(season)

        wantedEp = [x for x in seasonEp if show.getOverview(x.status) in (Overview.WANTED, Overview.QUAL)]          

        # If Every episode in Season is a wanted Episode then search for Season first
        if wantedEp == seasonEp and not show.air_by_date:
            search_string = {'Season': [], 'Episode': []}
            for show_name in set(show_name_helpers.allPossibleShowNames(show)):
                ep_string = show_name +' S%02d' % int(season) #1) ShowName SXX   
                search_string['Season'].append(ep_string)
                      
        # Building the search string with the episodes we need         
        for ep_obj in wantedEp:
            search_string['Episode'] += self._get_episode_search_strings(ep_obj)[0]['Episode']
        
        # If no Episode is needed then return an empty list
        if not search_string['Episode']:
            return []
        
        return [search_string]

    def _get_episode_search_strings(self, ep_obj):
       
        search_string = {'Episode': []}
       
        if not ep_obj:
            return []
        
        if ep_obj.show.air_by_date:
            for show_name in set(show_name_helpers.allPossibleShowNames(ep_obj.show)):
                ep_string = show_name_helpers.sanitizeSceneName(show_name) +' '+ str(ep_obj.airdate)
                search_string['Episode'].append(ep_string)
        else:
            for show_name in set(show_name_helpers.allPossibleShowNames(ep_obj.show)):
                ep_string = show_name_helpers.sanitizeSceneName(show_name) +' '+ \
                sickbeard.config.naming_ep_type[2] % {'seasonnumber': ep_obj.season, 'episodenumber': ep_obj.episode}

                search_string['Episode'].append(ep_string)
    
        return [search_string]

    def _doSearch(self, search_params):
    
        results = []
        items = {'Season': [], 'Episode': []}

        freeleech = '&free=on' if sickbeard.IPTORRENTS_FREELEECH else ''
        
        if not self._doLogin():
            return []        
        
        for mode in search_params.keys():
            for search_string in search_params[mode]:

                # URL with 50 tv-show results, or max 150 if adjusted in IPTorrents profile
                searchURL = self.urls['search'] % (self.categorie, freeleech, unidecode(search_string)) + ';o=seeders'

                logger.log(u"" + self.name + " search page URL: " + searchURL, logger.DEBUG)
        
                data = self.getURL(searchURL)
                if not data:
                    continue
                
                try:
                    html = BeautifulSoup(data, features=["html5lib", "permissive"])

                    if not html:
                        logger.log(u"Invalid HTML data: " + str(data) , logger.DEBUG)
                        continue
                    
                    if html.find(text='Nothing found!'):
                        logger.log(u"No results found for: " + search_string + " (" + searchURL + ")", logger.DEBUG)
                        continue
                    
                    torrent_table = html.find('table', attrs = {'class' : 'torrents'})
                    torrents = torrent_table.find_all('tr') if torrent_table else []
                    
                    if not torrents:
#                        logger.log(u"The data returned from " + self.name + " is incomplete, this result is unusable", logger.DEBUG)
                        continue
                    

                    for result in torrents[1:]:

                        torrent = result.find_all('td')[1].find('a')

                        torrent_name = torrent.string
                        torrent_download_url = self.urls['base_url'] + (result.find_all('td')[3].find('a'))['href']
                        torrent_details_url = self.urls['base_url'] + torrent['href']
                        torrent_seeders = int(result.find('td', attrs = {'class' : 'ac t_seeders'}).string)

                        ## Not used, perhaps in the future ##
                        #torrent_id = int(torrent['href'].replace('/details.php?id=', ''))
                        #torrent_leechers = int(result.find('td', attrs = {'class' : 'ac t_leechers'}).string)

                        # Filter unseeded torrent and torrents with no name/url
                        if torrent_seeders == 0 or not torrent_name or not torrent_download_url:
                            continue 

                        item = torrent_name, torrent_download_url
                        logger.log(u"Found result: " + torrent_name + " (" + torrent_details_url + ")", logger.DEBUG)
                        items[mode].append(item)

                except Exception, e:
                    logger.log(u"Failed parsing " + self.name + (" Exceptions: "  + str(e) if e else ''), logger.ERROR)

            results += items[mode]  
                
        return results

    def _get_title_and_url(self, item):
        
        title, url = item
        
        if url:
            url = str(url).replace('&amp;','&')

        return (title, url)

    def getURL(self, url, headers=None):

        if not self.session:
            self._doLogin()

        if not headers:
            headers = []

        try:
            response = self.session.get(url)
        except (requests.exceptions.ConnectionError, requests.exceptions.HTTPError), e:
            logger.log(u"Error loading " + self.name + " URL: " + ex(e), logger.ERROR)
            return None

        if response.status_code != 200:
<<<<<<< HEAD
            logger.log(self.name + u" page requested with url " + url +" returned status code is" + str(response.status_code) + ': ' + clients.http_error_code[response.status_code], logger.WARNING)
=======
            logger.log(self.name + u" page requested with url " + url +" returned status code is " + str(response.status_code) + ': ' + clients.http_error_code[response.status_code], logger.WARNING)
>>>>>>> 4b28d111
            return None

        return response.content
       
class IPTorrentsCache(tvcache.TVCache):

    def __init__(self, provider):

        tvcache.TVCache.__init__(self, provider)

        # Only poll IPTorrents every 10 minutes max
        self.minTime = 10

    def updateCache(self):

        if not self.shouldUpdate():
            return

        freeleech = '&free=on' if sickbeard.IPTORRENTS_FREELEECH else ''
       
        # URL for the last 50 tv-show, or max 150 if adjusted in IPTorrents profile
        cacheURL = self.provider.urls['search'] % (self.provider.categorie, freeleech, "")

        logger.log(u"" + self.provider.name + " cache page URL: " + cacheURL, logger.DEBUG)

        data = self.provider.getURL(cacheURL)

        if not data:
            return []

        try:
            html = BeautifulSoup(data, features=["html5lib", "permissive"])

            torrent_table = html.find('table', attrs = {'class' : 'torrents'})
            torrents = torrent_table.find_all('tr') if torrent_table else []
    
            if not torrents:
#                logger.log(u"The data returned from " + self.provider.name + " is incomplete, this result is unusable", logger.DEBUG)
                return []

            logger.log(u"Clearing " + self.provider.name + " cache and updating with new information")
            self.setLastUpdate()
            self._clearCache()
    
            for result in torrents[1:]:
    
                torrent = result.find_all('td')[1].find('a')
    
                torrent_name = torrent.string
                torrent_download_url = self.provider.urls['base_url'] + (result.find_all('td')[3].find('a'))['href']
                torrent_details_url = self.provider.urls['base_url'] + torrent['href']

                # Filter torrents with no name/url
                if not torrent_name or not torrent_download_url:
                    continue 

                logger.log(u"Adding item to cache: " + torrent_name + " (" + torrent_details_url + ")", logger.DEBUG)
                self._addCacheEntry(torrent_name, torrent_download_url)

        except Exception, e:
            logger.log(u"Failed to parse " + self.provider.name + " cache page URL: " + cacheURL + (" Exceptions: "  + str(e) if e else ''), logger.ERROR)

provider = IPTorrentsProvider()<|MERGE_RESOLUTION|>--- conflicted
+++ resolved
@@ -227,11 +227,7 @@
             return None
 
         if response.status_code != 200:
-<<<<<<< HEAD
-            logger.log(self.name + u" page requested with url " + url +" returned status code is" + str(response.status_code) + ': ' + clients.http_error_code[response.status_code], logger.WARNING)
-=======
             logger.log(self.name + u" page requested with url " + url +" returned status code is " + str(response.status_code) + ': ' + clients.http_error_code[response.status_code], logger.WARNING)
->>>>>>> 4b28d111
             return None
 
         return response.content
