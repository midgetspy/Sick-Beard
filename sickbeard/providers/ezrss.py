import urllib
import re

import xml.etree.cElementTree as etree

import sickbeard
import generic

from sickbeard.common import *
from sickbeard import logger
from sickbeard import tvcache, sceneHelpers

class EZRSSProvider(generic.TorrentProvider):

    def __init__(self):

        generic.TorrentProvider.__init__(self, "EZRSS")
        
        self.supportsBacklog = True

        self.cache = EZRSSCache(self)

        self.url = 'https://www.ezrss.it/'
        
        self.ezrss_ns = 'http://xmlns.ezrss.it/0.1/'

    def isEnabled(self):
        return sickbeard.EZRSS
        
    def imageName(self):
        return 'ezrss.gif'
      
    def getQuality(self, item):
        
        filename = item.findtext('{%s}torrent/{%s}fileName' %(self.ezrss_ns,self.ezrss_ns))
        quality = Quality.nameQuality(filename)
        return quality

    def findSeasonResults(self, show, season):
        
        results = {}
        
        if show.is_air_by_date:
            logger.log(u"EZRSS doesn't support air-by-date backlog because of limitations on their RSS search.", logger.WARNING)
            return results
		
        elif show.absolute_numbering:
            logger.log(u"EZRSS doesn't support absolute numbered backlog", logger.WARNING)
            return results
        
        results = generic.TorrentProvider.findSeasonResults(self, show, season)
        
        return results
    def _get_season_search_strings(self, show, season=None):
    
        params = {}
    
        if not show:
            return params
        
        params['show_name'] = sceneHelpers.sanitizeSceneName(show.name).replace('.',' ').encode('utf-8')
          
        if season != None:
            params['season'] = season
    
        return [params]

    def _get_episode_search_strings(self, ep_obj):
    
        params = {}
        
        if not ep_obj:
            return params
                   
        params['show_name'] = sceneHelpers.sanitizeSceneName(ep_obj.show.name).replace('.',' ').encode('utf-8')
        
        if ep_obj.show.is_air_by_date:
            params['date'] = str(ep_obj.airdate)
        else:
            params['season'] = ep_obj.season
            params['episode'] = ep_obj.episode
    
        return [params]

<<<<<<< HEAD
    def _doSearch(self, search_params, *args):
=======
    def _doSearch(self, search_params, show=None):
>>>>>>> 488fc17d
    
        params = {"mode": "rss"}
    
        if search_params:
            params.update(search_params)
      
        searchURL = self.url + 'search/index.php?' + urllib.urlencode(params)

        logger.log(u"Search string: " + searchURL, logger.DEBUG)

        data = self.getURL(searchURL)

        if not data:
            return []
        
        try:
            responseSoup = etree.ElementTree(etree.XML(data))
            items = responseSoup.getiterator('item')
        except Exception, e:
            logger.log(u"Error trying to load EZRSS RSS feed: "+str(e).decode('utf-8'), logger.ERROR)
            logger.log(u"RSS data: "+data, logger.DEBUG)
            return []
        
        results = []

        for curItem in items:
            
            (title, url) = self._get_title_and_url(curItem)
            
            if not title or not url:
                logger.log(u"The XML returned from the EZRSS RSS feed is incomplete, this result is unusable: "+data, logger.ERROR)
                continue
    
            results.append(curItem)

        return results

    def _get_title_and_url(self, item):
        title = item.findtext('title')
        url = item.findtext('link').replace('&amp;','&')
        filename = item.findtext('{%s}torrent/{%s}fileName' %(self.ezrss_ns,self.ezrss_ns))
        
        new_title = self._extract_name_from_filename(filename)
        if new_title:
            title = new_title
            logger.log(u"Extracted the name "+title+" from the torrent link", logger.DEBUG)

        return (title, url)

    def _extract_name_from_filename(self, filename):
        name_regex = '(.*?)\.?(\[.*]|\d+\.TPB)\.torrent$'
        logger.log(u"Comparing "+name_regex+" against "+filename, logger.DEBUG)
        match = re.match(name_regex, filename, re.I)
        if match:
            return match.group(1)
        return None


class EZRSSCache(tvcache.TVCache):

    def __init__(self, provider):

        tvcache.TVCache.__init__(self, provider)

        # only poll EZRSS every 15 minutes max
        self.minTime = 15


    def _getRSSData(self):
        url = self.provider.url + 'feed/'

        logger.log(u"EZRSS cache update URL: "+ url, logger.DEBUG)

        data = self.provider.getURL(url)

        return data

    def _parseItem(self, item):

        title = item.findtext('title')
        url = item.findtext('link')
        filename = item.findtext('{%s}torrent/{%s}fileName' %(self.provider.ezrss_ns,self.provider.ezrss_ns))

        new_title = self.provider._extract_name_from_filename(filename)
        if new_title:
            title = new_title
            logger.log(u"Extracted the name "+title+" from the torrent link", logger.DEBUG)

        if not title or not url:
            logger.log(u"The XML returned from the EZRSS RSS feed is incomplete, this result is unusable", logger.ERROR)
            return

        logger.log(u"Adding item from RSS to cache: "+title, logger.DEBUG)

        self._addCacheEntry(title, url)

provider = EZRSSProvider()<|MERGE_RESOLUTION|>--- conflicted
+++ resolved
@@ -1,186 +1,182 @@
-import urllib
-import re
-
-import xml.etree.cElementTree as etree
-
-import sickbeard
-import generic
-
-from sickbeard.common import *
-from sickbeard import logger
-from sickbeard import tvcache, sceneHelpers
-
-class EZRSSProvider(generic.TorrentProvider):
-
-    def __init__(self):
-
-        generic.TorrentProvider.__init__(self, "EZRSS")
-        
-        self.supportsBacklog = True
-
-        self.cache = EZRSSCache(self)
-
-        self.url = 'https://www.ezrss.it/'
-        
-        self.ezrss_ns = 'http://xmlns.ezrss.it/0.1/'
-
-    def isEnabled(self):
-        return sickbeard.EZRSS
-        
-    def imageName(self):
-        return 'ezrss.gif'
-      
-    def getQuality(self, item):
-        
-        filename = item.findtext('{%s}torrent/{%s}fileName' %(self.ezrss_ns,self.ezrss_ns))
-        quality = Quality.nameQuality(filename)
-        return quality
-
-    def findSeasonResults(self, show, season):
-        
-        results = {}
-        
-        if show.is_air_by_date:
-            logger.log(u"EZRSS doesn't support air-by-date backlog because of limitations on their RSS search.", logger.WARNING)
-            return results
-		
-        elif show.absolute_numbering:
-            logger.log(u"EZRSS doesn't support absolute numbered backlog", logger.WARNING)
-            return results
-        
-        results = generic.TorrentProvider.findSeasonResults(self, show, season)
-        
-        return results
-    def _get_season_search_strings(self, show, season=None):
-    
-        params = {}
-    
-        if not show:
-            return params
-        
-        params['show_name'] = sceneHelpers.sanitizeSceneName(show.name).replace('.',' ').encode('utf-8')
-          
-        if season != None:
-            params['season'] = season
-    
-        return [params]
-
-    def _get_episode_search_strings(self, ep_obj):
-    
-        params = {}
-        
-        if not ep_obj:
-            return params
-                   
-        params['show_name'] = sceneHelpers.sanitizeSceneName(ep_obj.show.name).replace('.',' ').encode('utf-8')
-        
-        if ep_obj.show.is_air_by_date:
-            params['date'] = str(ep_obj.airdate)
-        else:
-            params['season'] = ep_obj.season
-            params['episode'] = ep_obj.episode
-    
-        return [params]
-
-<<<<<<< HEAD
-    def _doSearch(self, search_params, *args):
-=======
+import urllib
+import re
+
+import xml.etree.cElementTree as etree
+
+import sickbeard
+import generic
+
+from sickbeard.common import *
+from sickbeard import logger
+from sickbeard import tvcache, sceneHelpers
+
+class EZRSSProvider(generic.TorrentProvider):
+
+    def __init__(self):
+
+        generic.TorrentProvider.__init__(self, "EZRSS")
+        
+        self.supportsBacklog = True
+
+        self.cache = EZRSSCache(self)
+
+        self.url = 'https://www.ezrss.it/'
+        
+        self.ezrss_ns = 'http://xmlns.ezrss.it/0.1/'
+
+    def isEnabled(self):
+        return sickbeard.EZRSS
+        
+    def imageName(self):
+        return 'ezrss.gif'
+      
+    def getQuality(self, item):
+        
+        filename = item.findtext('{%s}torrent/{%s}fileName' %(self.ezrss_ns,self.ezrss_ns))
+        quality = Quality.nameQuality(filename)
+        return quality
+
+    def findSeasonResults(self, show, season):
+        
+        results = {}
+        
+        if show.is_air_by_date:
+            logger.log(u"EZRSS doesn't support air-by-date backlog because of limitations on their RSS search.", logger.WARNING)
+            return results
+		
+        elif show.absolute_numbering:
+            logger.log(u"EZRSS doesn't support absolute numbered backlog", logger.WARNING)
+            return results
+        
+        results = generic.TorrentProvider.findSeasonResults(self, show, season)
+        
+        return results
+    def _get_season_search_strings(self, show, season=None):
+    
+        params = {}
+    
+        if not show:
+            return params
+        
+        params['show_name'] = sceneHelpers.sanitizeSceneName(show.name).replace('.',' ').encode('utf-8')
+          
+        if season != None:
+            params['season'] = season
+    
+        return [params]
+
+    def _get_episode_search_strings(self, ep_obj):
+    
+        params = {}
+        
+        if not ep_obj:
+            return params
+                   
+        params['show_name'] = sceneHelpers.sanitizeSceneName(ep_obj.show.name).replace('.',' ').encode('utf-8')
+        
+        if ep_obj.show.is_air_by_date:
+            params['date'] = str(ep_obj.airdate)
+        else:
+            params['season'] = ep_obj.season
+            params['episode'] = ep_obj.episode
+    
+        return [params]
+
     def _doSearch(self, search_params, show=None):
->>>>>>> 488fc17d
-    
-        params = {"mode": "rss"}
-    
-        if search_params:
-            params.update(search_params)
-      
-        searchURL = self.url + 'search/index.php?' + urllib.urlencode(params)
-
-        logger.log(u"Search string: " + searchURL, logger.DEBUG)
-
-        data = self.getURL(searchURL)
-
-        if not data:
-            return []
-        
-        try:
-            responseSoup = etree.ElementTree(etree.XML(data))
-            items = responseSoup.getiterator('item')
-        except Exception, e:
-            logger.log(u"Error trying to load EZRSS RSS feed: "+str(e).decode('utf-8'), logger.ERROR)
-            logger.log(u"RSS data: "+data, logger.DEBUG)
-            return []
-        
-        results = []
-
-        for curItem in items:
-            
-            (title, url) = self._get_title_and_url(curItem)
-            
-            if not title or not url:
-                logger.log(u"The XML returned from the EZRSS RSS feed is incomplete, this result is unusable: "+data, logger.ERROR)
-                continue
-    
-            results.append(curItem)
-
-        return results
-
-    def _get_title_and_url(self, item):
-        title = item.findtext('title')
-        url = item.findtext('link').replace('&amp;','&')
-        filename = item.findtext('{%s}torrent/{%s}fileName' %(self.ezrss_ns,self.ezrss_ns))
-        
-        new_title = self._extract_name_from_filename(filename)
-        if new_title:
-            title = new_title
-            logger.log(u"Extracted the name "+title+" from the torrent link", logger.DEBUG)
-
-        return (title, url)
-
-    def _extract_name_from_filename(self, filename):
-        name_regex = '(.*?)\.?(\[.*]|\d+\.TPB)\.torrent$'
-        logger.log(u"Comparing "+name_regex+" against "+filename, logger.DEBUG)
-        match = re.match(name_regex, filename, re.I)
-        if match:
-            return match.group(1)
-        return None
-
-
-class EZRSSCache(tvcache.TVCache):
-
-    def __init__(self, provider):
-
-        tvcache.TVCache.__init__(self, provider)
-
-        # only poll EZRSS every 15 minutes max
-        self.minTime = 15
-
-
-    def _getRSSData(self):
-        url = self.provider.url + 'feed/'
-
-        logger.log(u"EZRSS cache update URL: "+ url, logger.DEBUG)
-
-        data = self.provider.getURL(url)
-
-        return data
-
-    def _parseItem(self, item):
-
-        title = item.findtext('title')
-        url = item.findtext('link')
-        filename = item.findtext('{%s}torrent/{%s}fileName' %(self.provider.ezrss_ns,self.provider.ezrss_ns))
-
-        new_title = self.provider._extract_name_from_filename(filename)
-        if new_title:
-            title = new_title
-            logger.log(u"Extracted the name "+title+" from the torrent link", logger.DEBUG)
-
-        if not title or not url:
-            logger.log(u"The XML returned from the EZRSS RSS feed is incomplete, this result is unusable", logger.ERROR)
-            return
-
-        logger.log(u"Adding item from RSS to cache: "+title, logger.DEBUG)
-
-        self._addCacheEntry(title, url)
-
+    
+        params = {"mode": "rss"}
+    
+        if search_params:
+            params.update(search_params)
+      
+        searchURL = self.url + 'search/index.php?' + urllib.urlencode(params)
+
+        logger.log(u"Search string: " + searchURL, logger.DEBUG)
+
+        data = self.getURL(searchURL)
+
+        if not data:
+            return []
+        
+        try:
+            responseSoup = etree.ElementTree(etree.XML(data))
+            items = responseSoup.getiterator('item')
+        except Exception, e:
+            logger.log(u"Error trying to load EZRSS RSS feed: "+str(e).decode('utf-8'), logger.ERROR)
+            logger.log(u"RSS data: "+data, logger.DEBUG)
+            return []
+        
+        results = []
+
+        for curItem in items:
+            
+            (title, url) = self._get_title_and_url(curItem)
+            
+            if not title or not url:
+                logger.log(u"The XML returned from the EZRSS RSS feed is incomplete, this result is unusable: "+data, logger.ERROR)
+                continue
+    
+            results.append(curItem)
+
+        return results
+
+    def _get_title_and_url(self, item):
+        title = item.findtext('title')
+        url = item.findtext('link').replace('&amp;','&')
+        filename = item.findtext('{%s}torrent/{%s}fileName' %(self.ezrss_ns,self.ezrss_ns))
+        
+        new_title = self._extract_name_from_filename(filename)
+        if new_title:
+            title = new_title
+            logger.log(u"Extracted the name "+title+" from the torrent link", logger.DEBUG)
+
+        return (title, url)
+
+    def _extract_name_from_filename(self, filename):
+        name_regex = '(.*?)\.?(\[.*]|\d+\.TPB)\.torrent$'
+        logger.log(u"Comparing "+name_regex+" against "+filename, logger.DEBUG)
+        match = re.match(name_regex, filename, re.I)
+        if match:
+            return match.group(1)
+        return None
+
+
+class EZRSSCache(tvcache.TVCache):
+
+    def __init__(self, provider):
+
+        tvcache.TVCache.__init__(self, provider)
+
+        # only poll EZRSS every 15 minutes max
+        self.minTime = 15
+
+
+    def _getRSSData(self):
+        url = self.provider.url + 'feed/'
+
+        logger.log(u"EZRSS cache update URL: "+ url, logger.DEBUG)
+
+        data = self.provider.getURL(url)
+
+        return data
+
+    def _parseItem(self, item):
+
+        title = item.findtext('title')
+        url = item.findtext('link')
+        filename = item.findtext('{%s}torrent/{%s}fileName' %(self.provider.ezrss_ns,self.provider.ezrss_ns))
+
+        new_title = self.provider._extract_name_from_filename(filename)
+        if new_title:
+            title = new_title
+            logger.log(u"Extracted the name "+title+" from the torrent link", logger.DEBUG)
+
+        if not title or not url:
+            logger.log(u"The XML returned from the EZRSS RSS feed is incomplete, this result is unusable", logger.ERROR)
+            return
+
+        logger.log(u"Adding item from RSS to cache: "+title, logger.DEBUG)
+
+        self._addCacheEntry(title, url)
+
 provider = EZRSSProvider()