# Author: Dennis Lutter <lad1337@gmail.com>
# URL: http://code.google.com/p/sickbeard/
#
# This file is part of Sick Beard.
#
# Sick Beard is free software: you can redistribute it and/or modify
# it under the terms of the GNU General Public License as published by
# the Free Software Foundation, either version 3 of the License, or
# (at your option) any later version.
#
# Sick Beard is distributed in the hope that it will be useful,
# but WITHOUT ANY WARRANTY; without even the implied warranty of
# MERCHANTABILITY or FITNESS FOR A PARTICULAR PURPOSE.  See the
# GNU General Public License for more details.
#
# You should have received a copy of the GNU General Public License
# along with Sick Beard.  If not, see <http://www.gnu.org/licenses/>.

import os.path
import time
import datetime
import threading

import cherrypy
import sickbeard
import webserve
from sickbeard import db, logger, exceptions, history
from sickbeard.exceptions import ex
from sickbeard import encodingKludge as ek
from sickbeard import search_queue
from common import *
from lib.tvdb_api import tvdb_api

try:
    import json
except ImportError:
    from lib import simplejson as json


dateFormat = "%Y-%m-%d"
dateTimeFormat = "%Y-%m-%d %H:%M"

dayofWeek = ['Monday', 'Tuesday', 'Wednesday', 'Thursday', 'Friday', 'Saturday', 'Sunday']


class Api:
    """ api class that returns json results """
    version = 0.1
    intent = 4

    @cherrypy.expose
    def default(self, *args, **kwargs):

        self.apiKey = "1234"
        access, accessMsg, args, kwargs = self._grand_access(self.apiKey, args, kwargs)

        # set the output callback
        # default json
        outputCallback = self._out_as_json

        # do we have acces ?
        if access:
            logger.log(accessMsg, logger.DEBUG)
        else:
            logger.log(accessMsg, logger.WARNING)
            return outputCallback(_error(accessMsg))

        """
        # global dateForm
        # TODO: refactor dont change the module var all the time
        global dateFormat
        dateFormat = _dateFormat
        if kwargs.has_key("dateForm"):
            dateFormat = str(kwargs["dateForm"])
            del kwargs["dateForm"]
        """
        # set the original call_dispatcher as the local _call_dispatcher
        _call_dispatcher = call_dispatcher
        # if profile was set wrap "_call_dispatcher" in the profile function
        if 'profile' in kwargs:
            from lib.profilehooks import profile
            _call_dispatcher = profile(_call_dispatcher, immediate=True)
            del kwargs["profile"]

        # if debug was set call the "call_dispatcher"
        if 'debug' in kwargs:
            outDict = _call_dispatcher(args, kwargs) # this way we can debug the cherry.py traceback in the browser
            del kwargs["debug"]
        else:# if debug was not set we wrap the "call_dispatcher" in a try block to assure a json output
            try:
                outDict = _call_dispatcher(args, kwargs)
            except Exception, e:
                logger.log("API: "+ex(e), logger.ERROR)
                outDict = _error(ex(e))

        return outputCallback(outDict)

    @cherrypy.expose
    def builder(self):
        """ expose the api-builder template """
        t = webserve.PageTemplate(file="apiBuilder.tmpl")

        def titler(x):
            if not x:
                return x
            if x.lower().startswith('a '):
                x = x[2:]
            elif x.lower().startswith('the '):
                x = x[4:]
            return x

        t.sortedShowList = sorted(sickbeard.showList, lambda x, y: cmp(titler(x.name), titler(y.name)))

        myDB = db.DBConnection(row_type="dict")
        seasonSQLResults = {}
        episodeSQLResults = {}

        for curShow in t.sortedShowList:
            seasonSQLResults[curShow.tvdbid] = myDB.select("SELECT DISTINCT season FROM tv_episodes WHERE showid = ? ORDER BY season DESC", [curShow.tvdbid])

        for curShow in t.sortedShowList:
            episodeSQLResults[curShow.tvdbid] = myDB.select("SELECT DISTINCT season,episode FROM tv_episodes WHERE showid = ? ORDER BY season DESC, episode DESC", [curShow.tvdbid])

        t.seasonSQLResults = seasonSQLResults
        t.episodeSQLResults = episodeSQLResults
        return webserve._munge(t)

    def _out_as_json(self, dict):
        """ set cherrypy response to json """
        response = cherrypy.response
        response.headers['Content-Type'] = 'application/json;charset=UTF-8'
        try:
            out = json.dumps(dict, indent=self.intent, sort_keys=True)
        except Exception, e: # if we fail to generate the output fake a error
            out = '{"error": "while composing output: "'+ex(e)+'"}'
        return out

    def _grand_access(self, realKey, args, kwargs):
        """ validate api key and log result """
        remoteIp = cherrypy.request.remote.ip
        apiKey = kwargs.get("apikey", None)
        if not apiKey:
            # this also checks if the length of the first element
            # is the length of the realKey .. it is nice but will through the error "no key" even if you miss one char
            # if args and len(args[0]) == len(realKey):
            if args: # if we have keyless vars we assume first one is the api key
                apiKey = args[0]
                args = args[1:] # remove the apikey from the args tuple
        else:
            del kwargs["apikey"]

        if apiKey == realKey:
            msg = u"API key accepted. ACCESS GRANTED"
            return True, msg, args, kwargs
        elif not apiKey:
            msg = u"NO API key given by '"+remoteIp+"'. ACCESS DENIED"
            return False, msg, args, kwargs
        else:
            msg = u"API key '"+apiKey+"' given by '"+remoteIp+"' NOT accepted. ACCESS DENIED"
            return False, msg, args, kwargs


def call_dispatcher(args, kwargs):
    """ calls the appropriate CMD class
        looks for a cmd in args and kwargs
        or calls the TVDBShorthandWrapper when the first args element is a number
        or returns an error that there is no such cmd
    """
    logger.log("api: all args: '"+str(args)+"'", logger.DEBUG)
    logger.log("api: all kwargs: '"+str(kwargs)+"'", logger.DEBUG)
    #logger.log("api: dateFormat: '"+str(dateFormat)+"'", logger.DEBUG)

    cmds = None
    if args:
        cmds = args[0]
        args = args[1:]

    if kwargs.get("cmd"):
        cmds = kwargs.get("cmd")

    outDict = {}
    if cmds != None:
        cmds = cmds.split("|")
        for cmd in cmds:
            curArgs, curKwargs = filter_params(cmd, args, kwargs)
            logger.log(cmd+": curKwargs "+str(curKwargs), logger.DEBUG)

            if _functionMaper.get(cmd, False):
                curOutDict = _functionMaper.get(cmd)(curArgs, curKwargs).run()
            elif _is_int(cmd):
                curOutDict = TVDBShorthandWrapper(curArgs, curKwargs, cmd).run()
            else:
                curOutDict = _error("No such cmd: '"+cmd+"'")

<<<<<<< HEAD
            if len(cmds) > 1:
                outDict["cmd_"+cmd] = curOutDict
            else:
                outDict = curOutDict
                break
    else: # index / no cmd given
        outDict = CMD_SickBeard(args,kwargs).run()

    return outDict

def filter_params(cmd, args, kwargs):
    """ return only params kwargs that are for cmd
        and rename them to a clean version (remove "<cmd>_")
        args are shared across all cmds
    """
    curArgs = args
    curKwargs = {}

    for kwarg in kwargs:
        # logger.log("cmd: "+cmd+" kwarg: "+kwarg+" find: "+str(kwarg.find(cmd+".")), logger.DEBUG)
        if kwarg.find(cmd+".") == 0:
            cleanKey = kwarg.rpartition(".")[2]
            curKwargs[cleanKey] = kwargs[kwarg]
    return curArgs, curKwargs
=======
    if _functionMaper.get(cmd, False):
        outDict = _functionMaper.get(cmd)(args, kwargs).run()
    elif _is_int(cmd):
        outDict = TVDBShorthandWrapper(args, kwargs, cmd).run()
    else:
        outDict = CMD_SickBeard(args, kwargs).run()

    return outDict

>>>>>>> 6d7fe61a

class ApiCall(object):
    _help = {"desc": "No help message available. Please tell the devs that a help msg is missing for this cmd"}

    def __init__(self, args, kwargs):
        # missing
        try:
            if self._missing:
                self.run = self.return_missing
        except AttributeError:
            pass
        # help
        if 'help' in kwargs:
            self.run = self.return_help

    def run(self):
        # override with real output function in subclass
        return {}

    def return_help(self):
        try:
            if self._requiredParams:
                pass
        except AttributeError:
            self._requiredParams = []
        try:
            if self._optionalParams:
                pass
        except AttributeError:
            self._optionalParams = []

        for list, type in [(self._requiredParams, "requiredParameters"),
                          (self._optionalParams, "optionalPramameters")]:
            if type in self._help:
                for key in list:
                    if key in self._help[type]:
                        continue
                    self._help[type][key] = "no description"
            elif list:
                for key in list:
                    self._help[type] = {}
                    self._help[type][key] = "no description"
            else:
                self._help[type] = {}

        return self._help

    def return_missing(self):
        if len(self._missing) == 1:
            msg = "The required parameter: '" + self._missing[0] +"' was not set"
        else:
            msg = "The required parameters: '" + "','".join(self._missing) +"' where not set"
        return _error(msg)

    def check_params(self, args, kwargs, key, default, required=False):
        # TODO: explain this
        """ function to check passed params for the shorthand wrapper
            and to detect missing/required param
        """
        missing = True
        if args:
            default = args[0]
            missing = False
            args = args[1:]
        if kwargs.get(key):
            default = kwargs.get(key)
            missing = False
        if required:
            try:
                self._missing
                self._requiredParams.append(key)
            except AttributeError:
                self._missing = []
                self._requiredParams = []
                self._requiredParams.append(key)
            if missing and key not in self._missing:
                self._missing.append(key)
        else:
            try:
                self._optionalParams.append(key)
            except AttributeError:
                self._optionalParams = []
                self._optionalParams.append(key)

        return default, args


class TVDBShorthandWrapper(ApiCall):
    _help = {"desc": "this is an internal function wrapper. call the help command directly for more information"}

    def __init__(self, args, kwargs, sid):
        self.origArgs = args
        self.kwargs = kwargs
        self.sid = sid

        self.s, args = self.check_params(args, kwargs, "s", None)
        self.e, args = self.check_params(args, kwargs, "e", None)
        self.args = args

        ApiCall.__init__(self, args, kwargs)

    def run(self):
        """ internal function wrapper """
        # how to add a var to a tuple
        # http://stackoverflow.com/questions/1380860/add-variables-to-tuple
        argstmp = (0, self.sid) # make a new tuple
        args = argstmp + self.origArgs # add both
        args = args[1:] # remove first fake element
        if self.e:
            return CMD_Episode(args, self.kwargs).run()
        elif self.s:
            return CMD_Seasons(args, self.kwargs).run()
        else:
            return CMD_Show(args, self.kwargs).run()


################################
#     helper functions         #
################################

def _is_int(data):
    try:
        int(data)
    except (RuntimeError, TypeError, NameError):
        return False
    else:
        return True


def _is_int_multi(*vars):
    for var in vars:
        if var and not _is_int(var):
            raise IntParseError("'" +var + "' is not parsable into a int, but is supposed to be. Canceling")
    return True


def _rename_element(dict, oldKey, newKey):
    try:
        dict[newKey] = dict[oldKey]
        del dict[oldKey]
    except (RuntimeError, TypeError, NameError):
        pass
    return dict


def _error(msg):
    return {"error": msg}


def _result(msg, error=None):
    if error == None:
        return {"result": msg}
    else:
        return {"result": msg, "error": error}


def _get_quality_string(q):
    qualityString = "Custom"
    if q in qualityPresetStrings:
        qualityString = qualityPresetStrings[q]
    elif q in Quality.qualityStrings:
        qualityString = Quality.qualityStrings[q]
    return qualityString


def _get_status_Strings(s):
    return statusStrings[s]


def _ordinal_to_dateTimeForm(ordinal):
    # workaround for episodes with no airdate
    if int(ordinal) != 1:
        date = datetime.date.fromordinal(ordinal)
    else:
        return ""
    return date.strftime(dateTimeFormat)


def _ordinal_to_dateForm(ordinal):
    if int(ordinal) != 1:
        date = datetime.date.fromordinal(ordinal)
    else:
        return ""
    return date.strftime(dateFormat)


def _historyDate_to_dateTimeForm(timeString):
    date = datetime.datetime.strptime(timeString, history.dateFormat)
    return date.strftime(dateTimeFormat)


def _replace_statusStrings_with_statusCodes(statusStrings):
    statusCodes = []
    if "snatched" in statusStrings:
        statusCodes += Quality.SNATCHED
    if "downloaded" in statusStrings:
        statusCodes += Quality.DOWNLOADED
    if "skipped" in statusStrings:
        statusCodes.append(SKIPPED)
    if "wanted" in statusStrings:
        statusCodes.append(WANTED)
    if "archived" in statusStrings:
        statusCodes.append(ARCHIVED)
    if "ignored" in statusStrings:
        statusCodes.append(IGNORED)
    if "unaired" in statusStrings:
        statusCodes.append(UNAIRED)
    return statusCodes


class ApiError(Exception):
    "Generic API error"


class IntParseError(Exception):
    "A value could not be parsed into a int. But should be parsable to a int "

#-------------------------------------------------------------------------------------#

class CMD_Help(ApiCall):
    _help = {"desc": "display help information for a given subject/command",
             "optionalPramameters": {"subject": "command - the top level command",
                                  }
             }

    def __init__(self, args, kwargs):
        # required
        # optional
        self.subject, args = self.check_params(args, kwargs, "subject", "help")
        ApiCall.__init__(self, args, kwargs)

    def run(self):
        """ display help information for a given subject/command """
        if self.subject in _functionMaper:
            msg = _functionMaper.get(self.subject)((), {"help": 1}).run()
        else:
            msg = _error("no such cmd")
        return msg


class CMD_ComingEpisodes(ApiCall):
    _help = {"desc": "display the coming episodes",
             "optionalPramameters": {"sort": "date/network/show - change the sort order",
                                     "type": "one or more of missed/later/today/soon separated by |"}
             }

    def __init__(self, args, kwargs):
        # required
        # optional
        self.sort, args = self.check_params(args, kwargs, "sort", "date")
        self.type, args = self.check_params(args, kwargs, "type", None)
        # super, missing, help
        ApiCall.__init__(self, args, kwargs)

    def run(self):
        """ display the coming episodes """
        if self.type != None:
            self.type = self.type.split("|")

        today = datetime.date.today().toordinal()
        next_week = (datetime.date.today() + datetime.timedelta(days=7)).toordinal()
        recently = (datetime.date.today() - datetime.timedelta(days=3)).toordinal()

        done_show_list = []
        qualList = Quality.DOWNLOADED + Quality.SNATCHED + [ARCHIVED, IGNORED]

        myDB = db.DBConnection(row_type="dict")
        sql_results = myDB.select("SELECT airdate, airs, episode, name AS 'ep_name', network, season, showid AS 'tvdbid', show_name, tv_shows.quality AS quality, tv_shows.status as show_status FROM tv_episodes, tv_shows WHERE season != 0 AND airdate >= ? AND airdate < ? AND tv_shows.tvdb_id = tv_episodes.showid AND tv_episodes.status NOT IN ("+','.join(['?']*len(qualList))+")", [today, next_week] + qualList)
        for cur_result in sql_results:
            done_show_list.append(int(cur_result["tvdbid"]))

        more_sql_results = myDB.select("SELECT airdate, airs, episode, name AS 'ep_name', network, season, showid AS 'tvdbid', show_name, tv_shows.quality AS quality, tv_shows.status as show_status FROM tv_episodes outer_eps, tv_shows WHERE season != 0 AND showid NOT IN ("+','.join(['?']*len(done_show_list))+") AND tv_shows.tvdb_id = outer_eps.showid AND airdate = (SELECT airdate FROM tv_episodes inner_eps WHERE inner_eps.showid = outer_eps.showid AND inner_eps.airdate >= ? ORDER BY inner_eps.airdate ASC LIMIT 1) AND outer_eps.status NOT IN ("+','.join(['?']*len(Quality.DOWNLOADED+Quality.SNATCHED))+")", done_show_list + [next_week] + Quality.DOWNLOADED + Quality.SNATCHED)
        sql_results += more_sql_results

        more_sql_results = myDB.select("SELECT airdate, airs, episode, name AS 'ep_name', network, season, showid AS 'tvdbid', show_name, tv_shows.quality AS quality, tv_shows.status as show_status FROM tv_episodes, tv_shows WHERE season != 0 AND tv_shows.tvdb_id = tv_episodes.showid AND airdate < ? AND airdate >= ? AND tv_episodes.status = ? AND tv_episodes.status NOT IN ("+','.join(['?']*len(qualList))+")", [today, recently, WANTED] + qualList)
        sql_results += more_sql_results


        # sort by air date
        sorts = {
            'date': (lambda x, y: cmp(int(x["airdate"]), int(y["airdate"]))),
            'show': (lambda a, b: cmp(a["show_name"], b["show_name"])),
            'network': (lambda a, b: cmp(a["network"], b["network"])),
        }

        #epList.sort(sorts[sort])
        sql_results.sort(sorts[self.sort])
        finalEpResults = {}
        for ep in sql_results:
            """
                Missed:   yesterday... (less than 1week)
                Today:    today
                Soon:     tomorrow till next week
                Later:    later than next week
            """
            status = "soon"
            if ep["airdate"] < today:
                status = "missed"
            elif ep["airdate"] >= next_week:
                status = "later"
            elif ep["airdate"] >= today and ep["airdate"] < next_week:
                if ep["airdate"] == today:
                    status = "today"
                else:
                    status = "soon"

            # skip unwanted
            if self.type != None and not status in self.type:
                continue

            ordinalAirdate = int(ep["airdate"])
            if not ep["network"]:
                ep["network"] = ""
            ep["airdate"] = _ordinal_to_dateForm(ordinalAirdate)
            ep["quality"] = _get_quality_string(ep["quality"])
            #clean up tvdb horrible airs field
            ep["airs"] = str(ep["airs"]).replace('am', ' AM').replace('pm', ' PM').replace('  ', ' ')
            # TODO: choose eng weekday string OR number of weekday as int
            ep["weekday"] = dayofWeek[datetime.date.fromordinal(ordinalAirdate).weekday()]

            if not status in finalEpResults:
                finalEpResults[status] = []

            finalEpResults[status].append(ep)

        return finalEpResults


class CMD_Episode(ApiCall):
    _help = {"desc": "display detailed info about an episode",
             "requiredParameters": {"tvdbid": "tvdbid - thetvdb.com unique id of a show",
                                   "season": "## - the season number",
                                   "episode": "## - the episode number"
                                  },
             "optionalPramameters": {"full_path": "show the full absolute path (if valid) instead of a relative path for the episode location"}
             }

    def __init__(self, args, kwargs):
        # required
        self.tvdbid, args = self.check_params(args, kwargs, "tvdbid", None, True)
        self.s, args = self.check_params(args, kwargs, "season", None, True)
        self.e, args = self.check_params(args, kwargs, "episode", None, True)
        # optional
        self.fullPath, args = self.check_params(args, kwargs, "full_path", "0")
        # super, missing, help
        ApiCall.__init__(self, args, kwargs)

    def run(self):
        """ display detailed info about an episode """
        showObj = sickbeard.helpers.findCertainShow(sickbeard.showList, int(self.tvdbid))
        if not showObj:
            raise ApiError("Show not Found")

        myDB = db.DBConnection(row_type="dict")
        sqlResults = myDB.select("SELECT name, description, airdate, status, location FROM tv_episodes WHERE showid = ? AND episode = ? AND season = ?", [self.tvdbid, self.e, self.s])
        if not len(sqlResults) == 1:
            raise ApiError("Episode not Found")
        episode = sqlResults[0]
        # handle path options
        # absolute vs relative vs broken
        showPath = None
        try:
            showPath = showObj.location
        except sickbeard.exceptions.ShowDirNotFoundException:
            pass

        if self.fullPath == "1" and showPath: # we get the full path by default so no need to change
            pass
        elif self.fullPath and showPath:
            #i am using the length because lstrip removes to much
            showPathLength = len(showPath)+1 # the / or \ yeah not that nice i know
            episode["location"] = episode["location"][showPathLength:]
        elif not showPath: # show dir is broken ... episode path will be empty
            episode["location"] = ""
        # convert stuff to human form
        episode["airdate"] = _ordinal_to_dateForm(episode["airdate"])
        episode["status"] = _get_status_Strings(episode["status"])
        return episode


class CMD_EpisodeSearch(ApiCall):
    _help = {"desc": "search for an episode. the response might take some time",
             "requiredParameters": {"tvdbid": "tvdbid - thetvdb.com unique id of a show",
                                   "season": "## - the season number",
                                   "episode": "## - the episode number"
                                  }
             }

    def __init__(self, args, kwargs):
        # required
        self.tvdbid, args = self.check_params(args, kwargs, "tvdbid", None, True)
        self.s, args = self.check_params(args, kwargs, "season", None, True)
        self.e, args = self.check_params(args, kwargs, "episode", None, True)
        # optional
        # super, missing, help
        ApiCall.__init__(self, args, kwargs)

    def run(self):
        """ search for an episode """
        showObj = sickbeard.helpers.findCertainShow(sickbeard.showList, int(self.tvdbid))
        if not showObj:
            raise ApiError("Show not Found")

        # retrieve the episode object and fail if we can't get one
        epObj = webserve._getEpisode(self.tvdbid, self.s, self.e)
        if isinstance(epObj, str):
            raise ApiError("Episode not Found")

        # make a queue item for it and put it on the queue
        ep_queue_item = search_queue.ManualSearchQueueItem(epObj)
        sickbeard.searchQueueScheduler.action.add_item(ep_queue_item) #@UndefinedVariable

        # wait until the queue item tells us whether it worked or not
        while ep_queue_item.success == None: #@UndefinedVariable
            time.sleep(1)

        # return the correct json value
        if ep_queue_item.success:
            return _result(statusStrings[epObj.status])

        return _result('failure', 'Unable to find episode')


class CMD_EpisodeSetStatus(ApiCall):
    _help = {"desc": "set status of an episode",
             "requiredParameters": {"tvdbid": "tvdbid - thetvdb.com unique id of a show",
                                   "season": "## - the season number",
                                   "episode": "## - the episode number",
                                   "status": "# - the status value: wanted, skipped, archived, ignored"
                                  }
             }

    def __init__(self, args, kwargs):
        # required
        self.tvdbid, args = self.check_params(args, kwargs, "tvdbid", None, True)
        self.s, args = self.check_params(args, kwargs, "season", None, True)
        self.e, args = self.check_params(args, kwargs, "episode", None, True)
        self.status, args = self.check_params(args, kwargs, "status", None, True)
        # optional
        # super, missing, help
        ApiCall.__init__(self, args, kwargs)

    def run(self):
        """ set status of an episode """
        showObj = sickbeard.helpers.findCertainShow(sickbeard.showList, int(self.tvdbid))
        if not showObj:
            raise ApiError("Show not Found")

        # convert the string status to a int
        for status in statusStrings.statusStrings:
            if statusStrings[status].lower() == self.status.lower():
                self.status = status
                break
        # this should be obsolete bcause of the above
        if not self.status in statusStrings:
            raise ApiError("Invalid Status")

        epObj = showObj.getEpisode(int(self.s), int(self.e))
        if epObj == None:
            raise ApiError("Episode not Found")

        #only allow the status options we want
        if int(self.status) not in (3, 5, 6, 7):
            raise ApiError("Status Prohibited")

        segment_list = []
        if int(self.status) == WANTED:
            # figure out what segment the episode is in and remember it so we can backlog it
            if epObj.show.air_by_date:
                ep_segment = str(epObj.airdate)[:7]
            else:
                ep_segment = epObj.season

            if ep_segment not in segment_list:
                segment_list.append(ep_segment)

        with epObj.lock:
            # don't let them mess up UNAIRED episodes
            if epObj.status == UNAIRED:
                raise ApiError("Refusing to change status because it is UNAIRED")

            if int(self.status) in Quality.DOWNLOADED and epObj.status not in Quality.SNATCHED + Quality.SNATCHED_PROPER + Quality.DOWNLOADED + [IGNORED] and not ek.ek(os.path.isfile, epObj.location):
                raise ApiError("Refusing to change status to DOWNLOADED because it's not SNATCHED/DOWNLOADED")

            epObj.status = int(self.status)
            epObj.saveToDB()

            for cur_segment in segment_list:
                cur_backlog_queue_item = search_queue.BacklogQueueItem(showObj, cur_segment)
                sickbeard.searchQueueScheduler.action.add_item(cur_backlog_queue_item) #@UndefinedVariable
                logger.log(u"Starting backlog for "+showObj.name+" season "+str(cur_segment)+" because some eps were set to wanted")
                return {"result": "Episode status changed to Wanted, and backlog started" }

        return {"result": "Episode status successfully changed to "+statusStrings[epObj.status]}


class CMD_Exceptions(ApiCall):
    _help = {"desc": "display scene exceptions for all or a given show",
             "optionalPramameters": {"tvdbid": "tvdbid - thetvdb.com unique id of a show",
                                  }
             }

    def __init__(self, args, kwargs):
        # required
        # optional
        self.tvdbid, args = self.check_params(args, kwargs, "tvdbid", None, False)
        # super, missing, help
        ApiCall.__init__(self, args, kwargs)

    def run(self):
        """ display scene exceptions for all or a given show """
        myDB = db.DBConnection("cache.db", row_type="dict")

        if self.tvdbid == None:
            sqlResults = myDB.select("SELECT show_name, tvdb_id AS 'tvdbid' FROM scene_exceptions")
            exceptions = {}
            for row in sqlResults:
                tvdbid = row["tvdbid"]
                if not tvdbid in exceptions:
                    exceptions[tvdbid] = []
                exceptions[tvdbid].append(row["show_name"])

        else:
            showObj = sickbeard.helpers.findCertainShow(sickbeard.showList, int(self.tvdbid))
            if not showObj:
                raise ApiError("Show not Found")

            sqlResults = myDB.select("SELECT show_name, tvdb_id AS 'tvdbid' FROM scene_exceptions WHERE tvdb_id = ?", [self.tvdbid])
            exceptions = []
            for row in sqlResults:
                exceptions.append(row["show_name"])

        return exceptions


class CMD_History(ApiCall):
    _help = {"desc": "display sickbeard downloaded/snatched history",
             "optionalPramameters": {"limit": "## - limit returned results",
                                    "type": "downloaded/snatched - only show a specific type of results",
                                   }
             }

    def __init__(self, args, kwargs):
        # required
        # optional
        self.limit, args = self.check_params(args, kwargs, "limit", 100)
        self.type, args = self.check_params(args, kwargs, "type", None)
        # super, missing, help
        ApiCall.__init__(self, args, kwargs)

    def run(self):
        """ display sickbeard downloaded/snatched history """
        self.typeCodes = []
        if self.type == "downloaded":
            self.type = "Downloaded"
            self.typeCodes = Quality.DOWNLOADED
        elif self.type == "snatched":
            self.type = "Snatched"
            self.typeCodes = Quality.SNATCHED
        else:
            self.typeCodes = Quality.SNATCHED + Quality.DOWNLOADED


        myDB = db.DBConnection(row_type="dict")

        ulimit = min(int(self.limit), 100)
        if ulimit == 0:
            sqlResults = myDB.select("SELECT h.*, show_name FROM history h, tv_shows s WHERE h.showid=s.tvdb_id AND action in ("+','.join(['?']*len(self.typeCodes))+") ORDER BY date DESC", self.typeCodes )
        else:
            sqlResults = myDB.select("SELECT h.*, show_name FROM history h, tv_shows s WHERE h.showid=s.tvdb_id AND action in ("+','.join(['?']*len(self.typeCodes))+") ORDER BY date DESC LIMIT ?", self.typeCodes+[ ulimit ] )

        results = []
        for row in sqlResults:
            status, quality = Quality.splitCompositeStatus(int(row["action"]))
            status = _get_status_Strings(status)
            if self.type and not status == self.type:
                continue
            row["action"] = status
            row["quality"] = _get_quality_string(quality)
            row["date"] = _historyDate_to_dateTimeForm(str(row["date"]))
            _rename_element(row, "showid", "tvdbid")
            row["resource_path"] = os.path.dirname(row["resource"])
            row["resource"] = os.path.basename(row["resource"])
            results.append(row)
        return results


class CMD_HistoryClear(ApiCall):
    _help = {"desc": "clear sickbeard's history",
             }

    def __init__(self, args, kwargs):
        # required
        # optional
        # super, missing, help
        ApiCall.__init__(self, args, kwargs)

    def run(self):
        """ clear sickbeard's history """
        myDB = db.DBConnection()
        myDB.action("DELETE FROM history WHERE 1=1")
        return _result("History Cleared")


class CMD_HistoryTrim(ApiCall):
    _help = {"desc": "trim sickbeard's history by removing entries greater than 30 days old"
             }

    def __init__(self, args, kwargs):
        # required
        # optional
        # super, missing, help
        ApiCall.__init__(self, args, kwargs)

    def run(self):
        """ trim sickbeard's history """
        myDB = db.DBConnection()
        myDB.action("DELETE FROM history WHERE date < "+str((datetime.datetime.today()-datetime.timedelta(days=30)).strftime(history.dateFormat)))
        return _result("Removed history entries greater than 30 days old")


class CMD_Logs(ApiCall):
    _help = {"desc": "view sickbeard's log "
             }

    def __init__(self, args, kwargs):
        # required
        # optional
        self.minLevel, args = self.check_params(args, kwargs, "minlevel", "error")
        # super, missing, help
        ApiCall.__init__(self, args, kwargs)

    def run(self):
        """ view sickbeard's log """
        # 10 = Debug / 20 = Info / 30 = Warning / 40 = Error
        minLevel = logger.reverseNames[self.minLevel.upper()]

        data = []
        if os.path.isfile(logger.sb_log_instance.log_file):
            f = ek.ek(open, logger.sb_log_instance.log_file)
            data = f.readlines()
            f.close()

        regex = "^(\w{3})\-(\d\d)\s*(\d\d)\:(\d\d):(\d\d)\s*([A-Z]+)\s*(.+?)\s*\:\:\s*(.*)$"

        finalData = []

        numLines = 0
        lastLine = False
        numToShow = min(50, len(data))

        for x in reversed(data):

            x = x.decode('utf-8')
            match = re.match(regex, x)

            if match:
                level = match.group(6)
                if level not in logger.reverseNames:
                    lastLine = False
                    continue

                if logger.reverseNames[level] >= minLevel:
                    lastLine = True
                    finalData.append(x.rstrip("\n"))
                else:
                    lastLine = False
                    continue

            elif lastLine:
                finalData.append("AA"+x)

            numLines += 1

            if numLines >= numToShow:
                break

        return finalData


class CMD_SickBeard(ApiCall):
    _help = {"desc": "display misc sickbeard related information"
             }

    def __init__(self, args, kwargs):
        # required
        # optional
        # super, missing, help
        ApiCall.__init__(self, args, kwargs)

    def run(self):
        """ display misc sickbeard related information """
        return {"sb_version": sickbeard.version.SICKBEARD_VERSION, "api_version": Api.version, "api_commands": sorted(_functionMaper.keys())}


class CMD_SickBeardCheckScheduler(ApiCall):
    _help = {"desc": "query the scheduler"
             }

    def __init__(self, args, kwargs):
        # required
        # optional
        # super, missing, help
        ApiCall.__init__(self, args, kwargs)

    def run(self):
        """ query the scheduler """
        myDB = db.DBConnection()
        sqlResults = myDB.select( "SELECT last_backlog FROM info")

        backlogPaused = sickbeard.searchQueueScheduler.action.is_backlog_paused() #@UndefinedVariable
        backlogRunning = sickbeard.searchQueueScheduler.action.is_backlog_in_progress() #@UndefinedVariable
        searchStatus = sickbeard.currentSearchScheduler.action.amActive #@UndefinedVariable

        return {"backlog_paused": int(backlogPaused), "backlog_running": int(backlogRunning), "last_backlog": _ordinal_to_dateForm(sqlResults[0]["last_backlog"]), "search_status": int(searchStatus)}


class CMD_SickBeardForceSearch(ApiCall):
    _help = {"desc": "force the episode search early"
             }

    def __init__(self, args, kwargs):
        # required
        # optional
        # super, missing, help
        ApiCall.__init__(self, args, kwargs)

    def run(self):
        """ force the episode search early """
        # Changing all old missing episodes to status WANTED
        # Beginning search for new episodes on RSS
        # Searching all providers for any needed episodes
        result = sickbeard.currentSearchScheduler.forceRun()
        if result:
            return {"result": "Episode search forced"}
        return {"result": "Failure"}


class CMD_SickBeardPauseBacklog(ApiCall):
    _help = {"desc": "pause the backlog search"
             }

    def __init__(self, args, kwargs):
        # required
        # optional
        self.pause, args = self.check_params(args, kwargs, "pause", 0)
        # super, missing, help
        ApiCall.__init__(self, args, kwargs)

    def run(self):
        """ pause the backlog search """
        if self.pause == "1":
            sickbeard.searchQueueScheduler.action.pause_backlog() #@UndefinedVariable
            return {"result": "Backlog Paused"}
        else:
            sickbeard.searchQueueScheduler.action.unpause_backlog() #@UndefinedVariable
            return {"result": "Backlog Unpaused"}


class CMD_SickBeardPing(ApiCall):
    _help = {"desc": "check to see if sickbeard is running"
             }

    def __init__(self, args, kwargs):
        # required
        # optional
        # super, missing, help
        ApiCall.__init__(self, args, kwargs)

    def run(self):
        """ check to see if sickbeard is running """
        cherrypy.response.headers['Cache-Control'] = "max-age=0,no-cache,no-store"
        if sickbeard.started:
            return {"result": "Pong ("+str(sickbeard.PID)+")"}
        else:
            return {"result": "Pong"}


class CMD_SickBeardRestart(ApiCall):
    _help = {"desc": "restart sickbeard"
             }

    def __init__(self, args, kwargs):
        # required
        # optional
        # super, missing, help
        ApiCall.__init__(self, args, kwargs)

    def run(self):
        """ restart sickbeard """
        threading.Timer(2, sickbeard.invoke_restart, [False]).start()
        return {"result": "Sick Beard is restarting..."}


class CMD_SickBeardShutdown(ApiCall):
    _help = {"desc": "shutdown sickbeard"
             }

    def __init__(self, args, kwargs):
        # required
        # optional
        # super, missing, help
        ApiCall.__init__(self, args, kwargs)

    def run(self):
        """ shutdown sickbeard """
        threading.Timer(2, sickbeard.invoke_shutdown).start()
        return {"result": "Sick Beard is shutting down..."}


class CMD_SeasonList(ApiCall):
    _help = {"desc": "display the season list for a given show",
             "requiredParameters": {"tvdbid": "tvdbid - thetvdb.com unique id of a show",
                                  },
             "optionalPramameters": {"sort": "asc - change the sort order from descending to ascending"}
             }

    def __init__(self, args, kwargs):
        # required
        self.tvdbid, args = self.check_params(args, kwargs, "tvdbid", None, True)
        # optional
        self.sort, args = self.check_params(args, kwargs, "sort", "desc") # "asc" and "desc" default and fallback is "desc"
        # super, missing, help
        ApiCall.__init__(self, args, kwargs)

    def run(self):
        """ display the season list for a given show """
        showObj = sickbeard.helpers.findCertainShow(sickbeard.showList, int(self.tvdbid))
        if not showObj:
            raise ApiError("Show not Found")

        myDB = db.DBConnection(row_type="dict")
        if self.sort == "asc":
            sqlResults = myDB.select( "SELECT DISTINCT season FROM tv_episodes WHERE showid = ? ORDER BY season ASC", [self.tvdbid])
        else:
            sqlResults = myDB.select( "SELECT DISTINCT season FROM tv_episodes WHERE showid = ? ORDER BY season DESC", [self.tvdbid])
        seasonList = [] # a list with all season numbers
        for row in sqlResults:
            seasonList.append(int(row["season"]))

        return seasonList


class CMD_Seasons(ApiCall):
    _help = {"desc": "display a listing of episodes for all or a given season",
             "requiredParameters": {"tvdbid": "tvdbid - thetvdb.com unique id of a show",
                                  },
             "optionalPramameters": {"season": "## - the season number",
                                  }
             }

    def __init__(self, args, kwargs):
        # required
        self.tvdbid, args = self.check_params(args, kwargs, "tvdbid", None, True)
        # optional
        self.season, args = self.check_params(args, kwargs, "season", None, False)
        # super, missing, help
        ApiCall.__init__(self, args, kwargs)

    def run(self):
        """ display a listing of episodes for all or a given show """
        showObj = sickbeard.helpers.findCertainShow(sickbeard.showList, int(self.tvdbid))
        if not showObj:
            raise ApiError("Show not Found")

        myDB = db.DBConnection(row_type="dict")

        if self.season == None:
            sqlResults = myDB.select( "SELECT name, episode, airdate, status, season FROM tv_episodes WHERE showid = ?", [self.tvdbid])
            seasons = {}
            for row in sqlResults:
                row["status"] = statusStrings[row["status"]]
                row["airdate"] = _ordinal_to_dateForm(row["airdate"])
                curSeason = int(row["season"])
                curEpisode = int(row["episode"])
                del row["season"]
                del row["episode"]
                if not curSeason in seasons:
                    seasons[curSeason] = {}
                seasons[curSeason][curEpisode] = row

        else:
            sqlResults = myDB.select( "SELECT name, episode, airdate, status FROM tv_episodes WHERE showid = ? AND season = ?", [self.tvdbid, self.season])
            if len(sqlResults) is 0:
                raise ApiError("Season not Found")
            seasons = {}
            for row in sqlResults:
                curEpisode = int(row["episode"])
                del row["episode"]
                row["status"] = statusStrings[row["status"]]
                row["airdate"] = _ordinal_to_dateForm(row["airdate"])
                if not curEpisode in seasons:
                    seasons[curEpisode] = {}
                seasons[curEpisode] = row

        return seasons


class CMD_Show(ApiCall):
    _help = {"desc": "display information for a given show",
             "requiredParameters": {"tvdbid": "tvdbid - thetvdb.com unique id of a show",
                                  }
             }

    def __init__(self, args, kwargs):
        # required
        self.tvdbid, args = self.check_params(args, kwargs, "tvdbid", None, True)
        # optional
        # super, missing, help
        ApiCall.__init__(self, args, kwargs)

    def run(self):
        """ display information for a given show """
        showObj = sickbeard.helpers.findCertainShow(sickbeard.showList, int(self.tvdbid))
        if not showObj:
            raise ApiError("Show not Found")

        showDict = {}
        showDict["season_list"] = CMD_SeasonList((), {"tvdbid": self.tvdbid}).run()

        genreList = []
        if showObj.genre:
            genreListTmp = showObj.genre.split("|")
            for genre in genreListTmp:
                if genre:
                    genreList.append(genre)
        showDict["genre"] = genreList
        showDict["quality"] = _get_quality_string(showObj.quality)

        try:
            showDict["location"] = showObj.location
        except sickbeard.exceptions.ShowDirNotFoundException:
            showDict["location"] = ""

        # easy stuff
        showDict["language"] = showObj.lang
        showDict["show_name"] = showObj.name
        showDict["paused"] = showObj.paused
        showDict["air_by_date"] = showObj.air_by_date
        showDict["season_folders"] = showObj.seasonfolders
        #clean up tvdb horrible airs field
        showDict["airs"] = str(showObj.airs).replace('am', ' AM').replace('pm', ' PM').replace('  ', ' ')
        showDict["tvrage_id"] = showObj.tvrid
        showDict["tvrage_name"] = showObj.tvrname

        return showDict


class CMD_ShowAdd(ApiCall):
    _help = {"desc": "add a show in sickbeard",
             }

    def __init__(self, args, kwargs):
        # required
        # optional
        # super, missing, help
        ApiCall.__init__(self, args, kwargs)

    def run(self):
        """ add a show in sickbeard """
        t = tvdb_api.Tvdb()
        return t['Scrubs']


class CMD_ShowDelete(ApiCall):
    _help = {"desc": "delete a show in sickbeard",
             "requiredParameters": {"tvdbid": "tvdbid - thetvdb.com unique id of a show",
                                  }
             }

    def __init__(self, args, kwargs):
        # required
        self.tvdbid, args = self.check_params(args, kwargs, "tvdbid", None, True)
        # optional
        # super, missing, help
        ApiCall.__init__(self, args, kwargs)

    def run(self):
        """ delete a show in sickbeard """
        showObj = sickbeard.helpers.findCertainShow(sickbeard.showList, int(self.tvdbid))
        if not showObj:
            raise ApiError("Show not Found")

        if sickbeard.showQueueScheduler.action.isBeingAdded(showObj) or sickbeard.showQueueScheduler.action.isBeingUpdated(showObj): #@UndefinedVariable
            raise ApiError("Show can not be deleted while being added or updated")

        showObj.deleteShow()
        return _result(str(showObj.name)+" has been deleted")


class CMD_ShowRefresh(ApiCall):
    _help = {"desc": "refresh a show in sickbeard",
             "requiredParameters": {"tvdbid": "tvdbid - thetvdb.com unique id of a show",
                                  }
             }

    def __init__(self, args, kwargs):
        # required
        self.tvdbid, args = self.check_params(args, kwargs, "tvdbid", None, True)
        # optional
        # super, missing, help
        ApiCall.__init__(self, args, kwargs)

    def run(self):
        """ refresh a show in sickbeard """
        showObj = sickbeard.helpers.findCertainShow(sickbeard.showList, int(self.tvdbid))
        if not showObj:
            raise ApiError("Show not Found")

        try:
            sickbeard.showQueueScheduler.action.refreshShow(showObj) #@UndefinedVariable
            return _result(str(showObj.name)+" has queued to be refreshed")
        except exceptions.CantRefreshException, e:
            return _result("Unable to refresh " + str(showObj.name), ex(e))


class CMD_ShowStats(ApiCall):
    _help = {"desc": "display episode statistics for a given show",
             "requiredParameters": {"tvdbid": "tvdbid - thetvdb.com unique id of a show",
                                  }
             }

    def __init__(self, args, kwargs):
        # required
        self.tvdbid, args = self.check_params(args, kwargs, "tvdbid", None, True)
        # optional
        # super, missing, help
        ApiCall.__init__(self, args, kwargs)

    def run(self):
        """ display episode statistics for a given show """
        showObj = sickbeard.helpers.findCertainShow(sickbeard.showList, int(self.tvdbid))
        if not showObj:
            raise ApiError("Show not Found")

        # show stats
        episode_status_counts_total = {}
        episode_status_counts_total["total"] = 0
        for status in statusStrings.statusStrings.keys():
            if status in [UNKNOWN, DOWNLOADED, SNATCHED, SNATCHED_PROPER]:
                continue
            episode_status_counts_total[status] = 0

        # add all the downloaded qualities
        episode_qualities_counts_download = {}
        episode_qualities_counts_download["total"] = 0
        for statusCode in Quality.DOWNLOADED:
            status, quality = Quality.splitCompositeStatus(statusCode)
            if quality in [Quality.NONE]:
                continue
            episode_qualities_counts_download[statusCode] = 0

        # add all snatched qualities
        episode_qualities_counts_snatch = {}
        episode_qualities_counts_snatch["total"] = 0
        for statusCode in Quality.SNATCHED + Quality.SNATCHED_PROPER:
            status, quality = Quality.splitCompositeStatus(statusCode)
            if quality in [Quality.NONE]:
                continue
            episode_qualities_counts_snatch[statusCode] = 0

        myDB = db.DBConnection(row_type="dict")
        sqlResults = myDB.select( "SELECT status, season FROM tv_episodes WHERE showid = ?", [self.tvdbid])
        # the main loop that goes through all episodes
        for row in sqlResults:
            status, quality = Quality.splitCompositeStatus(int(row["status"]))

            episode_status_counts_total["total"] += 1

            if status in Quality.DOWNLOADED:
                episode_qualities_counts_download["total"] += 1
                episode_qualities_counts_download[int(row["status"])] += 1
            elif status in Quality.SNATCHED+Quality.SNATCHED_PROPER:
                episode_qualities_counts_snatch["total"] += 1
                episode_qualities_counts_snatch[int(row["status"])] += 1
            elif status == 0: # we dont count NONE = 0 = N/A
                pass
            else:
                episode_status_counts_total[status] += 1

        # the outgoing container
        episodes_stats = {}
        episodes_stats["downloaded"] = {}
        # truning codes into strings
        for statusCode in episode_qualities_counts_download:
            if statusCode is "total":
                episodes_stats["downloaded"]["total"] = episode_qualities_counts_download[statusCode]
                continue
            status, quality = Quality.splitCompositeStatus(statusCode)
            statusString = Quality.qualityStrings[quality].lower().replace(" ", "_").replace("(", "").replace(")", "")
            episodes_stats["downloaded"][statusString] = episode_qualities_counts_download[statusCode]


        episodes_stats["snatched"] = {}
        # truning codes into strings
        # and combining proper and normal
        for statusCode in episode_qualities_counts_snatch:
            if statusCode is "total":
                episodes_stats["snatched"]["total"] = episode_qualities_counts_snatch[statusCode]
                continue
            status, quality = Quality.splitCompositeStatus(statusCode)
            statusString = Quality.qualityStrings[quality].lower().replace(" ", "_").replace("(", "").replace(")", "")
            if Quality.qualityStrings[quality] in episodes_stats["snatched"]:
                episodes_stats["snatched"][statusString] += episode_qualities_counts_snatch[statusCode]
            else:
                episodes_stats["snatched"][statusString] = episode_qualities_counts_snatch[statusCode]

        #episodes_stats["total"] = {}
        for statusCode in episode_status_counts_total:
            if statusCode is "total":
                episodes_stats["total"] = episode_status_counts_total[statusCode]
                continue
            status, quality = Quality.splitCompositeStatus(statusCode)
            statusString = statusStrings.statusStrings[statusCode].lower().replace(" ", "_").replace("(", "").replace(")", "")
            episodes_stats[statusString] = episode_status_counts_total[statusCode]

        return episodes_stats


class CMD_ShowUpdate(ApiCall):
    _help = {"desc": "update a show in sickbeard",
             "requiredParameters": {"tvdbid": "tvdbid - thetvdb.com unique id of a show",
                                  }
             }

    def __init__(self, args, kwargs):
        # required
        self.tvdbid, args = self.check_params(args, kwargs, "tvdbid", None, True)
        # optional
        # super, missing, help
        ApiCall.__init__(self, args, kwargs)

    def run(self):
        """ update a show in sickbeard """
        showObj = sickbeard.helpers.findCertainShow(sickbeard.showList, int(self.tvdbid))
        if not showObj:
            raise ApiError("Show not Found")

        try:
            sickbeard.showQueueScheduler.action.updateShow(showObj, True) #@UndefinedVariable
            return _result(str(showObj.name)+" has queued to be updated")
        except exceptions.CantUpdateException, e:
            return _result("Unable to update " + str(showObj.name), ex(e))


class CMD_Shows(ApiCall):
    _help = {"desc": "display all shows in sickbeard",
             "optionalPramameters": {"sort": "show - sort the list of shows by show name instead of tvdbid",
                                    "paused": "0/1 - only show the shows that are set to paused",
                                  },
             }

    def __init__(self, args, kwargs):
        # required
        # optional
        self.sort, args = self.check_params(args, kwargs, "sort", "id")
        self.paused, args = self.check_params(args, kwargs, "paused", None)
        # super, missing, help
        ApiCall.__init__(self, args, kwargs)

    def run(self):
        """ display all shows in sickbeard """
        shows = {}
        for curShow in sickbeard.showList:
            if self.paused and not self.paused == str(curShow.paused):
                continue
            showDict = {"paused": curShow.paused,
                        "quality": _get_quality_string(curShow.quality),
                        "language": curShow.lang,
                        "air_by_date": curShow.air_by_date,
                        "tvrage_id": curShow.tvrid,
                        "tvrage_name": curShow.tvrname}
            if self.sort == "name":
                showDict["tvdbid"] = curShow.tvdbid
                shows[curShow.name] = showDict
            else:
                showDict["show_name"] = curShow.name
                shows[curShow.tvdbid] = showDict
        return shows


class CMD_ShowsStats(ApiCall):
    _help = {"desc": "display the global shows and episode stats"
             }

    def __init__(self, args, kwargs):
        # required
        # optional
        # super, missing, help
        ApiCall.__init__(self, args, kwargs)

    def run(self):
        """ display the global shows and episode stats """
        stats = {}

        myDB = db.DBConnection()
        today = str(datetime.date.today().toordinal())
        stats["shows_total"] = len(sickbeard.showList)
        stats["shows_active"] = len([x for x in sickbeard.showList if x.paused == 0 and x.status != "Ended"])
        stats["ep_downloaded"] = myDB.select("SELECT COUNT(*) FROM tv_episodes WHERE status IN ("+",".join([str(x) for x in Quality.DOWNLOADED + [ARCHIVED]])+") AND season != 0 and episode != 0 AND airdate <= "+today+"")[0][0]
        stats["ep_total"] = myDB.select("SELECT COUNT(*) FROM tv_episodes WHERE season != 0 and episode != 0 AND (airdate != 1 OR status IN ("+",".join([str(x) for x in (Quality.DOWNLOADED + Quality.SNATCHED + Quality.SNATCHED_PROPER) + [ARCHIVED]])+")) AND airdate <= "+today+" AND status != "+str(IGNORED)+"")[0][0]

        # what todo with these stats ?
        #stats["next_search"] = str(sickbeard.currentSearchScheduler.timeLeft()).split('.')[0]
        #stats["next_backlog"] = sickbeard.backlogSearchScheduler.nextRun().strftime("%a %b %d").decode(sickbeard.SYS_ENCODING)
        return stats


_functionMaper = {"help": CMD_Help,
                  "future": CMD_ComingEpisodes,
                  "episode": CMD_Episode,
                  "episode.search": CMD_EpisodeSearch,
                  "episode.setstatus": CMD_EpisodeSetStatus,
                  "exceptions": CMD_Exceptions,
                  "history": CMD_History,
                  "history.clear": CMD_HistoryClear,
                  "history.trim": CMD_HistoryTrim,
                  "logs": CMD_Logs,
                  "sb": CMD_SickBeard,
                  "sb.checkscheduler": CMD_SickBeardCheckScheduler,
                  "sb.forcesearch": CMD_SickBeardForceSearch,
                  "sb.pausebacklog": CMD_SickBeardPauseBacklog,
                  "sb.ping": CMD_SickBeardPing,
                  "sb.restart": CMD_SickBeardRestart,
                  "sb.shutdown": CMD_SickBeardShutdown,
                  "seasonlist": CMD_SeasonList,
                  "seasons": CMD_Seasons,
                  "show": CMD_Show,
                  "show.add": CMD_ShowAdd,
                  "show.delete": CMD_ShowDelete,
                  "show.refresh": CMD_ShowRefresh,
                  "show.stats": CMD_ShowStats,
                  "show.update": CMD_ShowUpdate,
                  "shows": CMD_Shows,
                  "shows.stats": CMD_ShowsStats
                  }<|MERGE_RESOLUTION|>--- conflicted
+++ resolved
@@ -192,7 +192,7 @@
             else:
                 curOutDict = _error("No such cmd: '"+cmd+"'")
 
-<<<<<<< HEAD
+
             if len(cmds) > 1:
                 outDict["cmd_"+cmd] = curOutDict
             else:
@@ -217,17 +217,6 @@
             cleanKey = kwarg.rpartition(".")[2]
             curKwargs[cleanKey] = kwargs[kwarg]
     return curArgs, curKwargs
-=======
-    if _functionMaper.get(cmd, False):
-        outDict = _functionMaper.get(cmd)(args, kwargs).run()
-    elif _is_int(cmd):
-        outDict = TVDBShorthandWrapper(args, kwargs, cmd).run()
-    else:
-        outDict = CMD_SickBeard(args, kwargs).run()
-
-    return outDict
-
->>>>>>> 6d7fe61a
 
 class ApiCall(object):
     _help = {"desc": "No help message available. Please tell the devs that a help msg is missing for this cmd"}
