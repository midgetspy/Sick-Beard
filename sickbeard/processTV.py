# Author: Nic Wolfe <nic@wolfeden.ca>
# URL: http://code.google.com/p/sickbeard/
#
# This file is part of Sick Beard.
#
# Sick Beard is free software: you can redistribute it and/or modify
# it under the terms of the GNU General Public License as published by
# the Free Software Foundation, either version 3 of the License, or
# (at your option) any later version.
#
# Sick Beard is distributed in the hope that it will be useful,
# but WITHOUT ANY WARRANTY; without even the implied warranty of
# MERCHANTABILITY or FITNESS FOR A PARTICULAR PURPOSE.  See the
# GNU General Public License for more details.
#
# You should have received a copy of the GNU General Public License
# along with Sick Beard.  If not, see <http://www.gnu.org/licenses/>.

from __future__ import with_statement

import os
import shutil
import stat

import sickbeard 
from sickbeard import postProcessor
from sickbeard import db, helpers, exceptions
from sickbeard import encodingKludge as ek
from sickbeard.exceptions import ex
from sickbeard import logger
from sickbeard.name_parser.parser import NameParser, InvalidNameException

from lib.unrar2 import RarFile, RarInfo
from lib.unrar2.rar_exceptions import *

def logHelper (logMessage, logLevel=logger.MESSAGE):
    logger.log(logMessage, logLevel)
    return logMessage + u"\n"

def processDir (dirName, nzbName=None, recurse=False):
    """
    Scans through the files in dirName and processes whatever media files it finds
    
    dirName: The folder name to look in
    nzbName: The NZB name which resulted in this folder being downloaded
    """

    global process_result, returnStr

    returnStr = ''

    returnStr += logHelper(u"Processing folder "+dirName, logger.DEBUG)

    returnStr += logHelper(u"TV_DOWNLOAD_DIR: " + sickbeard.TV_DOWNLOAD_DIR, logger.DEBUG)

    # if they passed us a real dir then assume it's the one we want
    if ek.ek(os.path.isdir, dirName):
        dirName = ek.ek(os.path.realpath, dirName)

    # if the client and Sickbeard are not on the same machine translate the Dir in a network dir 
    elif sickbeard.TV_DOWNLOAD_DIR and ek.ek(os.path.isdir, sickbeard.TV_DOWNLOAD_DIR) \
            and ek.ek(os.path.normpath, dirName) != ek.ek(os.path.normpath, sickbeard.TV_DOWNLOAD_DIR):
        dirName = ek.ek(os.path.join, sickbeard.TV_DOWNLOAD_DIR, ek.ek(os.path.abspath, dirName).split(os.path.sep)[-1])
        returnStr += logHelper(u"Trying to use folder "+dirName, logger.DEBUG)

    # if we didn't find a real dir then quit
    if not ek.ek(os.path.isdir, dirName):
        returnStr += logHelper(u"Unable to figure out what folder to process. If your downloader and Sick Beard aren't on the same PC make sure you fill out your TV download dir in the config.", logger.DEBUG)
        return returnStr

    if dirName == sickbeard.TV_DOWNLOAD_DIR and not nzbName: #Scheduled Post Processing Active
        #Get at first all the subdir in the dirName
        for path, dirs, files in ek.ek(os.walk, dirName):
            break
    else:
        path, dirs = ek.ek(os.path.split, dirName) #Script Post Processing
        if not nzbName is None and not nzbName.endswith('.nzb') and os.path.isfile(os.path.join(dirName, nzbName)): #For single torrent file without Dir
            dirs = []
            files = [os.path.join(dirName, nzbName)]
        else:
            dirs = [dirs]
            files = []

    returnStr += logHelper(u"PostProcessing Path: " + path, logger.DEBUG)
    returnStr += logHelper(u"PostProcessing Dirs: " + str(dirs), logger.DEBUG)
    
    rarFiles = filter(helpers.isRarFile, files)
    files += unRAR(path, rarFiles)
    videoFiles = filter(helpers.isMediaFile, files)

    returnStr += logHelper(u"PostProcessing Files: " + str(files), logger.DEBUG)
    returnStr += logHelper(u"PostProcessing VideoFiles: " + str(videoFiles), logger.DEBUG)

    # If nzbName is set and there's more than one videofile in the folder, files will be lost (overwritten).
    if len(videoFiles) >= 2:
        nzbName = None

    #Process Video File in the current Path
    for cur_video_file in videoFiles:

        cur_video_file_path = ek.ek(os.path.join, dirName, cur_video_file)

        # Avoid processing the same file again if we use KEEP_PROCESSING_DIR    
        if sickbeard.PROCESS_METHOD != "move":
            myDB = db.DBConnection()
            sqlResult = myDB.select("SELECT * FROM tv_episodes WHERE release_name = ?", [cur_video_file.rpartition('.')[0]])
            if sqlResult:
                returnStr += logHelper(u"You're trying to post process the file " + cur_video_file + " that's already been processed, skipping", logger.DEBUG)
                continue

        try:
            processor = postProcessor.PostProcessor(cur_video_file_path, nzbName)
            process_result = processor.process()
            process_fail_message = ""
        except exceptions.PostProcessingFailed, e:
            process_result = False
            process_fail_message = ex(e)
            
        returnStr += processor.log

        if process_result:
            returnStr += logHelper(u"Processing succeeded for "+cur_video_file_path)
        else:
            returnStr += logHelper(u"Processing failed for "+cur_video_file_path+": "+process_fail_message, logger.WARNING)

    #Process Video File in all TV Subdir
    for dir in [x for x in dirs if validateDir(path, x)]:
        
        process_result = True
        
        for processPath, processDir, fileList in ek.ek(os.walk, ek.ek(os.path.join, path, dir), topdown=False):

            rarFiles = filter(helpers.isRarFile, fileList)
            fileList += unRAR(processPath, rarFiles)
            videoFiles = filter(helpers.isMediaFile, set(fileList))
            notwantedFiles = [x for x in fileList if x not in videoFiles]

            # If nzbName is set and there's more than one videofile in the folder, files will be lost (overwritten).
            if len(videoFiles) >= 2:
                nzbName = None

            for cur_video_file in videoFiles:

                cur_video_file_path = ek.ek(os.path.join, processPath, cur_video_file)
            
                try:
                    processor = postProcessor.PostProcessor(cur_video_file_path, nzbName)
                    process_result = processor.process()
                    process_fail_message = ""
                except exceptions.PostProcessingFailed, e:
                    process_result = False
                    process_fail_message = ex(e)
            
                returnStr += processor.log
                    
                if process_result:
                    returnStr += logHelper(u"Processing succeeded for "+cur_video_file_path)
                else:
                    returnStr += logHelper(u"Processing failed for "+cur_video_file_path+": "+process_fail_message, logger.WARNING)
                
                #If something fail abort the processing on dir
                if not process_result:
                    break

            returnStr += logHelper(u"Cleaning up Folder " + processPath, logger.DEBUG)
                                
            #Delete all file not needed
            for cur_file in notwantedFiles:
                if sickbeard.PROCESS_METHOD != "move" or not process_result:
                    break

                cur_file_path = ek.ek(os.path.join, processPath, cur_file)

                returnStr += logHelper(u"Deleting file " + cur_file, logger.DEBUG)

                #check first the read-only attribute
                file_attribute = ek.ek(os.stat, cur_file_path)[0]
                if (not file_attribute & stat.S_IWRITE):
                    # File is read-only, so make it writeable
                    returnStr += logHelper(u"Changing ReadOnly Flag for file " + cur_file, logger.DEBUG)
                    try:
                        ek.ek(os.chmod,cur_file_path,stat.S_IWRITE)
                    except OSError, e:
                        returnStr += logHelper(u"Cannot change permissions of " + cur_file_path + ': ' + e.strerror, logger.DEBUG)
                try:        
                    ek.ek(os.remove, cur_file_path)
                except OSError, e:    
                    returnStr += logHelper(u"Unable to delete file " + cur_file + ': ' + e.strerror, logger.DEBUG)

                    
            if sickbeard.PROCESS_METHOD == "move" and \
            ek.ek(os.path.normpath, processPath) != ek.ek(os.path.normpath, sickbeard.TV_DOWNLOAD_DIR):
            
                if not ek.ek(os.listdir, processPath) == []:
                    returnStr += logHelper(u"Skipping Deleting folder " + processPath + ' because some files was not deleted/processed', logger.DEBUG)
                    continue
                    
                returnStr += logHelper(u"Deleting folder " + processPath, logger.DEBUG)

                try:
                    shutil.rmtree(processPath)
                except (OSError, IOError), e:
                    returnStr += logHelper(u"Warning: unable to remove the folder " + dirName + ": " + ex(e), logger.WARNING)

    return returnStr

def validateDir(path, dirName):
    
    global process_result, returnStr
    
    returnStr += logHelper(u"Processing folder "+dirName, logger.DEBUG)

    # TODO: check if it's failed and deal with it if it is
    if ek.ek(os.path.basename, dirName).startswith('_FAILED_'):
        returnStr += logHelper(u"The directory name indicates it failed to extract, cancelling", logger.DEBUG)
        return False
    elif ek.ek(os.path.basename, dirName).startswith('_UNDERSIZED_'):
        returnStr += logHelper(u"The directory name indicates that it was previously rejected for being undersized, cancelling", logger.DEBUG)
        return False
    elif ek.ek(os.path.basename, dirName).startswith('_UNPACK_'):
        returnStr += logHelper(u"The directory name indicates that this release is in the process of being unpacked, skipping", logger.DEBUG)
        return False
    
    # make sure the dir isn't inside a show dir
    myDB = db.DBConnection()
    sqlResults = myDB.select("SELECT * FROM tv_shows")
    for sqlShow in sqlResults:
        if dirName.lower().startswith(ek.ek(os.path.realpath, sqlShow["location"]).lower()+os.sep) or dirName.lower() == ek.ek(os.path.realpath, sqlShow["location"]).lower():
            returnStr += logHelper(u"You're trying to post process an episode that's already been moved to its show dir, skipping", logger.ERROR)
            return False

    # Get the videofile list for the next checks
<<<<<<< HEAD
    videoFiles = []
    for processPath, processDir, fileList in ek.ek(os.walk, ek.ek(os.path.join, path, dirName)):
        videoFiles += filter(helpers.isMediaFile, fileList)
=======
    allFiles = []
    for processPath, processDir, fileList in ek.ek(os.walk, ek.ek(os.path.join, path, dirName), topdown=False):
        allFiles += fileList
>>>>>>> dc96cdde

    videoFiles = filter(helpers.isMediaFile, allFiles)
            
    # Avoid processing the same dir again if we use KEEP_PROCESSING_DIR    
    if sickbeard.PROCESS_METHOD != "move":
        numPostProcFiles = myDB.select("SELECT COUNT(release_name) as numfiles FROM tv_episodes WHERE release_name = ?", [dirName])
        if videoFiles and int(numPostProcFiles[0][0]) == len(videoFiles):
            returnStr += logHelper(u"You're trying to post process a dir that's already been processed, skipping", logger.DEBUG)
            return False

        # This is needed for video whose name differ from dirName
        for video in videoFiles:
            processed_video = 0
            sqlResult = myDB.select("SELECT * FROM tv_episodes WHERE release_name = ?", [video.rpartition('.')[0]])
            if sqlResult:
                processed_video += 1
        
        if videoFiles and len(videoFiles) == processed_video:
            returnStr += logHelper(u"You're trying to post process a dir that's already been processed, skipping", logger.DEBUG)
            return False

    #check if the dir have at least one tv video file
    for video in videoFiles:
        try:
            NameParser().parse(video)
            return True
        except InvalidNameException:
            pass
<<<<<<< HEAD
    
    return False
=======

    if sickbeard.UNPACK:
        #Search for packed release   
        packedFiles = filter(helpers.isRarFile, allFiles)
    
        for packed in packedFiles:
            try:
                NameParser().parse(packed)
                return True
            except InvalidNameException:
                pass    
    
    return False

def unRAR(path, rarFiles):
    
    global process_result, returnStr
    
    unpacked_files = []
        
    if sickbeard.UNPACK and rarFiles:

        returnStr += logHelper(u"Packed Releases detected: " + str(rarFiles), logger.DEBUG)
    
        for archive in rarFiles:

            returnStr += logHelper(u"Unpacking archive: " + archive, logger.DEBUG)
    
            try:
                rar_handle = RarFile(os.path.join(path, archive))
                rar_handle.extract(path = path, withSubpath = False, overwrite = False)
                unpacked_files += [os.path.basename(x.filename) for x in rar_handle.infolist() if not x.isdir]
                del rar_handle
            except Exception, e:
                 returnStr += logHelper(u"Failed Unrar archive " + archive + ': ' + ex(e), logger.ERROR)
                 process_result = False
                 continue
     
        returnStr += logHelper(u"UnRar content: " + str(unpacked_files), logger.DEBUG)
        
    return unpacked_files
    
>>>>>>> dc96cdde
<|MERGE_RESOLUTION|>--- conflicted
+++ resolved
@@ -230,15 +230,9 @@
             return False
 
     # Get the videofile list for the next checks
-<<<<<<< HEAD
-    videoFiles = []
-    for processPath, processDir, fileList in ek.ek(os.walk, ek.ek(os.path.join, path, dirName)):
-        videoFiles += filter(helpers.isMediaFile, fileList)
-=======
     allFiles = []
     for processPath, processDir, fileList in ek.ek(os.walk, ek.ek(os.path.join, path, dirName), topdown=False):
         allFiles += fileList
->>>>>>> dc96cdde
 
     videoFiles = filter(helpers.isMediaFile, allFiles)
             
@@ -267,10 +261,6 @@
             return True
         except InvalidNameException:
             pass
-<<<<<<< HEAD
-    
-    return False
-=======
 
     if sickbeard.UNPACK:
         #Search for packed release   
@@ -312,5 +302,4 @@
         returnStr += logHelper(u"UnRar content: " + str(unpacked_files), logger.DEBUG)
         
     return unpacked_files
-    
->>>>>>> dc96cdde
+    