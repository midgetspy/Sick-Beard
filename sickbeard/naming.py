# Author: Nic Wolfe <nic@wolfeden.ca>
# URL: http://code.google.com/p/sickbeard/
#
# This file is part of Sick Beard.
#
# Sick Beard is free software: you can redistribute it and/or modify
# it under the terms of the GNU General Public License as published by
# the Free Software Foundation, either version 3 of the License, or
# (at your option) any later version.
#
# Sick Beard is distributed in the hope that it will be useful,
# but WITHOUT ANY WARRANTY; without even the implied warranty of
# MERCHANTABILITY or FITNESS FOR A PARTICULAR PURPOSE.  See the
#  GNU General Public License for more details.
#
# You should have received a copy of the GNU General Public License
# along with Sick Beard.  If not, see <http://www.gnu.org/licenses/>.

import datetime
import os

import sickbeard
from sickbeard import encodingKludge as ek
from sickbeard import tv
from sickbeard import common
from sickbeard import logger
from sickbeard.name_parser.parser import NameParser, InvalidNameException
from sickbeard.completparser import CompleteParser

from common import Quality, DOWNLOADED

name_presets = ('%SN - %Sx%0E - %EN',
                '%S.N.S%0SE%0E.%E.N',
                '%Sx%0E - %EN',
                'S%0SE%0E - %EN',
                'Season %0S/%S.N.S%0SE%0E.%Q.N-%RG'
                )

name_anime_presets = ('%SN - s%Se%0E - %A',
                      '%S.N.S%0SE%0E.%A.%E.N',
                      'S%0SE%0E - %A - %EN',
                      '%RG/%S.N.S%0SE%0E.%A.%Q.N'
                      )

name_abd_presets = ('%SN - %A-D - %EN',
                    '%S.N.%A.D.%E.N.%Q.N',
                    '%Y/%0M/%S.N.%A.D.%E.N-%RG'
                    )

class TVShow():
    def __init__(self, anime=False):
        self.name = "Show Name"
        self.genre = "Comedy"
        self.air_by_date = 0
        self.is_anime = anime
        self.test_obj = True

class TVEpisode(tv.TVEpisode):
    def __init__(self, season, episode, name, absolute_number, anime=False):
        self.relatedEps = []
        self._name = name
        self._season = season
        self._episode = episode
        self._absolute_number = absolute_number
        self._airdate = datetime.date(2010, 3, 9)
        self.show = TVShow(anime)
        self._status = Quality.compositeStatus(common.DOWNLOADED, common.Quality.SDTV)
        self._release_name = 'Show.Name.S02E03.HDTV.XviD-RLSGROUP'

def check_force_season_folders(pattern=None, multi=None):
    """
    Checks if the name can still be parsed if you strip off the folders to determine if we need to force season folders
    to be enabled or not.
    
    Returns true if season folders need to be forced on or false otherwise.
    """
    if pattern == None:
        pattern = sickbeard.NAMING_PATTERN
    
    valid = not validate_name(pattern, None, file_only=True) 
    
    if multi != None:
        valid = valid or not validate_name(pattern, multi, file_only=True)

    return valid

def check_valid_naming(pattern=None, multi=None):
    """
    Checks if the name is can be parsed back to its original form for both single and multi episodes.
    
    Returns true if the naming is valid, false if not.
    """
    if pattern == None:
        pattern = sickbeard.NAMING_PATTERN
        
    logger.log(u"Checking whether the pattern "+pattern+" is valid for a single episode", logger.DEBUG)
    valid = validate_name(pattern, None)

    if multi != None:
        logger.log(u"Checking whether the pattern "+pattern+" is valid for a multi episode", logger.DEBUG)
        valid = valid and validate_name(pattern, multi)

    return valid

def check_valid_anime_naming(pattern=None, multi=None):
    """
    Checks if the name is can be parsed back to its original form for anime for both single and multi episodes.
    
    Returns true if the naming is valid, false if not.
    """
    if pattern == None:
        pattern = sickbeard.NAMING_PATTERN
        
    valid = validate_name(pattern, anime=True)

    if multi != None:
        valid = valid and validate_name(pattern, multi, anime=True)

    return valid

def check_valid_abd_naming(pattern=None):
    """
    Checks if the name is can be parsed back to its original form for an air-by-date format.
    
    Returns true if the naming is valid, false if not.
    """
    if pattern == None:
        pattern = sickbeard.NAMING_PATTERN
        
    logger.log(u"Checking whether the pattern "+pattern+" is valid for an air-by-date episode", logger.DEBUG)
    valid = validate_name(pattern, abd=True)

    return valid


def validate_name(pattern, multi=None, file_only=False, abd=False, anime=False):
    ep = _generate_sample_ep(multi, abd, anime)

    new_name = ep.formatted_filename(pattern, multi) + '.ext'
    new_path = ep.formatted_dir(pattern, multi)
    if not file_only:
        new_name = ek.ek(os.path.join, new_path, new_name)

<<<<<<< HEAD
    logger.log(u"Trying to parse " + new_name, logger.DEBUG)
    
    cp = CompleteParser(ep.show)
    cpr = cp.parse(new_name)
    
    if not cpr.parse_result:
        return False

    logger.log(new_name + " vs " + str(cpr.parse_result), logger.DEBUG)

    if abd:
        if cpr.air_date != ep.airdate:
            return False
    elif anime:
        if cpr.ab_episode_numbers != [x.absolute_number for x in [ep] + ep.relatedEps]:
            return False
    else:
        if cpr.season != ep.season:
            return False
        if cpr.episodes != [x.episode for x in [ep] + ep.relatedEps]:
=======
    if not new_name:
        logger.log(u"Unable to create a name out of "+pattern, logger.DEBUG)
        return False

    logger.log(u"Trying to parse "+new_name, logger.DEBUG)

    try:
        result = parser.parse(new_name)
    except InvalidNameException:
        logger.log(u"Unable to parse "+new_name+", not valid", logger.DEBUG)
        return False
    
    logger.log("The name "+new_name + " parsed into " + str(result), logger.DEBUG)

    if abd:
        if result.air_date != ep.airdate:
            logger.log(u"Air date incorrect in parsed episode, pattern isn't valid", logger.DEBUG)
            return False
    else:
        if result.season_number != ep.season:
            logger.log(u"Season incorrect in parsed episode, pattern isn't valid", logger.DEBUG)
            return False
        if result.episode_numbers != [x.episode for x in [ep] + ep.relatedEps]:
            logger.log(u"Episode incorrect in parsed episode, pattern isn't valid", logger.DEBUG)
>>>>>>> fb37d332
            return False

    return True


def _generate_sample_ep(multi=None, abd=False, anime=False):
    # make a fake episode object
    ep = TVEpisode(2, 3, "Ep Name", 99, anime)
    ep._status = Quality.compositeStatus(DOWNLOADED, Quality.HDTV)
    ep._airdate = datetime.date(2011, 3, 9)
    if abd:
        ep._release_name = 'Show.Name.2011.03.09.HDTV.XviD-RLSGROUP'
    elif anime:
        ep._release_name = '[RLSGROUP]Show.Name.100.[HDTV]'
    else:
        ep._release_name = 'Show.Name.S02E03.HDTV.XviD-RLSGROUP'

    if multi != None:
        ep._name = "Ep Name (1)"
        if anime:
            ep._release_name = '[RLSGROUP]Show.Name.100-101-102.[HDTV]'
        else:
            ep._release_name = 'Show.Name.S02E03E04E05.HDTV.XviD-RLSGROUP'

        secondEp = TVEpisode(2, 4, "Ep Name (2)", 100, anime)
        secondEp._status = Quality.compositeStatus(DOWNLOADED, Quality.HDTV)
        secondEp._release_name = ep._release_name

        thirdEp = TVEpisode(2, 5, "Ep Name (3)", 101, anime)
        thirdEp._status = Quality.compositeStatus(DOWNLOADED, Quality.HDTV)
        thirdEp._release_name = ep._release_name

        ep.relatedEps.append(secondEp)
        ep.relatedEps.append(thirdEp)

    return ep

def test_name(pattern, multi=None, abd=False, anime=False):

    ep = _generate_sample_ep(multi, abd, anime)

    return {'name': ep.formatted_filename(pattern, multi), 'dir': ep.formatted_dir(pattern, multi)}<|MERGE_RESOLUTION|>--- conflicted
+++ resolved
@@ -141,53 +141,34 @@
     if not file_only:
         new_name = ek.ek(os.path.join, new_path, new_name)
 
-<<<<<<< HEAD
-    logger.log(u"Trying to parse " + new_name, logger.DEBUG)
-    
-    cp = CompleteParser(ep.show)
-    cpr = cp.parse(new_name)
-    
-    if not cpr.parse_result:
-        return False
-
-    logger.log(new_name + " vs " + str(cpr.parse_result), logger.DEBUG)
-
-    if abd:
-        if cpr.air_date != ep.airdate:
-            return False
-    elif anime:
-        if cpr.ab_episode_numbers != [x.absolute_number for x in [ep] + ep.relatedEps]:
-            return False
-    else:
-        if cpr.season != ep.season:
-            return False
-        if cpr.episodes != [x.episode for x in [ep] + ep.relatedEps]:
-=======
     if not new_name:
         logger.log(u"Unable to create a name out of "+pattern, logger.DEBUG)
         return False
 
-    logger.log(u"Trying to parse "+new_name, logger.DEBUG)
-
-    try:
-        result = parser.parse(new_name)
-    except InvalidNameException:
+    logger.log(u"Trying to parse " + new_name, logger.DEBUG)
+    
+    cp = CompleteParser(ep.show)
+    cpr = cp.parse(new_name)
+    
+    if not cpr.parse_result:
         logger.log(u"Unable to parse "+new_name+", not valid", logger.DEBUG)
         return False
-    
-    logger.log("The name "+new_name + " parsed into " + str(result), logger.DEBUG)
+
+    logger.log("The name "+new_name + " parsed into " + str(cpr), logger.DEBUG)
 
     if abd:
-        if result.air_date != ep.airdate:
+        if cpr.air_date != ep.airdate:
+            return False
+    elif anime:
+        if cpr.ab_episode_numbers != [x.absolute_number for x in [ep] + ep.relatedEps]:
             logger.log(u"Air date incorrect in parsed episode, pattern isn't valid", logger.DEBUG)
             return False
     else:
-        if result.season_number != ep.season:
+        if cpr.season != ep.season:
             logger.log(u"Season incorrect in parsed episode, pattern isn't valid", logger.DEBUG)
             return False
-        if result.episode_numbers != [x.episode for x in [ep] + ep.relatedEps]:
+        if cpr.episodes != [x.episode for x in [ep] + ep.relatedEps]:
             logger.log(u"Episode incorrect in parsed episode, pattern isn't valid", logger.DEBUG)
->>>>>>> fb37d332
             return False
 
     return True
