# Author: Nic Wolfe <nic@wolfeden.ca>
# URL: http://code.google.com/p/sickbeard/
#
# This file is part of Sick Beard.
#
# Sick Beard is free software: you can redistribute it and/or modify
# it under the terms of the GNU General Public License as published by
# the Free Software Foundation, either version 3 of the License, or
# (at your option) any later version.
#
# Sick Beard is distributed in the hope that it will be useful,
# but WITHOUT ANY WARRANTY; without even the implied warranty of
# MERCHANTABILITY or FITNESS FOR A PARTICULAR PURPOSE.  See the
#  GNU General Public License for more details.
#
# You should have received a copy of the GNU General Public License
# along with Sick Beard.  If not, see <http://www.gnu.org/licenses/>.

import time
import datetime
import sqlite3

import sickbeard

from sickbeard import db
from sickbeard import logger
from sickbeard.common import Quality

<<<<<<< HEAD
from sickbeard import helpers, exceptions, show_name_helpers
=======
from sickbeard import helpers, exceptions, show_name_helpers, scene_exceptions
>>>>>>> 77b776a5
from sickbeard import name_cache
from sickbeard.exceptions import ex

#import xml.etree.cElementTree as etree
import xml.dom.minidom

from lib.tvdb_api import tvdb_api, tvdb_exceptions

from name_parser.parser import NameParser, InvalidNameException
<<<<<<< HEAD
from sickbeard.helpers import parse_result_wrapper
=======
>>>>>>> 77b776a5


class CacheDBConnection(db.DBConnection):

    def __init__(self, providerName):
        db.DBConnection.__init__(self, "cache.db")

        # Create the table if it's not already there
        try:
<<<<<<< HEAD
            sql = "CREATE TABLE "+providerName+" (name TEXT, season NUMERIC, episodes TEXT, tvrid NUMERIC, tvdbid NUMERIC, url TEXT, time NUMERIC, quality TEXT, release_group TEXT);"
=======
            sql = "CREATE TABLE "+providerName+" (name TEXT, season NUMERIC, episodes TEXT, tvrid NUMERIC, tvdbid NUMERIC, url TEXT, time NUMERIC, quality TEXT);"
>>>>>>> 77b776a5
            self.connection.execute(sql)
            self.connection.commit()
        except sqlite3.OperationalError, e:
            if str(e) != "table "+providerName+" already exists":
                raise

        # Create the table if it's not already there
        try:
            sql = "CREATE TABLE lastUpdate (provider TEXT, time NUMERIC);"
            self.connection.execute(sql)
            self.connection.commit()
        except sqlite3.OperationalError, e:
            if str(e) != "table lastUpdate already exists":
                raise

class TVCache():

    def __init__(self, provider):

        self.provider = provider
        self.providerID = self.provider.getID()
        self.minTime = 10

    def _getDB(self):

        return CacheDBConnection(self.providerID)

    def _clearCache(self):

        myDB = self._getDB()

        myDB.action("DELETE FROM "+self.providerID+" WHERE 1")

    def _getRSSData(self):

        data = None

        return data

    def _checkAuth(self, data):
        return True

    def _checkItemAuth(self, title, url):
        return True

    def updateCache(self):

        if not self.shouldUpdate():
            return

        data = self._getRSSData()

        # as long as the http request worked we count this as an update
        if data:
            self.setLastUpdate()
        else:
            return []

        # now that we've loaded the current RSS feed lets delete the old cache
        logger.log(u"Clearing "+self.provider.name+" cache and updating with new information")
        self._clearCache()

        if not self._checkAuth(data):
            raise exceptions.AuthException("Your authentication info for "+self.provider.name+" is incorrect, check your config")

        try:
            parsedXML = xml.dom.minidom.parseString(data)
            items = parsedXML.getElementsByTagName('item')
        except Exception, e:
            logger.log(u"Error trying to load "+self.provider.name+" RSS feed: "+ex(e), logger.ERROR)
            logger.log(u"Feed contents: "+repr(data), logger.DEBUG)
            return []

        if parsedXML.documentElement.tagName != 'rss':
            logger.log(u"Resulting XML from "+self.provider.name+" isn't RSS, not parsing it", logger.ERROR)
            return []

        for item in items:

            self._parseItem(item)

    def _translateLinkURL(self, url):
        return url.replace('&amp;','&')

<<<<<<< HEAD

    def _parseItem(self, item):
        """Return None
        parse a single rss feed item and add its info to the chache
        will check for needed infos
        """
=======
    def _parseItem(self, item):

>>>>>>> 77b776a5
        title = helpers.get_xml_text(item.getElementsByTagName('title')[0])
        url = helpers.get_xml_text(item.getElementsByTagName('link')[0])

        self._checkItemAuth(title, url)

<<<<<<< HEAD
        # we at least need a title and url, if one is missing stop
=======
>>>>>>> 77b776a5
        if not title or not url:
            logger.log(u"The XML returned from the "+self.provider.name+" feed is incomplete, this result is unusable", logger.ERROR)
            return

        url = self._translateLinkURL(url)

        logger.log(u"Adding item from RSS to cache: "+title, logger.DEBUG)

        self._addCacheEntry(title, url)

    def _getLastUpdate(self):
        myDB = self._getDB()
        sqlResults = myDB.select("SELECT time FROM lastUpdate WHERE provider = ?", [self.providerID])

        if sqlResults:
            lastTime = int(sqlResults[0]["time"])
        else:
            lastTime = 0

        return datetime.datetime.fromtimestamp(lastTime)

    def setLastUpdate(self, toDate=None):

        if not toDate:
            toDate = datetime.datetime.today()

        myDB = self._getDB()
        myDB.upsert("lastUpdate",
                    {'time': int(time.mktime(toDate.timetuple()))},
                    {'provider': self.providerID})

    lastUpdate = property(_getLastUpdate)

    def shouldUpdate(self):
        # if we've updated recently then skip the update
        if datetime.datetime.today() - self.lastUpdate < datetime.timedelta(minutes=self.minTime):
            logger.log(u"Last update was too soon, using old cache: today()-"+str(self.lastUpdate)+"<"+str(datetime.timedelta(minutes=self.minTime)), logger.DEBUG)
            return False

        return True

    def _addCacheEntry(self, name, url, season=None, episodes=None, tvdb_id=0, tvrage_id=0, quality=None, extraNames=[]):
<<<<<<< HEAD
        """Return False|None
        Parse the name and try to get as much info out of it as we can
        Will use anime regex's if this is called from fanzub
        On a succesfull parse it will add the parsed infos into the cache.db
        This dosen't mean the parsed result is usefull
        """
        myDB = self._getDB()

        parse_result = None
        tvdb_lang = None
        
        # if we don't have complete info then parse the filename to get it
        for curName in [name] + extraNames:
            try:
                """
                if self.provider.supportsAbsoluteNumbering:                
                    myParser = NameParser(regexMode=NameParser.ALL_REGEX)
                else:
                    myParser = NameParser(regexMode=NameParser.NORMAL_REGEX)
                parse_result = myParser.parse(curName)
                """
                parse_result = parse_result_wrapper(None,curName)
            except InvalidNameException:
                logger.log(u"tvcache: Unable to parse the filename "+curName+" into a valid episode", logger.DEBUG)
=======

        myDB = self._getDB()

        parse_result = None

        # if we don't have complete info then parse the filename to get it
        for curName in [name] + extraNames:
            try:
                myParser = NameParser()
                parse_result = myParser.parse(curName)
            except InvalidNameException:
                logger.log(u"Unable to parse the filename "+curName+" into a valid episode", logger.DEBUG)
>>>>>>> 77b776a5
                continue

        if not parse_result:
            logger.log(u"Giving up because I'm unable to parse this name: "+name, logger.DEBUG)
            return False

        if not parse_result.series_name:
            logger.log(u"No series name retrieved from "+name+", unable to cache it", logger.DEBUG)
            return False

        tvdb_lang = None

        # if we need tvdb_id or tvrage_id then search the DB for them
<<<<<<< HEAD
        # if this is called from the a generic provider none of this will be present
=======
>>>>>>> 77b776a5
        if not tvdb_id or not tvrage_id:

            # if we have only the tvdb_id, use the database
            if tvdb_id:
                showObj = helpers.findCertainShow(sickbeard.showList, tvdb_id)
                if showObj:
                    tvrage_id = showObj.tvrid
                    tvdb_lang = showObj.lang
                else:
                    logger.log(u"We were given a TVDB id "+str(tvdb_id)+" but it doesn't match a show we have in our list, so leaving tvrage_id empty", logger.DEBUG)
                    tvrage_id = 0

            # if we have only a tvrage_id then use the database
            elif tvrage_id:
                showObj = helpers.findCertainTVRageShow(sickbeard.showList, tvrage_id)
                if showObj:
                    tvdb_id = showObj.tvdbid
                    tvdb_lang = showObj.lang
                else:
                    logger.log(u"We were given a TVRage id "+str(tvrage_id)+" but it doesn't match a show we have in our list, so leaving tvdb_id empty", logger.DEBUG)
                    tvdb_id = 0

            # if they're both empty then fill out as much info as possible by searching the show name
            else:
<<<<<<< HEAD
                
=======

>>>>>>> 77b776a5
                # check the name cache and see if we already know what show this is
                logger.log(u"Checking the cache to see if we already know the tvdb id of "+parse_result.series_name, logger.DEBUG)
                tvdb_id = name_cache.retrieveNameFromCache(parse_result.series_name)
                
                # remember if the cache lookup worked or not so we know whether we should bother updating it later
                if tvdb_id == None:
                    logger.log(u"No cache results returned, continuing on with the search", logger.DEBUG)
                    from_cache = False
                else:
                    logger.log(u"Cache lookup found "+repr(tvdb_id)+", using that", logger.DEBUG)
                    from_cache = True
                
                # if the cache failed, try looking up the show name in the database
                if tvdb_id == None:
                    logger.log(u"Trying to look the show up in the show database", logger.DEBUG)
                    showResult = helpers.searchDBForShow(parse_result.series_name)
                    if showResult:
                        logger.log(parse_result.series_name+" was found to be show "+showResult[1]+" ("+str(showResult[0])+") in our DB.", logger.DEBUG)
                        tvdb_id = showResult[0]

<<<<<<< HEAD
=======
                def regexSearch(season=-1):
                    if show_name_helpers.isGoodResult(name, curShow, False, season=season):
                        logger.log(u"Successfully matched " + name + " to " + curShow.name + " with regex", logger.DEBUG)
                        tvdb_id = curShow.tvdbid
                        tvdb_lang = curShow.lang
                        return True
                    return False

>>>>>>> 77b776a5
                # if the DB lookup fails then do a comprehensive regex search
                if tvdb_id == None:
                    logger.log(u"Couldn't figure out a show name straight from the DB, trying a regex search instead", logger.DEBUG)
                    for curShow in sickbeard.showList:
<<<<<<< HEAD
                        if show_name_helpers.isGoodResult(name, curShow, False):
                            logger.log(u"Successfully matched "+name+" to "+curShow.name+" with regex", logger.DEBUG)
                            tvdb_id = curShow.tvdbid
                            tvdb_lang = curShow.lang
                            break

                # if tvdb_id was anything but None (0 or a number) then 
=======
                        if regexSearch():
                            break

                # if the DB lookup fails then do a comprehensive regex search on saason exceptions
                if tvdb_id == None:
                    logger.log(u"Couldn't figure out a show name straight from the DB, trying a regex search on season exceptions", logger.DEBUG)
                    for curShow in sickbeard.showList:
                        scene_seasons = scene_exceptions.getSceneSeasons(curShow.tvdbid)
                        for cur_scene_season in scene_seasons:
                            if regexSearch(cur_scene_season):
                                break

                # if tvdb_id was anything but None (0 or a number) then
>>>>>>> 77b776a5
                if not from_cache:
                    name_cache.addNameToCache(parse_result.series_name, tvdb_id)

                # if we came out with tvdb_id = None it means we couldn't figure it out at all, just use 0 for that
                if tvdb_id == None:
                    tvdb_id = 0

                # if we found the show then retrieve the show object
                if tvdb_id:
                    showObj = helpers.findCertainShow(sickbeard.showList, tvdb_id)
                    if showObj:
                        tvrage_id = showObj.tvrid
                        tvdb_lang = showObj.lang

        # if we weren't provided with season/episode information then get it from the name that we parsed
        if not season:
            season = parse_result.season_number if parse_result.season_number != None else 1
        if not episodes:
            episodes = parse_result.episode_numbers

        # if we have an air-by-date show then get the real season/episode numbers
        if parse_result.air_by_date and tvdb_id:
            try:
                # There's gotta be a better way of doing this but we don't wanna
                # change the language value elsewhere
                ltvdb_api_parms = sickbeard.TVDB_API_PARMS.copy()

                if not (tvdb_lang == "" or tvdb_lang == "en" or tvdb_lang == None):
                    ltvdb_api_parms['language'] = tvdb_lang

                t = tvdb_api.Tvdb(**ltvdb_api_parms)
                epObj = t[tvdb_id].airedOn(parse_result.air_date)[0]
                season = int(epObj["seasonnumber"])
                episodes = [int(epObj["episodenumber"])]
            except tvdb_exceptions.tvdb_episodenotfound:
                logger.log(u"Unable to find episode with date "+str(parse_result.air_date)+" for show "+parse_result.series_name+", skipping", logger.WARNING)
                return False
            except tvdb_exceptions.tvdb_error, e:
                logger.log(u"Unable to contact TVDB: "+ex(e), logger.WARNING)
                return False

<<<<<<< HEAD
        if parse_result.is_anime and len(parse_result.ab_episode_numbers) >= 1 and tvdb_id:
            # look it up
            curShow = helpers.findCertainShow(sickbeard.showList, tvdb_id)
            if curShow.is_anime  and len(parse_result.ab_episode_numbers) > 0:
                try:
                    (season, episodes) = helpers.get_all_episodes_from_absolute_number(curShow, None, parse_result.ab_episode_numbers)
                except exceptions.EpisodeNotFoundByAbsoluteNumerException:
                    logger.log(str(tvdb_id) + ": DB objekt with absolute number " + str(parse_result.ab_episode_numbers) + " was not found, TheTvDB lacking behind?")
                    return False 
            else:
                logger.log(u""+str(name)+" was matched to the show "+str(curShow.name)+" as an anime but the show is not marked as an anime", logger.WARNING)

=======
>>>>>>> 77b776a5
        episodeText = "|"+"|".join(map(str, episodes))+"|"

        # get the current timestamp
        curTimestamp = int(time.mktime(datetime.datetime.today().timetuple()))

        if not quality:
<<<<<<< HEAD
            quality = Quality.nameQuality(name, parse_result.is_anime)

        release_group = parse_result.release_group
        if not release_group:
            release_group = "";

        myDB.action("INSERT INTO "+self.providerID+" (name, season, episodes, tvrid, tvdbid, url, time, quality, release_group) VALUES (?,?,?,?,?,?,?,?,?)",
                    [name, season, episodeText, tvrage_id, tvdb_id, url, curTimestamp, quality, release_group])
=======
            quality = Quality.nameQuality(name)

        myDB.action("INSERT INTO "+self.providerID+" (name, season, episodes, tvrid, tvdbid, url, time, quality) VALUES (?,?,?,?,?,?,?,?)",
                    [name, season, episodeText, tvrage_id, tvdb_id, url, curTimestamp, quality])
>>>>>>> 77b776a5


    def searchCache(self, episode, manualSearch=False):
        neededEps = self.findNeededEpisodes(episode, manualSearch)
        return neededEps[episode]

    def listPropers(self, date=None, delimiter="."):

        myDB = self._getDB()

        sql = "SELECT * FROM "+self.providerID+" WHERE name LIKE '%.PROPER.%' OR name LIKE '%.REPACK.%'"

        if date != None:
            sql += " AND time >= "+str(int(time.mktime(date.timetuple())))

        #return filter(lambda x: x['tvdbid'] != 0, myDB.select(sql))
        return myDB.select(sql)

    def findNeededEpisodes(self, episode = None, manualSearch=False):
        neededEps = {}

        if episode:
            neededEps[episode] = []

        myDB = self._getDB()

        if not episode:
            sqlResults = myDB.select("SELECT * FROM "+self.providerID)
        else:
<<<<<<< HEAD
            sqlResults = myDB.select("SELECT * FROM "+self.providerID+" WHERE tvdbid = ? AND season = ? AND episodes LIKE ?", [episode.show.tvdbid, episode.season, "|"+str(episode.episode)+"|"])
=======
            sqlResults = myDB.select("SELECT * FROM "+self.providerID+" WHERE tvdbid = ? AND season = ? AND episodes LIKE ?", [episode.show.tvdbid, episode.scene_season, "%|"+str(episode.scene_episode)+"|%"])
>>>>>>> 77b776a5

        # for each cache entry
        for curResult in sqlResults:

            # skip non-tv crap (but allow them for Newzbin cause we assume it's filtered well)
            if self.providerID != 'newzbin' and not show_name_helpers.filterBadReleases(curResult["name"]):
                continue

            # get the show object, or if it's not one of our shows then ignore it
            showObj = helpers.findCertainShow(sickbeard.showList, int(curResult["tvdbid"]))
            if not showObj:
                continue

            # get season and ep data (ignoring multi-eps for now)
            curSeason = int(curResult["season"])
            if curSeason == -1:
                continue
            curEp = curResult["episodes"].split("|")[1]
            if not curEp:
                continue
            curEp = int(curEp)
            curQuality = int(curResult["quality"])

            # if the show says we want that episode then add it to the list
            if not showObj.wantEpisode(curSeason, curEp, curQuality, manualSearch):
                logger.log(u"Skipping "+curResult["name"]+" because we don't want an episode that's "+Quality.qualityStrings[curQuality], logger.DEBUG)

            else:

                if episode:
                    epObj = episode
                else:
                    epObj = showObj.getEpisode(curSeason, curEp)

                # build a result object
                title = curResult["name"]
                url = curResult["url"]

                logger.log(u"Found result " + title + " at " + url)

                result = self.provider.getResult([epObj])
                result.url = url
                result.name = title
                result.quality = curQuality
<<<<<<< HEAD
                result.release_group = curResult["release_group"]
=======
>>>>>>> 77b776a5

                # add it to the list
                if epObj not in neededEps:
                    neededEps[epObj] = [result]
                else:
                    neededEps[epObj].append(result)

        return neededEps<|MERGE_RESOLUTION|>--- conflicted
+++ resolved
@@ -26,11 +26,7 @@
 from sickbeard import logger
 from sickbeard.common import Quality
 
-<<<<<<< HEAD
-from sickbeard import helpers, exceptions, show_name_helpers
-=======
 from sickbeard import helpers, exceptions, show_name_helpers, scene_exceptions
->>>>>>> 77b776a5
 from sickbeard import name_cache
 from sickbeard.exceptions import ex
 
@@ -40,10 +36,7 @@
 from lib.tvdb_api import tvdb_api, tvdb_exceptions
 
 from name_parser.parser import NameParser, InvalidNameException
-<<<<<<< HEAD
 from sickbeard.helpers import parse_result_wrapper
-=======
->>>>>>> 77b776a5
 
 
 class CacheDBConnection(db.DBConnection):
@@ -53,11 +46,7 @@
 
         # Create the table if it's not already there
         try:
-<<<<<<< HEAD
             sql = "CREATE TABLE "+providerName+" (name TEXT, season NUMERIC, episodes TEXT, tvrid NUMERIC, tvdbid NUMERIC, url TEXT, time NUMERIC, quality TEXT, release_group TEXT);"
-=======
-            sql = "CREATE TABLE "+providerName+" (name TEXT, season NUMERIC, episodes TEXT, tvrid NUMERIC, tvdbid NUMERIC, url TEXT, time NUMERIC, quality TEXT);"
->>>>>>> 77b776a5
             self.connection.execute(sql)
             self.connection.commit()
         except sqlite3.OperationalError, e:
@@ -142,26 +131,18 @@
     def _translateLinkURL(self, url):
         return url.replace('&amp;','&')
 
-<<<<<<< HEAD
 
     def _parseItem(self, item):
         """Return None
         parse a single rss feed item and add its info to the chache
         will check for needed infos
         """
-=======
-    def _parseItem(self, item):
-
->>>>>>> 77b776a5
         title = helpers.get_xml_text(item.getElementsByTagName('title')[0])
         url = helpers.get_xml_text(item.getElementsByTagName('link')[0])
 
         self._checkItemAuth(title, url)
 
-<<<<<<< HEAD
         # we at least need a title and url, if one is missing stop
-=======
->>>>>>> 77b776a5
         if not title or not url:
             logger.log(u"The XML returned from the "+self.provider.name+" feed is incomplete, this result is unusable", logger.ERROR)
             return
@@ -204,7 +185,6 @@
         return True
 
     def _addCacheEntry(self, name, url, season=None, episodes=None, tvdb_id=0, tvrage_id=0, quality=None, extraNames=[]):
-<<<<<<< HEAD
         """Return False|None
         Parse the name and try to get as much info out of it as we can
         Will use anime regex's if this is called from fanzub
@@ -229,20 +209,6 @@
                 parse_result = parse_result_wrapper(None,curName)
             except InvalidNameException:
                 logger.log(u"tvcache: Unable to parse the filename "+curName+" into a valid episode", logger.DEBUG)
-=======
-
-        myDB = self._getDB()
-
-        parse_result = None
-
-        # if we don't have complete info then parse the filename to get it
-        for curName in [name] + extraNames:
-            try:
-                myParser = NameParser()
-                parse_result = myParser.parse(curName)
-            except InvalidNameException:
-                logger.log(u"Unable to parse the filename "+curName+" into a valid episode", logger.DEBUG)
->>>>>>> 77b776a5
                 continue
 
         if not parse_result:
@@ -256,10 +222,7 @@
         tvdb_lang = None
 
         # if we need tvdb_id or tvrage_id then search the DB for them
-<<<<<<< HEAD
         # if this is called from the a generic provider none of this will be present
-=======
->>>>>>> 77b776a5
         if not tvdb_id or not tvrage_id:
 
             # if we have only the tvdb_id, use the database
@@ -284,11 +247,7 @@
 
             # if they're both empty then fill out as much info as possible by searching the show name
             else:
-<<<<<<< HEAD
                 
-=======
-
->>>>>>> 77b776a5
                 # check the name cache and see if we already know what show this is
                 logger.log(u"Checking the cache to see if we already know the tvdb id of "+parse_result.series_name, logger.DEBUG)
                 tvdb_id = name_cache.retrieveNameFromCache(parse_result.series_name)
@@ -309,8 +268,6 @@
                         logger.log(parse_result.series_name+" was found to be show "+showResult[1]+" ("+str(showResult[0])+") in our DB.", logger.DEBUG)
                         tvdb_id = showResult[0]
 
-<<<<<<< HEAD
-=======
                 def regexSearch(season=-1):
                     if show_name_helpers.isGoodResult(name, curShow, False, season=season):
                         logger.log(u"Successfully matched " + name + " to " + curShow.name + " with regex", logger.DEBUG)
@@ -319,20 +276,10 @@
                         return True
                     return False
 
->>>>>>> 77b776a5
                 # if the DB lookup fails then do a comprehensive regex search
                 if tvdb_id == None:
                     logger.log(u"Couldn't figure out a show name straight from the DB, trying a regex search instead", logger.DEBUG)
                     for curShow in sickbeard.showList:
-<<<<<<< HEAD
-                        if show_name_helpers.isGoodResult(name, curShow, False):
-                            logger.log(u"Successfully matched "+name+" to "+curShow.name+" with regex", logger.DEBUG)
-                            tvdb_id = curShow.tvdbid
-                            tvdb_lang = curShow.lang
-                            break
-
-                # if tvdb_id was anything but None (0 or a number) then 
-=======
                         if regexSearch():
                             break
 
@@ -346,7 +293,6 @@
                                 break
 
                 # if tvdb_id was anything but None (0 or a number) then
->>>>>>> 77b776a5
                 if not from_cache:
                     name_cache.addNameToCache(parse_result.series_name, tvdb_id)
 
@@ -388,7 +334,6 @@
                 logger.log(u"Unable to contact TVDB: "+ex(e), logger.WARNING)
                 return False
 
-<<<<<<< HEAD
         if parse_result.is_anime and len(parse_result.ab_episode_numbers) >= 1 and tvdb_id:
             # look it up
             curShow = helpers.findCertainShow(sickbeard.showList, tvdb_id)
@@ -401,15 +346,12 @@
             else:
                 logger.log(u""+str(name)+" was matched to the show "+str(curShow.name)+" as an anime but the show is not marked as an anime", logger.WARNING)
 
-=======
->>>>>>> 77b776a5
         episodeText = "|"+"|".join(map(str, episodes))+"|"
 
         # get the current timestamp
         curTimestamp = int(time.mktime(datetime.datetime.today().timetuple()))
 
         if not quality:
-<<<<<<< HEAD
             quality = Quality.nameQuality(name, parse_result.is_anime)
 
         release_group = parse_result.release_group
@@ -418,12 +360,6 @@
 
         myDB.action("INSERT INTO "+self.providerID+" (name, season, episodes, tvrid, tvdbid, url, time, quality, release_group) VALUES (?,?,?,?,?,?,?,?,?)",
                     [name, season, episodeText, tvrage_id, tvdb_id, url, curTimestamp, quality, release_group])
-=======
-            quality = Quality.nameQuality(name)
-
-        myDB.action("INSERT INTO "+self.providerID+" (name, season, episodes, tvrid, tvdbid, url, time, quality) VALUES (?,?,?,?,?,?,?,?)",
-                    [name, season, episodeText, tvrage_id, tvdb_id, url, curTimestamp, quality])
->>>>>>> 77b776a5
 
 
     def searchCache(self, episode, manualSearch=False):
@@ -453,11 +389,7 @@
         if not episode:
             sqlResults = myDB.select("SELECT * FROM "+self.providerID)
         else:
-<<<<<<< HEAD
-            sqlResults = myDB.select("SELECT * FROM "+self.providerID+" WHERE tvdbid = ? AND season = ? AND episodes LIKE ?", [episode.show.tvdbid, episode.season, "|"+str(episode.episode)+"|"])
-=======
             sqlResults = myDB.select("SELECT * FROM "+self.providerID+" WHERE tvdbid = ? AND season = ? AND episodes LIKE ?", [episode.show.tvdbid, episode.scene_season, "%|"+str(episode.scene_episode)+"|%"])
->>>>>>> 77b776a5
 
         # for each cache entry
         for curResult in sqlResults:
@@ -502,10 +434,7 @@
                 result.url = url
                 result.name = title
                 result.quality = curQuality
-<<<<<<< HEAD
                 result.release_group = curResult["release_group"]
-=======
->>>>>>> 77b776a5
 
                 # add it to the list
                 if epObj not in neededEps:
