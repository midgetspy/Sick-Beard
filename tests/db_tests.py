--- conflicted
+++ resolved
@@ -20,29 +20,13 @@
 import unittest
 import test_lib as test
 
-<<<<<<< HEAD
-
+from sickbeard import db
 class DBBasicTests(test.SickbeardTestDBCase):
 
-    def setUp(self):
-        super(DBBasicTests, self).setUp()
-        self.db = test.db.DBConnection()
-
-=======
-from sickbeard import db
-
-class DBBasicTests(test.SickbeardTestDBCase):
-
->>>>>>> 6584ba3b
     def test_select(self):
         curDB = db.DBConnection()
         curDB.select("SELECT * FROM tv_episodes WHERE showid = ? AND location != ''", [0000])
 
-
-<<<<<<< HEAD
-
-=======
->>>>>>> 6584ba3b
 if __name__ == '__main__':
     print "=================="
     print "STARTING - DB TESTS"
