import unittest
import test_lib as test

<<<<<<< HEAD
import test_lib
import sys, os.path
sys.path.append(os.path.abspath('..'))

from sickbeard import show_name_helpers, scene_exceptions, common, name_cache

import sickbeard
from sickbeard import db
from sickbeard.databases import cache_db
from sickbeard.tv import TVShow as Show
=======
import sys, os.path

import sickbeard
from sickbeard.databases import cache_db
from sickbeard.tv import TVShow as Show
from sickbeard import show_name_helpers, scene_exceptions, common, name_cache, db
>>>>>>> 6584ba3b


class SceneTests(test.SickbeardTestDBCase):

    def _test_sceneToNormalShowNames(self, name, expected):
        result = show_name_helpers.sceneToNormalShowNames(name)
        self.assertTrue(len(set(expected).intersection(set(result))) == len(expected))

        dot_result = show_name_helpers.sceneToNormalShowNames(name.replace(' ', '.'))
        dot_expected = [x.replace(' ', '.') for x in expected]
        self.assertTrue(len(set(dot_expected).intersection(set(dot_result))) == len(dot_expected))

    def _test_allPossibleShowNames(self, name, tvdbid=0, tvrname=None, expected=[]):
        s = Show(tvdbid)
        s.name = name
        s.tvrname = tvrname
<<<<<<< HEAD

        result = show_name_helpers.allPossibleShowNames(s)
        self.assertTrue(len(set(expected).intersection(set(result))) == len(expected))
=======
        result = show_name_helpers.allPossibleShowNames(s)
        
        result = [unicode(x) for x in sorted(result)]
        expected = [unicode(x) for x in sorted(expected)]

        #self.assertEqual(len(set(expected).intersection(set(result))), len(expected))
        self.assertEqual(result, expected)
>>>>>>> 6584ba3b

    def _test_filterBadReleases(self, name, expected):
        result = show_name_helpers.filterBadReleases(name)
        self.assertEqual(result, expected)

    def _test_isGoodName(self, name, show):
        self.assertTrue(show_name_helpers.isGoodResult(name, show))

    def test_isGoodName(self):
        listOfcases = [('Show.Name.S01E02.Test-Test', 'Show/Name'),
                        ('Show.Name.S01E02.Test-Test', 'Show. Name'),
                        ('Show.Name.S01E02.Test-Test', 'Show- Name'),
                        ('Show.Name.Part.IV.Test-Test', 'Show Name'),
                        ('Show.Name.S01.Test-Test', 'Show Name'),
                        ('Show.Name.E02.Test-Test', 'Show: Name'),
                        ('Show Name Season 2 Test', 'Show: Name'),
                        ]

        for testCase in listOfcases:
            scene_name, show_name = testCase
            s = Show(0)
            s.name = show_name
            self._test_isGoodName(scene_name, s)

    def test_sceneToNormalShowNames(self):
        self._test_sceneToNormalShowNames('Show Name 2010', ['Show Name 2010', 'Show Name (2010)'])
        self._test_sceneToNormalShowNames('Show Name US', ['Show Name US', 'Show Name (US)'])
        self._test_sceneToNormalShowNames('Show Name AU', ['Show Name AU', 'Show Name (AU)'])
        self._test_sceneToNormalShowNames('Show Name CA', ['Show Name CA', 'Show Name (CA)'])
        self._test_sceneToNormalShowNames('Show and Name', ['Show and Name', 'Show & Name'])
        self._test_sceneToNormalShowNames('Show and Name 2010', ['Show and Name 2010', 'Show & Name 2010', 'Show and Name (2010)', 'Show & Name (2010)'])
        self._test_sceneToNormalShowNames('show name us', ['show name us', 'show name (us)'])
        self._test_sceneToNormalShowNames('Show And Name', ['Show And Name', 'Show & Name'])

        # failure cases
        self._test_sceneToNormalShowNames('Show Name 90210', ['Show Name 90210'])
        self._test_sceneToNormalShowNames('Show Name YA', ['Show Name YA'])

    def test_allPossibleShowNames(self):
        #common.sceneExceptions[-1] = ['Exception Test']
        myDB = db.DBConnection("cache.db")
        myDB.action("INSERT INTO scene_exceptions (tvdb_id, show_name) VALUES (?,?)", [-1, 'Exception Test'])
        common.countryList['Full Country Name'] = 'FCN'

        self._test_allPossibleShowNames('Show Name', expected=['Show Name'])
        self._test_allPossibleShowNames('Show Name', -1, expected=['Show Name', 'Exception Test'])
        self._test_allPossibleShowNames('Show Name', tvrname='TVRage Name', expected=['Show Name', 'TVRage Name'])
        self._test_allPossibleShowNames('Show Name FCN', expected=['Show Name FCN', 'Show Name (Full Country Name)'])
        self._test_allPossibleShowNames('Show Name (FCN)', expected=['Show Name (FCN)', 'Show Name (Full Country Name)'])
        self._test_allPossibleShowNames('Show Name Full Country Name', expected=['Show Name Full Country Name', 'Show Name (FCN)'])
        self._test_allPossibleShowNames('Show Name (Full Country Name)', expected=['Show Name (Full Country Name)', 'Show Name (FCN)'])
        self._test_allPossibleShowNames('Show Name (FCN)', -1, 'TVRage Name', expected=['Show Name (FCN)', 'Show Name (Full Country Name)', 'Exception Test', 'TVRage Name'])

    def test_filterBadReleases(self):
        self._test_filterBadReleases('Show.S02.German.Stuff-Grp', False)
        self._test_filterBadReleases('Show.S02.Some.Stuff-Core2HD', False)
        self._test_filterBadReleases('Show.S02.Some.German.Stuff-Grp', False)
        self._test_filterBadReleases('German.Show.S02.Some.Stuff-Grp', True)
        self._test_filterBadReleases('Show.S02.This.Is.German', False)


class SceneExceptionTestCase(test.SickbeardTestDBCase):

    def setUp(self):
        super(SceneExceptionTestCase, self).setUp()
        scene_exceptions.retrieve_exceptions()

    def test_sceneExceptionsEmpty(self):
        self.assertEqual(scene_exceptions.get_scene_exceptions(0), [])

    def test_sceneExceptionsBabylon5(self):
        self.assertEqual(sorted(scene_exceptions.get_scene_exceptions(70726)), ['Babylon 5', 'Babylon5'])

    def test_sceneExceptionByName(self):
        self.assertEqual(scene_exceptions.get_scene_exception_by_name('Babylon5'), 70726)
        self.assertEqual(scene_exceptions.get_scene_exception_by_name('babylon 5'), 70726)
        self.assertEqual(scene_exceptions.get_scene_exception_by_name('Carlos 2010'), 164451)

    def test_sceneExceptionByNameEmpty(self):
        self.assertEqual(scene_exceptions.get_scene_exception_by_name('nothing useful'), None)

    def test_sceneExceptionsResetNameCache(self):
        # clear the exceptions
        myDB = db.DBConnection("cache.db")
        myDB.action("DELETE FROM scene_exceptions")

        # put something in the cache
        name_cache.addNameToCache('Cached Name', 0)

        # updating should clear the cache so our previously "Cached Name" won't be in there
        scene_exceptions.retrieve_exceptions()
        self.assertEqual(name_cache.retrieveNameFromCache('Cached Name'), None)

        # put something in the cache
        name_cache.addNameToCache('Cached Name', 0)

        # updating should not clear the cache this time since our exceptions didn't change
        scene_exceptions.retrieve_exceptions()
        self.assertEqual(name_cache.retrieveNameFromCache('Cached Name'), 0)


if __name__ == '__main__':
    if len(sys.argv) > 1:
        suite = unittest.TestLoader().loadTestsFromName('scene_helpers_tests.SceneExceptionTestCase.test_' + sys.argv[1])
        unittest.TextTestRunner(verbosity=2).run(suite)
    else:
        suite = unittest.TestLoader().loadTestsFromTestCase(SceneTests)
        unittest.TextTestRunner(verbosity=2).run(suite)
        suite = unittest.TestLoader().loadTestsFromTestCase(SceneExceptionTestCase)
        unittest.TextTestRunner(verbosity=2).run(suite)<|MERGE_RESOLUTION|>--- conflicted
+++ resolved
@@ -1,25 +1,12 @@
 import unittest
 import test_lib as test
 
-<<<<<<< HEAD
-import test_lib
-import sys, os.path
-sys.path.append(os.path.abspath('..'))
-
-from sickbeard import show_name_helpers, scene_exceptions, common, name_cache
-
-import sickbeard
-from sickbeard import db
-from sickbeard.databases import cache_db
-from sickbeard.tv import TVShow as Show
-=======
 import sys, os.path
 
 import sickbeard
 from sickbeard.databases import cache_db
 from sickbeard.tv import TVShow as Show
 from sickbeard import show_name_helpers, scene_exceptions, common, name_cache, db
->>>>>>> 6584ba3b
 
 
 class SceneTests(test.SickbeardTestDBCase):
@@ -36,11 +23,6 @@
         s = Show(tvdbid)
         s.name = name
         s.tvrname = tvrname
-<<<<<<< HEAD
-
-        result = show_name_helpers.allPossibleShowNames(s)
-        self.assertTrue(len(set(expected).intersection(set(result))) == len(expected))
-=======
         result = show_name_helpers.allPossibleShowNames(s)
         
         result = [unicode(x) for x in sorted(result)]
@@ -48,7 +30,6 @@
 
         #self.assertEqual(len(set(expected).intersection(set(result))), len(expected))
         self.assertEqual(result, expected)
->>>>>>> 6584ba3b
 
     def _test_filterBadReleases(self, name, expected):
         result = show_name_helpers.filterBadReleases(name)
@@ -90,7 +71,7 @@
     def test_allPossibleShowNames(self):
         #common.sceneExceptions[-1] = ['Exception Test']
         myDB = db.DBConnection("cache.db")
-        myDB.action("INSERT INTO scene_exceptions (tvdb_id, show_name) VALUES (?,?)", [-1, 'Exception Test'])
+        myDB.action("INSERT INTO scene_exceptions (tvdb_id, show_name, season) VALUES (?,?,?)", [-1, 'Exception Test', -1])
         common.countryList['Full Country Name'] = 'FCN'
 
         self._test_allPossibleShowNames('Show Name', expected=['Show Name'])
