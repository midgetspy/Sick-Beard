--- conflicted
+++ resolved
@@ -1,4 +1,3 @@
-<<<<<<< HEAD
 import datetime
 import unittest
 
@@ -219,6 +218,10 @@
                           ('Season 2\\Show Name - 03-04 - Ep Name.ext',
                            parser.ParseResult(None, 'Show Name', 2, [3,4], extra_info = 'Ep Name'),
                            ['no_season', 'season_only']),
+                           
+                          ('Season 02\\03-04-05 - Ep Name.ext',
+                           parser.ParseResult(None, None, 2, [3,4,5], extra_info = 'Ep Name'),
+                           ['no_season', 'season_only']),
                           ]
 
 unicode_test_cases = [
@@ -453,358 +456,6 @@
         suite = unittest.TestLoader().loadTestsFromTestCase(BasicTests)
         unittest.TextTestRunner(verbosity=2).run(suite)
 
-    #suite = unittest.TestLoader().loadTestsFromTestCase(ComboTests)
-    #unittest.TextTestRunner(verbosity=2).run(suite)
-
-    #suite = unittest.TestLoader().loadTestsFromTestCase(UnicodeTests)
-    #unittest.TextTestRunner(verbosity=2).run(suite)
-
-    #suite = unittest.TestLoader().loadTestsFromTestCase(FailureCaseTests)
-    #unittest.TextTestRunner(verbosity=2).run(suite)
-=======
-import datetime
-import unittest
-
-import sys, os.path
-sys.path.append(os.path.abspath('..'))
-sys.path.append(os.path.abspath('../lib'))
-
-from sickbeard.name_parser import parser
-
-import sickbeard
-sickbeard.SYS_ENCODING = 'UTF-8'
-
-DEBUG = VERBOSE = False
-
-simple_test_cases = {
-              'standard': {
-              'Mr.Show.Name.S01E02.Source.Quality.Etc-Group': parser.ParseResult(None, 'Mr Show Name', 1, [2], 'Source.Quality.Etc', 'Group'),
-              'Show.Name.S01E02': parser.ParseResult(None, 'Show Name', 1, [2]),
-              'Show Name - S01E02 - My Ep Name': parser.ParseResult(None, 'Show Name', 1, [2], 'My Ep Name'),
-              'Show.1.0.Name.S01.E03.My.Ep.Name-Group': parser.ParseResult(None, 'Show 1.0 Name', 1, [3], 'My.Ep.Name', 'Group'),
-              'Show.Name.S01E02E03.Source.Quality.Etc-Group': parser.ParseResult(None, 'Show Name', 1, [2,3], 'Source.Quality.Etc', 'Group'),
-              'Mr. Show Name - S01E02-03 - My Ep Name': parser.ParseResult(None, 'Mr. Show Name', 1, [2,3], 'My Ep Name'),
-              'Show.Name.S01.E02.E03': parser.ParseResult(None, 'Show Name', 1, [2,3]),
-              'Show.Name-0.2010.S01E02.Source.Quality.Etc-Group': parser.ParseResult(None, 'Show Name-0 2010', 1, [2], 'Source.Quality.Etc', 'Group'),
-              'S01E02 Ep Name': parser.ParseResult(None, None, 1, [2], 'Ep Name'),
-              'Show Name - S06E01 - 2009-12-20 - Ep Name': parser.ParseResult(None, 'Show Name', 6, [1], '2009-12-20 - Ep Name'),
-              'Show Name - S06E01 - -30-': parser.ParseResult(None, 'Show Name', 6, [1], '30-' ),
-              'Show-Name-S06E01-720p': parser.ParseResult(None, 'Show-Name', 6, [1], '720p' ),
-              'Show-Name-S06E01-1080i': parser.ParseResult(None, 'Show-Name', 6, [1], '1080i' ),
-              'Show.Name.S06E01.Other.WEB-DL': parser.ParseResult(None, 'Show Name', 6, [1], 'Other.WEB-DL' ),
-              'Show.Name.S06E01 Some-Stuff Here': parser.ParseResult(None, 'Show Name', 6, [1], 'Some-Stuff Here' ),
-              },
-              
-              'fov': {
-              'Show_Name.1x02.Source_Quality_Etc-Group': parser.ParseResult(None, 'Show Name', 1, [2], 'Source_Quality_Etc', 'Group'),
-              'Show Name 1x02': parser.ParseResult(None, 'Show Name', 1, [2]),
-              'Show Name 1x02 x264 Test': parser.ParseResult(None, 'Show Name', 1, [2], 'x264 Test'),
-              'Show Name - 1x02 - My Ep Name': parser.ParseResult(None, 'Show Name', 1, [2], 'My Ep Name'),
-              'Show_Name.1x02x03x04.Source_Quality_Etc-Group': parser.ParseResult(None, 'Show Name', 1, [2,3,4], 'Source_Quality_Etc', 'Group'),
-              'Show Name - 1x02-03-04 - My Ep Name': parser.ParseResult(None, 'Show Name', 1, [2,3,4], 'My Ep Name'),
-              '1x02 Ep Name': parser.ParseResult(None, None, 1, [2], 'Ep Name'),
-              'Show-Name-1x02-720p': parser.ParseResult(None, 'Show-Name', 1, [2], '720p'),
-              'Show-Name-1x02-1080i': parser.ParseResult(None, 'Show-Name', 1, [2], '1080i'),
-              'Show Name [05x12] Ep Name': parser.ParseResult(None, 'Show Name', 5, [12], 'Ep Name'),
-              'Show.Name.1x02.WEB-DL': parser.ParseResult(None, 'Show Name', 1, [2], 'WEB-DL'),
-              },
-
-              'standard_repeat': {
-              'Show.Name.S01E02.S01E03.Source.Quality.Etc-Group': parser.ParseResult(None, 'Show Name', 1, [2,3], 'Source.Quality.Etc', 'Group'),
-              'Show.Name.S01E02.S01E03': parser.ParseResult(None, 'Show Name', 1, [2,3]),
-              'Show Name - S01E02 - S01E03 - S01E04 - Ep Name': parser.ParseResult(None, 'Show Name', 1, [2,3,4], 'Ep Name'),
-              'Show.Name.S01E02.S01E03.WEB-DL': parser.ParseResult(None, 'Show Name', 1, [2,3], 'WEB-DL'),
-              },
-              
-              'fov_repeat': {
-              'Show.Name.1x02.1x03.Source.Quality.Etc-Group': parser.ParseResult(None, 'Show Name', 1, [2,3], 'Source.Quality.Etc', 'Group'),
-              'Show.Name.1x02.1x03': parser.ParseResult(None, 'Show Name', 1, [2,3]),
-              'Show Name - 1x02 - 1x03 - 1x04 - Ep Name': parser.ParseResult(None, 'Show Name', 1, [2,3,4], 'Ep Name'),
-              'Show.Name.1x02.1x03.WEB-DL': parser.ParseResult(None, 'Show Name', 1, [2,3], 'WEB-DL'),
-              },
-
-              'bare': {
-              'Show.Name.102.Source.Quality.Etc-Group': parser.ParseResult(None, 'Show Name', 1, [2], 'Source.Quality.Etc', 'Group'),
-              'show.name.2010.123.source.quality.etc-group': parser.ParseResult(None, 'show name 2010', 1, [23], 'source.quality.etc', 'group'),
-              'show.name.2010.222.123.source.quality.etc-group': parser.ParseResult(None, 'show name 2010.222', 1, [23], 'source.quality.etc', 'group'),
-              'Show.Name.102': parser.ParseResult(None, 'Show Name', 1, [2]),
-              'the.event.401.hdtv-lol': parser.ParseResult(None, 'the event', 4, [1], 'hdtv', 'lol'),
-              'show.name.2010.special.hdtv-blah': None,
-              },
-              
-              'stupid': {
-              'tpz-abc102': parser.ParseResult(None, None, 1, [2], None, 'tpz'),
-              'tpz-abc.102': parser.ParseResult(None, None, 1, [2], None, 'tpz'),
-              },
-              
-              'no_season': {
-              'Show Name - 01 - Ep Name': parser.ParseResult(None, 'Show Name', None, [1], 'Ep Name'),
-              '01 - Ep Name': parser.ParseResult(None, None, None, [1], 'Ep Name'),
-              'Show Name - 01 - Ep Name - WEB-DL': parser.ParseResult(None, 'Show Name', None, [1], 'Ep Name - WEB-DL'),
-              },
-
-              'no_season_general': {
-              'Show.Name.E23.Source.Quality.Etc-Group': parser.ParseResult(None, 'Show Name', None, [23], 'Source.Quality.Etc', 'Group'),
-              'Show Name - Episode 01 - Ep Name': parser.ParseResult(None, 'Show Name', None, [1], 'Ep Name'),
-              'Show.Name.Part.3.Source.Quality.Etc-Group': parser.ParseResult(None, 'Show Name', None, [3], 'Source.Quality.Etc', 'Group'),
-              'Show.Name.Part.1.and.Part.2.Blah-Group': parser.ParseResult(None, 'Show Name', None, [1,2], 'Blah', 'Group'),
-              'Show.Name.Part.IV.Source.Quality.Etc-Group': parser.ParseResult(None, 'Show Name', None, [4], 'Source.Quality.Etc', 'Group'),
-              'Deconstructed.E07.1080i.HDTV.DD5.1.MPEG2-TrollHD': parser.ParseResult(None, 'Deconstructed', None, [7], '1080i.HDTV.DD5.1.MPEG2', 'TrollHD'),
-              'Show.Name.E23.WEB-DL': parser.ParseResult(None, 'Show Name', None, [23], 'WEB-DL'),
-              },
-
-              'no_season_multi_ep': {
-              'Show.Name.E23-24.Source.Quality.Etc-Group': parser.ParseResult(None, 'Show Name', None, [23,24], 'Source.Quality.Etc', 'Group'),
-              'Show Name - Episode 01-02 - Ep Name': parser.ParseResult(None, 'Show Name', None, [1,2], 'Ep Name'),
-              'Show.Name.E23-24.WEB-DL': parser.ParseResult(None, 'Show Name', None, [23,24], 'WEB-DL'),
-              },
-
-              'season_only': {
-              'Show.Name.S02.Source.Quality.Etc-Group': parser.ParseResult(None, 'Show Name', 2, [], 'Source.Quality.Etc', 'Group'),
-              'Show Name Season 2': parser.ParseResult(None, 'Show Name', 2),
-              'Season 02': parser.ParseResult(None, None, 2),
-              },
-              
-              'scene_date_format': {
-              'Show.Name.2010.11.23.Source.Quality.Etc-Group': parser.ParseResult(None, 'Show Name', None, [], 'Source.Quality.Etc', 'Group', datetime.date(2010,11,23)),
-              'Show Name - 2010.11.23': parser.ParseResult(None, 'Show Name', air_date = datetime.date(2010,11,23)),
-              'Show.Name.2010.23.11.Source.Quality.Etc-Group': parser.ParseResult(None, 'Show Name', None, [], 'Source.Quality.Etc', 'Group', datetime.date(2010,11,23)),
-              'Show Name - 2010-11-23 - Ep Name': parser.ParseResult(None, 'Show Name', extra_info = 'Ep Name', air_date = datetime.date(2010,11,23)),
-              '2010-11-23 - Ep Name': parser.ParseResult(None, extra_info = 'Ep Name', air_date = datetime.date(2010,11,23)),
-              'Show.Name.2010.11.23.WEB-DL': parser.ParseResult(None, 'Show Name', None, [], 'WEB-DL', None, datetime.date(2010,11,23)),
-               }
-              }
-
-combination_test_cases = [
-                          ('/test/path/to/Season 02/03 - Ep Name.avi',
-                           parser.ParseResult(None, None, 2, [3], 'Ep Name'),
-                           ['no_season', 'season_only']),
-                          
-                          ('Show.Name.S02.Source.Quality.Etc-Group/tpz-sn203.avi',
-                           parser.ParseResult(None, 'Show Name', 2, [3], 'Source.Quality.Etc', 'Group'),
-                           ['stupid', 'season_only']),
-
-                          ('MythBusters.S08E16.720p.HDTV.x264-aAF/aaf-mb.s08e16.720p.mkv',
-                           parser.ParseResult(None, 'MythBusters', 8, [16], '720p.HDTV.x264', 'aAF'),
-                           ['standard']),
-                           
-                          ('/home/drop/storage/TV/Terminator The Sarah Connor Chronicles/Season 2/S02E06 The Tower is Tall, But the Fall is Short.mkv',
-                           parser.ParseResult(None, None, 2, [6], 'The Tower is Tall, But the Fall is Short'),
-                           ['standard']),
-                           
-                          (r'/Test/TV/Jimmy Fallon/Season 2/Jimmy Fallon - 2010-12-15 - blah.avi',
-                           parser.ParseResult(None, 'Jimmy Fallon', extra_info = 'blah', air_date = datetime.date(2010,12,15)),
-                           ['scene_date_format']),
-
-                          (r'/X/30 Rock/Season 4/30 Rock - 4x22 -.avi',
-                           parser.ParseResult(None, '30 Rock', 4, [22]),
-                           ['fov']),
-                           
-                          ('Season 2\\Show Name - 03-04 - Ep Name.ext',
-                           parser.ParseResult(None, 'Show Name', 2, [3,4], extra_info = 'Ep Name'),
-                           ['no_season', 'season_only']),
-                           
-                          ('Season 02\\03-04-05 - Ep Name.ext',
-                           parser.ParseResult(None, None, 2, [3,4,5], extra_info = 'Ep Name'),
-                           ['no_season', 'season_only']),
-                          ]
-
-unicode_test_cases = [
-                      (u'The.Big.Bang.Theory.2x07.The.Panty.Pi\xf1ata.Polarization.720p.HDTV.x264.AC3-SHELDON.mkv',
-                       parser.ParseResult(None, 'The.Big.Bang.Theory', 2, [7], '720p.HDTV.x264.AC3', 'SHELDON')
-                       ),
-                      ('The.Big.Bang.Theory.2x07.The.Panty.Pi\xc3\xb1ata.Polarization.720p.HDTV.x264.AC3-SHELDON.mkv',
-                       parser.ParseResult(None, 'The.Big.Bang.Theory', 2, [7], '720p.HDTV.x264.AC3', 'SHELDON')
-                       ),
-                      ]
-
-failure_cases = ['7sins-jfcs01e09-720p-bluray-x264']
-
-
-class UnicodeTests(unittest.TestCase):
-    
-    def _test_unicode(self, name, result):
-        np = parser.NameParser(True)
-        parse_result = np.parse(name)
-        # this shouldn't raise an exception
-        a = repr(str(parse_result))
-    
-    def test_unicode(self):
-        for (name, result) in unicode_test_cases:
-            self._test_unicode(name, result)
-
-class FailureCaseTests(unittest.TestCase):
-    
-    def _test_name(self, name):
-        np = parser.NameParser(True)
-        try:
-            parse_result = np.parse(name)
-        except parser.InvalidNameException:
-            return True
-        
-        if VERBOSE:
-            print 'Actual: ', parse_result.which_regex, parse_result
-        return False
-    
-    def test_failures(self):
-        for name in failure_cases:
-            self.assertTrue(self._test_name(name))
-
-class ComboTests(unittest.TestCase):
-    
-    def _test_combo(self, name, result, which_regexes):
-        
-        if VERBOSE:
-            print
-            print 'Testing', name 
-        
-        np = parser.NameParser(True)
-        test_result = np.parse(name)
-        
-        if DEBUG:
-            print test_result, test_result.which_regex
-            print result, which_regexes
-            
-
-        self.assertEqual(test_result, result)
-        for cur_regex in which_regexes:
-            self.assertTrue(cur_regex in test_result.which_regex)
-        self.assertEqual(len(which_regexes), len(test_result.which_regex))
-
-    def test_combos(self):
-        
-        for (name, result, which_regexes) in combination_test_cases:
-            # Normalise the paths. Converts UNIX-style paths into Windows-style
-            # paths when test is run on Windows.
-            self._test_combo(os.path.normpath(name), result, which_regexes)
-
-class BasicTests(unittest.TestCase):
-
-    def _test_names(self, np, section, transform=None, verbose=False):
-
-        if VERBOSE or verbose:
-            print
-            print 'Running', section, 'tests'
-        for cur_test_base in simple_test_cases[section]:
-            if transform:
-                cur_test = transform(cur_test_base)
-            else:
-                cur_test = cur_test_base
-            if VERBOSE or verbose:
-                print 'Testing', cur_test
-
-            result = simple_test_cases[section][cur_test_base]
-            if not result:
-                self.assertRaises(parser.InvalidNameException, np.parse, cur_test)
-                return
-            else:
-                test_result = np.parse(cur_test)
-            
-            if DEBUG or verbose:
-                print 'air_by_date:', test_result.air_by_date, 'air_date:', test_result.air_date
-                print test_result
-                print result
-            self.assertEqual(test_result.which_regex, [section])
-            self.assertEqual(test_result, result)
-
-    def test_standard_names(self):
-        np = parser.NameParser(False)
-        self._test_names(np, 'standard')
-
-    def test_standard_repeat_names(self):
-        np = parser.NameParser(False)
-        self._test_names(np, 'standard_repeat')
-
-    def test_fov_names(self):
-        np = parser.NameParser(False)
-        self._test_names(np, 'fov')
-
-    def test_fov_repeat_names(self):
-        np = parser.NameParser(False)
-        self._test_names(np, 'fov_repeat')
-
-    def test_bare_names(self):
-        np = parser.NameParser(False)
-        self._test_names(np, 'bare')
-
-    def test_stupid_names(self):
-        np = parser.NameParser(False)
-        self._test_names(np, 'stupid')
-
-    def test_no_season_names(self):
-        np = parser.NameParser(False)
-        self._test_names(np, 'no_season')
-
-    def test_no_season_general_names(self):
-        np = parser.NameParser(False)
-        self._test_names(np, 'no_season_general')
-
-    def test_no_season_multi_ep_names(self):
-        np = parser.NameParser(False)
-        self._test_names(np, 'no_season_multi_ep')
-
-    def test_season_only_names(self):
-        np = parser.NameParser(False)
-        self._test_names(np, 'season_only')
-
-    def test_scene_date_format_names(self):
-        np = parser.NameParser(False)
-        self._test_names(np, 'scene_date_format')
-
-    def test_standard_file_names(self):
-        np = parser.NameParser()
-        self._test_names(np, 'standard', lambda x: x + '.avi')
-
-    def test_standard_repeat_file_names(self):
-        np = parser.NameParser()
-        self._test_names(np, 'standard_repeat', lambda x: x + '.avi')
-
-    def test_fov_file_names(self):
-        np = parser.NameParser()
-        self._test_names(np, 'fov', lambda x: x + '.avi')
-
-    def test_fov_repeat_file_names(self):
-        np = parser.NameParser()
-        self._test_names(np, 'fov_repeat', lambda x: x + '.avi')
-
-    def test_bare_file_names(self):
-        np = parser.NameParser()
-        self._test_names(np, 'bare', lambda x: x + '.avi')
-
-    def test_stupid_file_names(self):
-        np = parser.NameParser()
-        self._test_names(np, 'stupid', lambda x: x + '.avi')
-
-    def test_no_season_file_names(self):
-        np = parser.NameParser()
-        self._test_names(np, 'no_season', lambda x: x + '.avi')
-
-    def test_no_season_general_file_names(self):
-        np = parser.NameParser()
-        self._test_names(np, 'no_season_general', lambda x: x + '.avi')
-
-    def test_no_season_multi_ep_file_names(self):
-        np = parser.NameParser()
-        self._test_names(np, 'no_season_multi_ep', lambda x: x + '.avi')
-
-    def test_season_only_file_names(self):
-        np = parser.NameParser()
-        self._test_names(np, 'season_only', lambda x: x + '.avi')
-
-    def test_scene_date_format_file_names(self):
-        np = parser.NameParser()
-        self._test_names(np, 'scene_date_format', lambda x: x + '.avi')
-
-    def test_combination_names(self):
-        pass
-
-if __name__ == '__main__':
-    if len(sys.argv) > 1:
-        suite = unittest.TestLoader().loadTestsFromName('name_parser_tests.BasicTests.test_'+sys.argv[1])
-    else:
-        suite = unittest.TestLoader().loadTestsFromTestCase(BasicTests)
-    unittest.TextTestRunner(verbosity=2).run(suite)
-
     suite = unittest.TestLoader().loadTestsFromTestCase(ComboTests)
     unittest.TextTestRunner(verbosity=2).run(suite)
 
@@ -812,5 +463,4 @@
     unittest.TextTestRunner(verbosity=2).run(suite)
 
     suite = unittest.TestLoader().loadTestsFromTestCase(FailureCaseTests)
-    unittest.TextTestRunner(verbosity=2).run(suite)
->>>>>>> fb37d332
+    unittest.TextTestRunner(verbosity=2).run(suite)