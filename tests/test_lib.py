# coding=UTF-8
# Author: Dennis Lutter <lad1337@gmail.com>
# URL: http://code.google.com/p/sickbeard/
#
# This file is part of Sick Beard.
#
# Sick Beard is free software: you can redistribute it and/or modify
# it under the terms of the GNU General Public License as published by
# the Free Software Foundation, either version 3 of the License, or
# (at your option) any later version.
#
# Sick Beard is distributed in the hope that it will be useful,
# but WITHOUT ANY WARRANTY; without even the implied warranty of
# MERCHANTABILITY or FITNESS FOR A PARTICULAR PURPOSE.  See the
# GNU General Public License for more details.
#
# You should have received a copy of the GNU General Public License
# along with Sick Beard.  If not, see <http://www.gnu.org/licenses/>.

import unittest

import sqlite3

import sys, os.path
sys.path.append(os.path.abspath('..'))
sys.path.append(os.path.abspath('../lib'))

import sickbeard
import shutil, time
<<<<<<< HEAD
from sickbeard import encodingKludge as ek, providers, tvcache
from sickbeard import db
from sickbeard.databases import mainDB
from sickbeard.databases import cache_db

#=================
# test globals
#=================
TESTDIR = os.path.abspath('.')
TESTDBNAME = "sickbeard.db"
TESTCACHEDBNAME = "cache.db"


SHOWNAME = u"show name"
SEASON = 4
EPISODE = 2
FILENAME = u"show name - s0" + str(SEASON) + "e0" + str(EPISODE) + ".mkv"
FILEDIR = os.path.join(TESTDIR, SHOWNAME)
FILEPATH = os.path.join(FILEDIR, FILENAME)

SHOWDIR = os.path.join(TESTDIR, SHOWNAME+" final")

#sickbeard.logger.sb_log_instance = sickbeard.logger.SBRotatingLogHandler(os.path.join(TESTDIR, 'sickbeard.log'), sickbeard.logger.NUM_LOGS, sickbeard.logger.LOG_SIZE)
sickbeard.logger.SBRotatingLogHandler.log_file = os.path.join(os.path.join(TESTDIR, 'Logs'), 'test_sickbeard.log')

#=================
# prepare env functions
#=================
def createTestLogFolder():
    if not os.path.isdir(sickbeard.LOG_DIR):
        os.mkdir(sickbeard.LOG_DIR)

# call env functions at apropriate time durin sickbeard var setup

#=================
# sickbeard globals
#=================
sickbeard.SYS_ENCODING = 'UTF-8'
sickbeard.showList = []
sickbeard.QUALITY_DEFAULT = 4
sickbeard.SEASON_FOLDERS_DEFAULT = 1
sickbeard.SEASON_FOLDERS_FORMAT = 'Season %02d'

sickbeard.NAMING_SHOW_NAME = 1
sickbeard.NAMING_EP_NAME = 1
sickbeard.NAMING_EP_TYPE = 0
sickbeard.NAMING_MULTI_EP_TYPE = 1
sickbeard.NAMING_SEP_TYPE = 0
sickbeard.NAMING_USE_PERIODS = 0
sickbeard.NAMING_QUALITY = 0
sickbeard.NAMING_DATES = 1

sickbeard.PROVIDER_ORDER = ["sick_beard_index"]
sickbeard.newznabProviderList = providers.getNewznabProviderList("Sick Beard Index|http://momo.sickbeard.com/||1!!!NZBs.org|http://beta.nzbs.org/||0")
sickbeard.providerList = providers.makeProviderList()

sickbeard.PROG_DIR = os.path.abspath('..')
sickbeard.DATA_DIR = sickbeard.PROG_DIR
sickbeard.LOG_DIR = os.path.join(TESTDIR, 'Logs')
createTestLogFolder()
sickbeard.logger.sb_log_instance.initLogging(False)
=======
from sickbeard import encodingKludge as ek, providers, tvcache, logger
from sickbeard import db
from sickbeard.databases import mainDB
from sickbeard.databases import cache_db
from lib.configobj import ConfigObj

#=================
# test globals
#=================
TESTDIR = os.path.abspath('.')
TESTDBNAME = "sickbeard.db"
TESTCACHEDBNAME = "cache.db"


SHOWNAME = u"show name"
SEASON = 4
EPISODE = 2
FILENAME = u"show name - s0" + str(SEASON) + "e0" + str(EPISODE) + ".mkv"
FILEDIR = os.path.join(TESTDIR, SHOWNAME)
FILEPATH = os.path.join(FILEDIR, FILENAME)
>>>>>>> 6584ba3b

SHOWDIR = os.path.join(TESTDIR, SHOWNAME+" final")

#sickbeard.logger.sb_log_instance = sickbeard.logger.SBRotatingLogHandler(os.path.join(TESTDIR, 'sickbeard.log'), sickbeard.logger.NUM_LOGS, sickbeard.logger.LOG_SIZE)
sickbeard.logger.SBRotatingLogHandler.log_file = os.path.join(os.path.join(TESTDIR, 'Logs'), 'test_sickbeard.log')

#=================
# prepare env functions
#=================
def createTestLogFolder():
    if not os.path.isdir(sickbeard.LOG_DIR):
        os.mkdir(sickbeard.LOG_DIR)

# call env functions at apropriate time durin sickbeard var setup

#=================
# sickbeard globals
#=================
def setSickbeardGlobals():
    sickbeard.SYS_ENCODING = 'UTF-8'
    sickbeard.showList = []
    sickbeard.QUALITY_DEFAULT = 4
    sickbeard.SEASON_FOLDERS_DEFAULT = 1
    sickbeard.SEASON_FOLDERS_FORMAT = 'Season %02d'
    sickbeard.RENAME_EPISODES = True
    
    sickbeard.NAMING_SHOW_NAME = 1
    sickbeard.NAMING_EP_NAME = 1
    sickbeard.NAMING_EP_TYPE = 0
    sickbeard.NAMING_MULTI_EP_TYPE = 1
    sickbeard.NAMING_SEP_TYPE = 0
    sickbeard.NAMING_USE_PERIODS = 0
    sickbeard.NAMING_QUALITY = 0
    sickbeard.NAMING_DATES = 1
    
    sickbeard.PROVIDER_ORDER = ["sick_beard_index"]
    sickbeard.newznabProviderList = providers.getNewznabProviderList("Sick Beard Index|http://momo.sickbeard.com/||1!!!NZBs.org|http://beta.nzbs.org/||0")
    sickbeard.providerList = providers.makeProviderList()
    
    sickbeard.PROG_DIR = os.path.abspath('..')
    sickbeard.DATA_DIR = sickbeard.PROG_DIR
    sickbeard.LOG_DIR = os.path.join(TESTDIR, 'Logs')

setSickbeardGlobals()
createTestLogFolder()
sickbeard.logger.sb_log_instance.initLogging(False)
#=================
# dummy functions
#=================
def _dummy_saveConfig():
    return True
# this overrides the sickbeard save_config which gets called during a db upgrade
# this might be considered a hack
mainDB.sickbeard.save_config = _dummy_saveConfig

# the real one tries to contact tvdb just stop it from getting more info on the ep
def _fake_specifyEP(self, season, episode):
    pass

sickbeard.tv.TVEpisode.specifyEpisode = _fake_specifyEP


#=================
# test classes
#=================
class SickbeardTestDBCase(unittest.TestCase):
    def setUp(self):
        setSickbeardGlobals()
        setUp_test_db()
        setUp_test_episode_file()
        setUp_test_show_dir()
<<<<<<< HEAD

    def tearDown(self):
        sickbeard.showList = []
=======
        
        logger.log("############################################################", logger.DEBUG)
        logger.log("     SET UP DONE", logger.DEBUG)
        logger.log("############################################################", logger.DEBUG)
        logger.log("     Running test " + self.id(), logger.DEBUG)
        logger.log("############################################################", logger.DEBUG)
        

    def tearDown(self):
>>>>>>> 6584ba3b
        tearDown_test_db()
        tearDown_test_episode_file()
        tearDown_test_show_dir()

<<<<<<< HEAD
=======
class SickbeardTestConfigCase(unittest.TestCase):
    
    def setUp(self):
        sickbeard.CONFIG_FILE = "../config.ini"
        sickbeard.CFG = ConfigObj(sickbeard.CONFIG_FILE)
        sickbeard.initialize(consoleLogging=False)
        
    def tearDown(self):
        
        unittest.TestCase.tearDown(self)
>>>>>>> 6584ba3b

class TestDBConnection(db.DBConnection, object):

    def __init__(self, dbFileName=TESTDBNAME):
        dbFileName = os.path.join(TESTDIR, dbFileName)
        super(TestDBConnection, self).__init__(dbFileName)


class TestCacheDBConnection(TestDBConnection, object):

    def __init__(self, providerName):
        db.DBConnection.__init__(self, os.path.join(TESTDIR, TESTCACHEDBNAME))
<<<<<<< HEAD

        # Create the table if it's not already there
        try:
            sql = "CREATE TABLE "+providerName+" (name TEXT, season NUMERIC, episodes TEXT, tvrid NUMERIC, tvdbid NUMERIC, url TEXT, time NUMERIC, quality TEXT);"
=======
        
        #TODO: find a way to call code from acctualy class. we might have to take it out of the __init__ and make a separate function so we can call it from here
        # Create the table if it's not already there
        try:
            sql = "CREATE TABLE "+providerName+" (name TEXT, season NUMERIC, episodes TEXT, tvrid NUMERIC, tvdbid NUMERIC, url TEXT, time NUMERIC, quality TEXT, release_group TEXT);"
>>>>>>> 6584ba3b
            self.connection.execute(sql)
            self.connection.commit()
        except sqlite3.OperationalError, e:
            if str(e) != "table "+providerName+" already exists":
                raise

        # Create the table if it's not already there
        try:
            sql = "CREATE TABLE lastUpdate (provider TEXT, time NUMERIC);"
            self.connection.execute(sql)
            self.connection.commit()
        except sqlite3.OperationalError, e:
            if str(e) != "table lastUpdate already exists":
                raise

# this will override the normal db connection
sickbeard.db.DBConnection = TestDBConnection
sickbeard.tvcache.CacheDBConnection = TestCacheDBConnection


#=================
# test functions
#=================
def setUp_test_db():
    """upgrades the db to the latest version
    """
    logger.log("############################################################", logger.DEBUG)
    logger.log("     SETINGUP DB", logger.DEBUG)
    logger.log("############################################################", logger.DEBUG)

    # upgrading the db
    db.upgradeDatabase(db.DBConnection(), mainDB.InitialSchema)
    # fix up any db problems
    db.sanityCheckDatabase(db.DBConnection(), mainDB.MainSanityCheck)
    
    #and for cache.b too
    db.upgradeDatabase(db.DBConnection("cache.db"), cache_db.InitialSchema)


def tearDown_test_db():
    """Deletes the test db
        although this seams not to work on my system it leaves me with an zero kb file
    """
    # uncomment next line so leave the db intact beween test and at the end
    #return False
<<<<<<< HEAD
=======
    logger.log("############################################################", logger.DEBUG)
    logger.log("     REMOVING DB", logger.DEBUG)
    logger.log("############################################################", logger.DEBUG)

>>>>>>> 6584ba3b
    if os.path.exists(os.path.join(TESTDIR, TESTDBNAME)):
        os.remove(os.path.join(TESTDIR, TESTDBNAME))
    if os.path.exists(os.path.join(TESTDIR, TESTCACHEDBNAME)):
        os.remove(os.path.join(TESTDIR, TESTCACHEDBNAME))
<<<<<<< HEAD
=======


def setUp_test_episode_file(fileDir=FILEDIR, fileName=FILENAME):
    if not fileDir is FILEDIR:
        fileDir = os.path.join(TESTDIR, "complete", fileName)

    if not os.path.exists(fileDir):
        os.makedirs(fileDir)
>>>>>>> 6584ba3b

    filePath = os.path.join(fileDir, fileName)

<<<<<<< HEAD
    f = open(FILEPATH, "w")
    f.write("foo bar")
=======
    f = open(filePath, "w")
    f.write("foo bar. some fake content")
>>>>>>> 6584ba3b
    f.close()
    return filePath


def tearDown_test_episode_file(fileDir=FILEDIR):
    if os.path.isdir(fileDir):
        shutil.rmtree(FILEDIR)


def setUp_test_show_dir(showDir=SHOWDIR):
    if not showDir is SHOWDIR:
        showDir = os.path.join(TESTDIR, "shows", showDir)

<<<<<<< HEAD

def tearDown_test_episode_file():
    shutil.rmtree(FILEDIR)
=======
    if not os.path.exists(showDir):
        os.makedirs(showDir)

    return showDir


def tearDown_test_show_dir(showDir=SHOWDIR):
    shutil.rmtree(showDir)

tearDown_test_db()
>>>>>>> 6584ba3b


def setUp_test_show_dir():
    if not os.path.exists(SHOWDIR):
        os.makedirs(SHOWDIR)


def tearDown_test_show_dir():
    shutil.rmtree(SHOWDIR)

tearDown_test_db()

if __name__ == '__main__':
    print "=================="
    print "Dont call this directly"
    print "=================="
    print "you might want to call"

    dirList = os.listdir(TESTDIR)
    for fname in dirList:
        if (fname.find("_test") > 0) and (fname.find("pyc") < 0):
            print "- " + fname

    print "=================="
    print "or just call all_tests.py"
<|MERGE_RESOLUTION|>--- conflicted
+++ resolved
@@ -27,11 +27,11 @@
 
 import sickbeard
 import shutil, time
-<<<<<<< HEAD
-from sickbeard import encodingKludge as ek, providers, tvcache
+from sickbeard import encodingKludge as ek, providers, tvcache, logger
 from sickbeard import db
 from sickbeard.databases import mainDB
 from sickbeard.databases import cache_db
+from lib.configobj import ConfigObj
 
 #=================
 # test globals
@@ -47,70 +47,6 @@
 FILENAME = u"show name - s0" + str(SEASON) + "e0" + str(EPISODE) + ".mkv"
 FILEDIR = os.path.join(TESTDIR, SHOWNAME)
 FILEPATH = os.path.join(FILEDIR, FILENAME)
-
-SHOWDIR = os.path.join(TESTDIR, SHOWNAME+" final")
-
-#sickbeard.logger.sb_log_instance = sickbeard.logger.SBRotatingLogHandler(os.path.join(TESTDIR, 'sickbeard.log'), sickbeard.logger.NUM_LOGS, sickbeard.logger.LOG_SIZE)
-sickbeard.logger.SBRotatingLogHandler.log_file = os.path.join(os.path.join(TESTDIR, 'Logs'), 'test_sickbeard.log')
-
-#=================
-# prepare env functions
-#=================
-def createTestLogFolder():
-    if not os.path.isdir(sickbeard.LOG_DIR):
-        os.mkdir(sickbeard.LOG_DIR)
-
-# call env functions at apropriate time durin sickbeard var setup
-
-#=================
-# sickbeard globals
-#=================
-sickbeard.SYS_ENCODING = 'UTF-8'
-sickbeard.showList = []
-sickbeard.QUALITY_DEFAULT = 4
-sickbeard.SEASON_FOLDERS_DEFAULT = 1
-sickbeard.SEASON_FOLDERS_FORMAT = 'Season %02d'
-
-sickbeard.NAMING_SHOW_NAME = 1
-sickbeard.NAMING_EP_NAME = 1
-sickbeard.NAMING_EP_TYPE = 0
-sickbeard.NAMING_MULTI_EP_TYPE = 1
-sickbeard.NAMING_SEP_TYPE = 0
-sickbeard.NAMING_USE_PERIODS = 0
-sickbeard.NAMING_QUALITY = 0
-sickbeard.NAMING_DATES = 1
-
-sickbeard.PROVIDER_ORDER = ["sick_beard_index"]
-sickbeard.newznabProviderList = providers.getNewznabProviderList("Sick Beard Index|http://momo.sickbeard.com/||1!!!NZBs.org|http://beta.nzbs.org/||0")
-sickbeard.providerList = providers.makeProviderList()
-
-sickbeard.PROG_DIR = os.path.abspath('..')
-sickbeard.DATA_DIR = sickbeard.PROG_DIR
-sickbeard.LOG_DIR = os.path.join(TESTDIR, 'Logs')
-createTestLogFolder()
-sickbeard.logger.sb_log_instance.initLogging(False)
-=======
-from sickbeard import encodingKludge as ek, providers, tvcache, logger
-from sickbeard import db
-from sickbeard.databases import mainDB
-from sickbeard.databases import cache_db
-from lib.configobj import ConfigObj
-
-#=================
-# test globals
-#=================
-TESTDIR = os.path.abspath('.')
-TESTDBNAME = "sickbeard.db"
-TESTCACHEDBNAME = "cache.db"
-
-
-SHOWNAME = u"show name"
-SEASON = 4
-EPISODE = 2
-FILENAME = u"show name - s0" + str(SEASON) + "e0" + str(EPISODE) + ".mkv"
-FILEDIR = os.path.join(TESTDIR, SHOWNAME)
-FILEPATH = os.path.join(FILEDIR, FILENAME)
->>>>>>> 6584ba3b
 
 SHOWDIR = os.path.join(TESTDIR, SHOWNAME+" final")
 
@@ -182,11 +118,6 @@
         setUp_test_db()
         setUp_test_episode_file()
         setUp_test_show_dir()
-<<<<<<< HEAD
-
-    def tearDown(self):
-        sickbeard.showList = []
-=======
         
         logger.log("############################################################", logger.DEBUG)
         logger.log("     SET UP DONE", logger.DEBUG)
@@ -196,13 +127,10 @@
         
 
     def tearDown(self):
->>>>>>> 6584ba3b
         tearDown_test_db()
         tearDown_test_episode_file()
         tearDown_test_show_dir()
 
-<<<<<<< HEAD
-=======
 class SickbeardTestConfigCase(unittest.TestCase):
     
     def setUp(self):
@@ -213,7 +141,6 @@
     def tearDown(self):
         
         unittest.TestCase.tearDown(self)
->>>>>>> 6584ba3b
 
 class TestDBConnection(db.DBConnection, object):
 
@@ -226,18 +153,11 @@
 
     def __init__(self, providerName):
         db.DBConnection.__init__(self, os.path.join(TESTDIR, TESTCACHEDBNAME))
-<<<<<<< HEAD
-
-        # Create the table if it's not already there
-        try:
-            sql = "CREATE TABLE "+providerName+" (name TEXT, season NUMERIC, episodes TEXT, tvrid NUMERIC, tvdbid NUMERIC, url TEXT, time NUMERIC, quality TEXT);"
-=======
         
         #TODO: find a way to call code from acctualy class. we might have to take it out of the __init__ and make a separate function so we can call it from here
         # Create the table if it's not already there
         try:
             sql = "CREATE TABLE "+providerName+" (name TEXT, season NUMERIC, episodes TEXT, tvrid NUMERIC, tvdbid NUMERIC, url TEXT, time NUMERIC, quality TEXT, release_group TEXT);"
->>>>>>> 6584ba3b
             self.connection.execute(sql)
             self.connection.commit()
         except sqlite3.OperationalError, e:
@@ -283,19 +203,14 @@
     """
     # uncomment next line so leave the db intact beween test and at the end
     #return False
-<<<<<<< HEAD
-=======
     logger.log("############################################################", logger.DEBUG)
     logger.log("     REMOVING DB", logger.DEBUG)
     logger.log("############################################################", logger.DEBUG)
 
->>>>>>> 6584ba3b
     if os.path.exists(os.path.join(TESTDIR, TESTDBNAME)):
         os.remove(os.path.join(TESTDIR, TESTDBNAME))
     if os.path.exists(os.path.join(TESTDIR, TESTCACHEDBNAME)):
         os.remove(os.path.join(TESTDIR, TESTCACHEDBNAME))
-<<<<<<< HEAD
-=======
 
 
 def setUp_test_episode_file(fileDir=FILEDIR, fileName=FILENAME):
@@ -304,17 +219,11 @@
 
     if not os.path.exists(fileDir):
         os.makedirs(fileDir)
->>>>>>> 6584ba3b
 
     filePath = os.path.join(fileDir, fileName)
 
-<<<<<<< HEAD
-    f = open(FILEPATH, "w")
-    f.write("foo bar")
-=======
     f = open(filePath, "w")
     f.write("foo bar. some fake content")
->>>>>>> 6584ba3b
     f.close()
     return filePath
 
@@ -328,11 +237,6 @@
     if not showDir is SHOWDIR:
         showDir = os.path.join(TESTDIR, "shows", showDir)
 
-<<<<<<< HEAD
-
-def tearDown_test_episode_file():
-    shutil.rmtree(FILEDIR)
-=======
     if not os.path.exists(showDir):
         os.makedirs(showDir)
 
@@ -341,18 +245,6 @@
 
 def tearDown_test_show_dir(showDir=SHOWDIR):
     shutil.rmtree(showDir)
-
-tearDown_test_db()
->>>>>>> 6584ba3b
-
-
-def setUp_test_show_dir():
-    if not os.path.exists(SHOWDIR):
-        os.makedirs(SHOWDIR)
-
-
-def tearDown_test_show_dir():
-    shutil.rmtree(SHOWDIR)
 
 tearDown_test_db()
 
