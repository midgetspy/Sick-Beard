* { outline: 0; }
img { border: 0; vertical-align: middle;}

body {
background-color:#F5F1E4;
color:#000;
font-family:'Verdana', 'Helvetica', 'Sans-serif', 'sans';
font-size:12px;
margin:0;
padding:0;
}

form {
border:none;
display:inline;
margin:0;
padding:0;
}

<<<<<<< HEAD
/* only used in config_timezones.tmpl */
fieldset.EntryFieldSet {
vertical-align:top;
display:inline;
border-color:#3a3a3a;
margin:5px;
padding:7px;
}
legend {
font:bold 16px Arial;
color: #57442B;
}
div.EntryBlock,div.EntryBlock form {
display:inline;
}
/* --------------------------------------------- */

/* these are for inc_top.tmpl */
#upgrade-notification{line-height:1;color:#57442b;font-size:130%;font-weight:700;height:0;left:0;text-align:center;top:0;width:100%;z-index:100;margin:0;padding:0;}
#upgrade-notification div{background-color:#c6b695;border-bottom:1px solid #af986b;padding:7px 0;}
#header-fix{*margin-bottom: -31px; /* IE fix */height:21px;padding:0;}

=======
/* these are for incl_top.tmpl */
>>>>>>> 39649525
#header {
background-color:#fff;
padding: 5px 0;
z-index:2;
}

#header a:hover {
background:none;
}

#logo {
font-size:33px;
font-family:Arial, Helvetica, sans-serif;
font-weight:700;
text-transform:uppercase;
padding: 0px 5px 0px 15px;
}

#versiontext {
font-size:20px;
font-family:Arial, Helvetica, sans-serif;
text-transform:lowercase;
color:#57442B;
}

/* --------------------------------------------- */

table {
margin:0;
}

h1 {
text-align:left;
font-size:19px;
line-height:20px;
font-weight:400;
padding-bottom:4px;
margin-bottom:12px;
border-bottom:1px solid #4e4e4e;
}

h1 a {
text-decoration:none;
}

h2 {
font-size:18px;
font-weight:700;
}

.h2footer {
margin: -33px 5px 6px 0px;
}
.h2footer select {
margin-top: -6px;
margin-bottom: -6px;
}

.h2footer span {
padding:2px;
} 

.separator {
font-size:90%;
color:#999;
}

div select {
font-size:1.1em;
border:1px solid #d4d0c8;
}

div select option {
line-height:1.4;
padding:0 10px;
border-bottom: 1px dotted #D7D7D7;
}

/* --------------- alignment ------------------- */
.float-left { float:left; }
.float-right { float:right; }
.align-left { text-align:left; }
.align-right { text-align:right; }
.nowrap { white-space: nowrap; }
/* --------------------------------------------- */

.footer {
clear:both;
width: 100%;
text-align:center;
padding-top: 5px;
padding-bottom: 5px;
background-color:#F5F1E4;
border-top:1px solid #b3b3b3;
color:#4e4e4e;
line-height: 1.4em;
font-size: 1em;
}

.sickbeardTable {
width:100%;
margin-left:auto;
margin-right:auto;
}
.sickbeardTable th{
padding:3px;
font-weight:700;
background-color:#333;
color:#FFF;
text-shadow: -1px -1px 0 rgba(0,0,0,0.3);
}
.sickbeardTable td{
padding:4px;
}
.sickbeardTable tfoot a {
color:#FFF;
text-decoration: none;
}

.row {
clear:left;
}

.plotInfo {
cursor:help;
margin-left: 8px;
position: relative;
float: right;
}

#tooltip {
display:none;
z-index:3000;
border:1px solid #111;
background-color:#eee;
padding:5px;
margin-right:10px;
}

.progressbarText {
text-shadow: 0 0 0.1em #fff;
position:absolute;
top:0;
width:100%;
height:100%;
overflow:visible;
text-align:center;
vertical-align: middle;
}

tr.seasonheader {
text-align:center;
background-color:#fff;
padding:0;
}
tr.seasonheader h2 {
font-size:22px;
line-height:20px;
letter-spacing:1px;
margin:0;
color:#000;
}
tr.seasonheader a {
text-decoration:none;
}
tr.seasonheader a:hover {
background-color: #fff;
color:#000;
}

#checkboxControls label { white-space:nowrap; }
tr.unaired,span.unaired {
background-color:#F5F1E4;
padding:2px;
}

tr.skipped,span.skipped {
background-color:#BEDEED;
padding:2px;
}

tr.good,span.good {
background-color:#C3E3C8;
padding:2px;
}

tr.qual,span.qual {
background-color:#FFDA8A;
padding:2px;
}

tr.wanted,span.wanted {
background-color:#FFB0B0;
padding:2px;
}

a,a.remove {
color:#000;
}

h1 a:hover, h2 a:hover, span a:hover, div.h2footer a:hover {
background-color:#000;
color:#FFF;
}

div#summary {
background-color:#efefef;
padding:10px;
border:1px solid #DFDEDE;
margin:10px;
}
div#summary tr {
line-height: 17px;
}

#MainMenu {
background-color:#57442B;
color:#F5F5F5;
width:100%;
}
#SubMenu {
clear:both;
background-color:#F5F1E4;
color:#333;
border-top: 1px solid #333;
border-bottom: 1px solid #b3b3b3;
padding-left:5px;
}
#SubMenu span {
padding:2px 6px 2px 8px;
}
#SubMenu span a {
line-height:24px;
text-decoration:none;
color:#333;
font-weight:700;
padding:2px 6px 2px;
}
#SubMenu span a.inner {
font-weight:400;
padding:2px;
}
#SubMenu span a:hover {
background-color:#000;
color:#fff;
}
#donate {
line-height:1em;
background: #57442B;
float: right;
}
#donate a,#donate a:hover {
background-color:#57442B;
border:0;
padding:4px 15px 0px;
}
#content {
    min-height: 100px;
    background: #fff;
    margin-left: auto;
    margin-right: auto;
    border-left: thin solid #B3B3B3;
    border-right: thin solid #B3B3B3;
    width: 88%;
    min-width:650px;
    z-index:1;
    clear:both;
    padding: 10px 15px 15px;
}
.showLegend{
font-weight:700;
padding-right:10px;
padding-bottom:1px;
}

/* for the add new/existing show */
.alt { background-color: #efefef; }
#tabs div.field-pair, .stepDiv div.field-pair{padding:0.75em 0;}
#tabs div.field-pair input, .stepDiv div.field-pair input{float:left;}
#tabs label.nocheck,   #tabs div.providerDiv,  #tabs  div #customQuality, .stepDiv label.nocheck,.stepDiv div.providerDiv,.stepDiv div #customQuality{padding-left:23px;}
#tabs  label span.component-title, .stepDiv label span.component-title{font-size:1.1em;font-weight:700;float:left;width:165px; padding-left: 6px; margin-right:10px;}
#tabs label span.component-desc, .stepDiv label span.component-desc{font-size:.9em; float:left;}
#tabs div.field-pair select, .stepDiv div.field-pair select{font-size:1em;border:1px solid #d4d0c8;}
#tabs div.field-pair select option, .stepDiv div.field-pair select option{line-height:1.4;padding:0 10px; border-bottom: 1px dotted #D7D7D7;}

ul#rootDirStaticList { width: 90%; text-align: left; margin-left: auto; margin-right: auto; padding-left: 0; }
ul#rootDirStaticList li{ list-style: none outside none; margin: 2px; padding: 4px 5px 4px 5px; cursor: pointer; }

#displayText {
background-color:#efefef;
padding:8px;
border:1px solid #DFDEDE;
font-size:1.1em;
overflow: hidden;
}

div#addShowPortal {
margin-left: auto; 
margin-right: auto;
width: 480px;
}

div#addShowPortal  button { padding: 10px; }
div#addShowPortal  button div.button img{ position: absolute; display: block; top: 35%; padding-left: 0.4em; text-align: center; }
div#addShowPortal  button .buttontext { position: relative; display: block; padding: 0.1em 0.4em 0.1em 4.4em; text-align: left; }

#rootDirs, #rootDirsControls { width: 50%; min-width: 400px; }

.hover { background-color: #cfcfcf !important; cursor: pointer; }
.navShow { display: inline; cursor: pointer; vertical-align: top; }

/* for manage_massEdit */
.optionWrapper { width: 450px; margin-left: auto; margin-right: auto; padding: 6px 12px; }
.optionWrapper span.selectTitle { float: left; font-weight: 700; font-size: 1.2em; text-align: left; width: 225px; }
.optionWrapper div.selectChoices { float: left; width: 175px; margin-left: 25px; }
.optionWrapper br { clear: both; }

a.whitelink { color: white; }

/* for displayShow notice */
#show_message {
    padding: 5px 8px;
    background: #ffd575;
    color: #333333;
    text-shadow: 1px 1px 0 rgba(255,255,255,0.3);
    font-size: 1em;
}
div.ui-pnotify { min-width: 340px; max-width: 550px; width: auto !important;}
<|MERGE_RESOLUTION|>--- conflicted
+++ resolved
@@ -1,373 +1,352 @@
-* { outline: 0; }
-img { border: 0; vertical-align: middle;}
-
-body {
-background-color:#F5F1E4;
-color:#000;
-font-family:'Verdana', 'Helvetica', 'Sans-serif', 'sans';
-font-size:12px;
-margin:0;
-padding:0;
-}
-
-form {
-border:none;
-display:inline;
-margin:0;
-padding:0;
-}
-
-<<<<<<< HEAD
-/* only used in config_timezones.tmpl */
-fieldset.EntryFieldSet {
-vertical-align:top;
-display:inline;
-border-color:#3a3a3a;
-margin:5px;
-padding:7px;
-}
-legend {
-font:bold 16px Arial;
-color: #57442B;
-}
-div.EntryBlock,div.EntryBlock form {
-display:inline;
-}
-/* --------------------------------------------- */
-
-/* these are for inc_top.tmpl */
-#upgrade-notification{line-height:1;color:#57442b;font-size:130%;font-weight:700;height:0;left:0;text-align:center;top:0;width:100%;z-index:100;margin:0;padding:0;}
-#upgrade-notification div{background-color:#c6b695;border-bottom:1px solid #af986b;padding:7px 0;}
-#header-fix{*margin-bottom: -31px; /* IE fix */height:21px;padding:0;}
-
-=======
-/* these are for incl_top.tmpl */
->>>>>>> 39649525
-#header {
-background-color:#fff;
-padding: 5px 0;
-z-index:2;
-}
-
-#header a:hover {
-background:none;
-}
-
-#logo {
-font-size:33px;
-font-family:Arial, Helvetica, sans-serif;
-font-weight:700;
-text-transform:uppercase;
-padding: 0px 5px 0px 15px;
-}
-
-#versiontext {
-font-size:20px;
-font-family:Arial, Helvetica, sans-serif;
-text-transform:lowercase;
-color:#57442B;
-}
-
-/* --------------------------------------------- */
-
-table {
-margin:0;
-}
-
-h1 {
-text-align:left;
-font-size:19px;
-line-height:20px;
-font-weight:400;
-padding-bottom:4px;
-margin-bottom:12px;
-border-bottom:1px solid #4e4e4e;
-}
-
-h1 a {
-text-decoration:none;
-}
-
-h2 {
-font-size:18px;
-font-weight:700;
-}
-
-.h2footer {
-margin: -33px 5px 6px 0px;
-}
-.h2footer select {
-margin-top: -6px;
-margin-bottom: -6px;
-}
-
-.h2footer span {
-padding:2px;
-} 
-
-.separator {
-font-size:90%;
-color:#999;
-}
-
-div select {
-font-size:1.1em;
-border:1px solid #d4d0c8;
-}
-
-div select option {
-line-height:1.4;
-padding:0 10px;
-border-bottom: 1px dotted #D7D7D7;
-}
-
-/* --------------- alignment ------------------- */
-.float-left { float:left; }
-.float-right { float:right; }
-.align-left { text-align:left; }
-.align-right { text-align:right; }
-.nowrap { white-space: nowrap; }
-/* --------------------------------------------- */
-
-.footer {
-clear:both;
-width: 100%;
-text-align:center;
-padding-top: 5px;
-padding-bottom: 5px;
-background-color:#F5F1E4;
-border-top:1px solid #b3b3b3;
-color:#4e4e4e;
-line-height: 1.4em;
-font-size: 1em;
-}
-
-.sickbeardTable {
-width:100%;
-margin-left:auto;
-margin-right:auto;
-}
-.sickbeardTable th{
-padding:3px;
-font-weight:700;
-background-color:#333;
-color:#FFF;
-text-shadow: -1px -1px 0 rgba(0,0,0,0.3);
-}
-.sickbeardTable td{
-padding:4px;
-}
-.sickbeardTable tfoot a {
-color:#FFF;
-text-decoration: none;
-}
-
-.row {
-clear:left;
-}
-
-.plotInfo {
-cursor:help;
-margin-left: 8px;
-position: relative;
-float: right;
-}
-
-#tooltip {
-display:none;
-z-index:3000;
-border:1px solid #111;
-background-color:#eee;
-padding:5px;
-margin-right:10px;
-}
-
-.progressbarText {
-text-shadow: 0 0 0.1em #fff;
-position:absolute;
-top:0;
-width:100%;
-height:100%;
-overflow:visible;
-text-align:center;
-vertical-align: middle;
-}
-
-tr.seasonheader {
-text-align:center;
-background-color:#fff;
-padding:0;
-}
-tr.seasonheader h2 {
-font-size:22px;
-line-height:20px;
-letter-spacing:1px;
-margin:0;
-color:#000;
-}
-tr.seasonheader a {
-text-decoration:none;
-}
-tr.seasonheader a:hover {
-background-color: #fff;
-color:#000;
-}
-
-#checkboxControls label { white-space:nowrap; }
-tr.unaired,span.unaired {
-background-color:#F5F1E4;
-padding:2px;
-}
-
-tr.skipped,span.skipped {
-background-color:#BEDEED;
-padding:2px;
-}
-
-tr.good,span.good {
-background-color:#C3E3C8;
-padding:2px;
-}
-
-tr.qual,span.qual {
-background-color:#FFDA8A;
-padding:2px;
-}
-
-tr.wanted,span.wanted {
-background-color:#FFB0B0;
-padding:2px;
-}
-
-a,a.remove {
-color:#000;
-}
-
-h1 a:hover, h2 a:hover, span a:hover, div.h2footer a:hover {
-background-color:#000;
-color:#FFF;
-}
-
-div#summary {
-background-color:#efefef;
-padding:10px;
-border:1px solid #DFDEDE;
-margin:10px;
-}
-div#summary tr {
-line-height: 17px;
-}
-
-#MainMenu {
-background-color:#57442B;
-color:#F5F5F5;
-width:100%;
-}
-#SubMenu {
-clear:both;
-background-color:#F5F1E4;
-color:#333;
-border-top: 1px solid #333;
-border-bottom: 1px solid #b3b3b3;
-padding-left:5px;
-}
-#SubMenu span {
-padding:2px 6px 2px 8px;
-}
-#SubMenu span a {
-line-height:24px;
-text-decoration:none;
-color:#333;
-font-weight:700;
-padding:2px 6px 2px;
-}
-#SubMenu span a.inner {
-font-weight:400;
-padding:2px;
-}
-#SubMenu span a:hover {
-background-color:#000;
-color:#fff;
-}
-#donate {
-line-height:1em;
-background: #57442B;
-float: right;
-}
-#donate a,#donate a:hover {
-background-color:#57442B;
-border:0;
-padding:4px 15px 0px;
-}
-#content {
-    min-height: 100px;
-    background: #fff;
-    margin-left: auto;
-    margin-right: auto;
-    border-left: thin solid #B3B3B3;
-    border-right: thin solid #B3B3B3;
-    width: 88%;
-    min-width:650px;
-    z-index:1;
-    clear:both;
-    padding: 10px 15px 15px;
-}
-.showLegend{
-font-weight:700;
-padding-right:10px;
-padding-bottom:1px;
-}
-
-/* for the add new/existing show */
-.alt { background-color: #efefef; }
-#tabs div.field-pair, .stepDiv div.field-pair{padding:0.75em 0;}
-#tabs div.field-pair input, .stepDiv div.field-pair input{float:left;}
-#tabs label.nocheck,   #tabs div.providerDiv,  #tabs  div #customQuality, .stepDiv label.nocheck,.stepDiv div.providerDiv,.stepDiv div #customQuality{padding-left:23px;}
-#tabs  label span.component-title, .stepDiv label span.component-title{font-size:1.1em;font-weight:700;float:left;width:165px; padding-left: 6px; margin-right:10px;}
-#tabs label span.component-desc, .stepDiv label span.component-desc{font-size:.9em; float:left;}
-#tabs div.field-pair select, .stepDiv div.field-pair select{font-size:1em;border:1px solid #d4d0c8;}
-#tabs div.field-pair select option, .stepDiv div.field-pair select option{line-height:1.4;padding:0 10px; border-bottom: 1px dotted #D7D7D7;}
-
-ul#rootDirStaticList { width: 90%; text-align: left; margin-left: auto; margin-right: auto; padding-left: 0; }
-ul#rootDirStaticList li{ list-style: none outside none; margin: 2px; padding: 4px 5px 4px 5px; cursor: pointer; }
-
-#displayText {
-background-color:#efefef;
-padding:8px;
-border:1px solid #DFDEDE;
-font-size:1.1em;
-overflow: hidden;
-}
-
-div#addShowPortal {
-margin-left: auto; 
-margin-right: auto;
-width: 480px;
-}
-
-div#addShowPortal  button { padding: 10px; }
-div#addShowPortal  button div.button img{ position: absolute; display: block; top: 35%; padding-left: 0.4em; text-align: center; }
-div#addShowPortal  button .buttontext { position: relative; display: block; padding: 0.1em 0.4em 0.1em 4.4em; text-align: left; }
-
-#rootDirs, #rootDirsControls { width: 50%; min-width: 400px; }
-
-.hover { background-color: #cfcfcf !important; cursor: pointer; }
-.navShow { display: inline; cursor: pointer; vertical-align: top; }
-
-/* for manage_massEdit */
-.optionWrapper { width: 450px; margin-left: auto; margin-right: auto; padding: 6px 12px; }
-.optionWrapper span.selectTitle { float: left; font-weight: 700; font-size: 1.2em; text-align: left; width: 225px; }
-.optionWrapper div.selectChoices { float: left; width: 175px; margin-left: 25px; }
-.optionWrapper br { clear: both; }
-
-a.whitelink { color: white; }
-
-/* for displayShow notice */
-#show_message {
-    padding: 5px 8px;
-    background: #ffd575;
-    color: #333333;
-    text-shadow: 1px 1px 0 rgba(255,255,255,0.3);
-    font-size: 1em;
-}
-div.ui-pnotify { min-width: 340px; max-width: 550px; width: auto !important;}
+* { outline: 0; }
+img { border: 0; vertical-align: middle;}
+
+body {
+background-color:#F5F1E4;
+color:#000;
+font-family:'Verdana', 'Helvetica', 'Sans-serif', 'sans';
+font-size:12px;
+margin:0;
+padding:0;
+}
+
+form {
+border:none;
+display:inline;
+margin:0;
+padding:0;
+}
+
+/* these are for inc_top.tmpl */
+#upgrade-notification{line-height:1;color:#57442b;font-size:130%;font-weight:700;height:0;left:0;text-align:center;top:0;width:100%;z-index:100;margin:0;padding:0;}
+#upgrade-notification div{background-color:#c6b695;border-bottom:1px solid #af986b;padding:7px 0;}
+#header-fix{*margin-bottom: -31px; /* IE fix */height:21px;padding:0;}
+
+#header {
+background-color:#fff;
+padding: 5px 0;
+z-index:2;
+}
+
+#header a:hover {
+background:none;
+}
+
+#logo {
+font-size:33px;
+font-family:Arial, Helvetica, sans-serif;
+font-weight:700;
+text-transform:uppercase;
+padding: 0px 5px 0px 15px;
+}
+
+#versiontext {
+font-size:20px;
+font-family:Arial, Helvetica, sans-serif;
+text-transform:lowercase;
+color:#57442B;
+}
+
+/* --------------------------------------------- */
+
+table {
+margin:0;
+}
+
+h1 {
+text-align:left;
+font-size:19px;
+line-height:20px;
+font-weight:400;
+padding-bottom:4px;
+margin-bottom:12px;
+border-bottom:1px solid #4e4e4e;
+}
+
+h1 a {
+text-decoration:none;
+}
+
+h2 {
+font-size:18px;
+font-weight:700;
+}
+
+.h2footer {
+margin: -33px 5px 6px 0px;
+}
+.h2footer select {
+margin-top: -6px;
+margin-bottom: -6px;
+}
+
+.h2footer span {
+padding:2px;
+} 
+
+.separator {
+font-size:90%;
+color:#999;
+}
+
+div select {
+font-size:1.1em;
+border:1px solid #d4d0c8;
+}
+
+div select option {
+line-height:1.4;
+padding:0 10px;
+border-bottom: 1px dotted #D7D7D7;
+}
+
+/* --------------- alignment ------------------- */
+.float-left { float:left; }
+.float-right { float:right; }
+.align-left { text-align:left; }
+.align-right { text-align:right; }
+.nowrap { white-space: nowrap; }
+/* --------------------------------------------- */
+
+.footer {
+clear:both;
+width: 100%;
+text-align:center;
+padding-top: 5px;
+padding-bottom: 5px;
+background-color:#F5F1E4;
+border-top:1px solid #b3b3b3;
+color:#4e4e4e;
+line-height: 1.4em;
+font-size: 1em;
+}
+
+.sickbeardTable {
+width:100%;
+margin-left:auto;
+margin-right:auto;
+}
+.sickbeardTable th{
+padding:3px;
+font-weight:700;
+background-color:#333;
+color:#FFF;
+text-shadow: -1px -1px 0 rgba(0,0,0,0.3);
+}
+.sickbeardTable td{
+padding:4px;
+}
+.sickbeardTable tfoot a {
+color:#FFF;
+text-decoration: none;
+}
+
+.row {
+clear:left;
+}
+
+.plotInfo {
+cursor:help;
+margin-left: 8px;
+position: relative;
+float: right;
+}
+
+#tooltip {
+display:none;
+z-index:3000;
+border:1px solid #111;
+background-color:#eee;
+padding:5px;
+margin-right:10px;
+}
+
+.progressbarText {
+text-shadow: 0 0 0.1em #fff;
+position:absolute;
+top:0;
+width:100%;
+height:100%;
+overflow:visible;
+text-align:center;
+vertical-align: middle;
+}
+
+tr.seasonheader {
+text-align:center;
+background-color:#fff;
+padding:0;
+}
+tr.seasonheader h2 {
+font-size:22px;
+line-height:20px;
+letter-spacing:1px;
+margin:0;
+color:#000;
+}
+tr.seasonheader a {
+text-decoration:none;
+}
+tr.seasonheader a:hover {
+background-color: #fff;
+color:#000;
+}
+
+#checkboxControls label { white-space:nowrap; }
+tr.unaired,span.unaired {
+background-color:#F5F1E4;
+padding:2px;
+}
+
+tr.skipped,span.skipped {
+background-color:#BEDEED;
+padding:2px;
+}
+
+tr.good,span.good {
+background-color:#C3E3C8;
+padding:2px;
+}
+
+tr.qual,span.qual {
+background-color:#FFDA8A;
+padding:2px;
+}
+
+tr.wanted,span.wanted {
+background-color:#FFB0B0;
+padding:2px;
+}
+
+a,a.remove {
+color:#000;
+}
+
+h1 a:hover, h2 a:hover, span a:hover, div.h2footer a:hover {
+background-color:#000;
+color:#FFF;
+}
+
+div#summary {
+background-color:#efefef;
+padding:10px;
+border:1px solid #DFDEDE;
+margin:10px;
+}
+div#summary tr {
+line-height: 17px;
+}
+
+#MainMenu {
+background-color:#57442B;
+color:#F5F5F5;
+width:100%;
+}
+#SubMenu {
+clear:both;
+background-color:#F5F1E4;
+color:#333;
+border-top: 1px solid #333;
+border-bottom: 1px solid #b3b3b3;
+padding-left:5px;
+}
+#SubMenu span {
+padding:2px 6px 2px 8px;
+}
+#SubMenu span a {
+line-height:24px;
+text-decoration:none;
+color:#333;
+font-weight:700;
+padding:2px 6px 2px;
+}
+#SubMenu span a.inner {
+font-weight:400;
+padding:2px;
+}
+#SubMenu span a:hover {
+background-color:#000;
+color:#fff;
+}
+#donate {
+line-height:1em;
+background: #57442B;
+float: right;
+}
+#donate a,#donate a:hover {
+background-color:#57442B;
+border:0;
+padding:4px 15px 0px;
+}
+#content {
+    min-height: 100px;
+    background: #fff;
+    margin-left: auto;
+    margin-right: auto;
+    border-left: thin solid #B3B3B3;
+    border-right: thin solid #B3B3B3;
+    width: 88%;
+    min-width:650px;
+    z-index:1;
+    clear:both;
+    padding: 10px 15px 15px;
+}
+.showLegend{
+font-weight:700;
+padding-right:10px;
+padding-bottom:1px;
+}
+
+/* for the add new/existing show */
+.alt { background-color: #efefef; }
+#tabs div.field-pair, .stepDiv div.field-pair{padding:0.75em 0;}
+#tabs div.field-pair input, .stepDiv div.field-pair input{float:left;}
+#tabs label.nocheck,   #tabs div.providerDiv,  #tabs  div #customQuality, .stepDiv label.nocheck,.stepDiv div.providerDiv,.stepDiv div #customQuality{padding-left:23px;}
+#tabs  label span.component-title, .stepDiv label span.component-title{font-size:1.1em;font-weight:700;float:left;width:165px; padding-left: 6px; margin-right:10px;}
+#tabs label span.component-desc, .stepDiv label span.component-desc{font-size:.9em; float:left;}
+#tabs div.field-pair select, .stepDiv div.field-pair select{font-size:1em;border:1px solid #d4d0c8;}
+#tabs div.field-pair select option, .stepDiv div.field-pair select option{line-height:1.4;padding:0 10px; border-bottom: 1px dotted #D7D7D7;}
+
+ul#rootDirStaticList { width: 90%; text-align: left; margin-left: auto; margin-right: auto; padding-left: 0; }
+ul#rootDirStaticList li{ list-style: none outside none; margin: 2px; padding: 4px 5px 4px 5px; cursor: pointer; }
+
+#displayText {
+background-color:#efefef;
+padding:8px;
+border:1px solid #DFDEDE;
+font-size:1.1em;
+overflow: hidden;
+}
+
+div#addShowPortal {
+margin-left: auto; 
+margin-right: auto;
+width: 480px;
+}
+
+div#addShowPortal  button { padding: 10px; }
+div#addShowPortal  button div.button img{ position: absolute; display: block; top: 35%; padding-left: 0.4em; text-align: center; }
+div#addShowPortal  button .buttontext { position: relative; display: block; padding: 0.1em 0.4em 0.1em 4.4em; text-align: left; }
+
+#rootDirs, #rootDirsControls { width: 50%; min-width: 400px; }
+
+.hover { background-color: #cfcfcf !important; cursor: pointer; }
+.navShow { display: inline; cursor: pointer; vertical-align: top; }
+
+/* for manage_massEdit */
+.optionWrapper { width: 450px; margin-left: auto; margin-right: auto; padding: 6px 12px; }
+.optionWrapper span.selectTitle { float: left; font-weight: 700; font-size: 1.2em; text-align: left; width: 225px; }
+.optionWrapper div.selectChoices { float: left; width: 175px; margin-left: 25px; }
+.optionWrapper br { clear: both; }
+
+a.whitelink { color: white; }
+
+/* for displayShow notice */
+#show_message {
+    padding: 5px 8px;
+    background: #ffd575;
+    color: #333333;
+    text-shadow: 1px 1px 0 rgba(255,255,255,0.3);
+    font-size: 1em;
+}
+div.ui-pnotify { min-width: 340px; max-width: 550px; width: auto !important;}