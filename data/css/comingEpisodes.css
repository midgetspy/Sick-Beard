--- conflicted
+++ resolved
@@ -35,21 +35,16 @@
     color: #333;
 }
 
-<<<<<<< HEAD
 .tvshowDiv a.posterThumb {
     display: block;
     background: url(../images/poster.png) 50% 50%;
-=======
-.posterThumb {
     -ms-interpolation-mode: bicubic; /* make scaling look nicer for ie */
->>>>>>> 96be9b14
     vertical-align: top;
     height: 200px;
     width: 136px;
     border-top: 1px solid #ccc; 
     border-right: 1px solid #ccc;
 }
-<<<<<<< HEAD
 .tvshowDiv a.posterThumb img {
 	width: 136px;
 	height: 200px;
@@ -57,10 +52,6 @@
 .tvshowDiv a.bannerThumb {
     display: block;
     background: url(../images/banner.png) 50% 50%;
-=======
-.bannerThumb {
-    -ms-interpolation-mode: bicubic; /* make scaling look nicer for ie */
->>>>>>> 96be9b14
     vertical-align: top;
     width: 606px;
     height: 112px;
