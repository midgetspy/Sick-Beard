#import sickbeard
#import os.path
#import datetime
#import re
#from sickbeard import providers
#from sickbeard.providers import generic
#from sickbeard.common import *
#set global $title="Failed Downloads"

#set global $sbPath=".."

#set global $topmenu="manage"#
#include $os.path.join($sickbeard.PROG_DIR, "data/interfaces/default/inc_top.tmpl")

<script type="text/javascript">
<!--
\$(document).ready(function()
{
    \$("#failedTable:has(tbody tr)").tablesorter({
        widgets: ['zebra', 'stickyHeaders', 'filter'],
        sortList: [[0,0]],
        headers: { 1: { sorter: false, filter: false } }
    });
    \$('#limit').change(function(){
        url = '$sbRoot/manage/failedDownloads/?limit='+\$(this).val()
        window.location.href = url
    });
});
//-->
</script>
<script type="text/javascript" src="$sbRoot/js/failedDownloads.js?$sbPID"></script>

<div class="h2footer align-right"><b>Limit:</b>
    <select name="limit" id="limit">
        <option value="0" #if $limit == "0" then "selected=\"selected\"" else ""#>All</option>
        <option value="100" #if $limit == "100" then "selected=\"selected\"" else ""#>100</option>
        <option value="250" #if $limit == "250" then "selected=\"selected\"" else ""#>250</option>
        <option value="500" #if $limit == "500" then "selected=\"selected\"" else ""#>500</option>
    </select>
</div><br/>

<div class="add-failed-dl">
  <label for="failedRelease">Add Failed Release</label>
  <input type="text" id="failedRelease" class="input-block-level" placeholder="Fringe.S05E09.Hofmann.German.Dubbed.REPACK.HDTV.XviD-ITG"/>
  <span class="help-block">Please use the Original Release Name</span>
<<<<<<< HEAD
  <input type="button" class="btn btn-primaty pull-right" value="Add Repease" id="addFailedRelease" style="margin: 10px 0 20px 0" />
=======
  <input type="button" class="btn btn-primaty pull-right" value="Add Release" id="addFailedRelease" style="margin: 10px 0 20px 0" />
>>>>>>> 66a699cf
</div>

<table id="failedTable" class="tablesorter" cellspacing="1" border="0" cellpadding="0">
  <thead>
    <tr>
      <th class="nowrap">Release</th>
      <th width="1%">Remove<br />
        <input type="checkbox" class="bulkCheck" id="removeCheck" />
      </th>
    </tr>
  </thead>
  <tfoot>
    <tr>
      <td rowspan="1" colspan="2" class="align-right"><input type="button" class="btn btn-primary" value="Submit" id="submitMassRemove"></td>
    </tr>
  </tfoot>
  <tbody>
#for $hItem in $failedResults:
#set $curRemove  = "<input type=\"checkbox\" class=\"removeCheck\" id=\"remove-"+$hItem["release"]+"\" />"
  <tr>
    <td class="nowrap">$hItem["release"]</td>
    <td align="center">$curRemove</td>
  </tr>
#end for
  </tbody>
</table>



#include $os.path.join($sickbeard.PROG_DIR, "data/interfaces/default/inc_bottom.tmpl")
<|MERGE_RESOLUTION|>--- conflicted
+++ resolved
@@ -1,80 +1,76 @@
-#import sickbeard
-#import os.path
-#import datetime
-#import re
-#from sickbeard import providers
-#from sickbeard.providers import generic
-#from sickbeard.common import *
-#set global $title="Failed Downloads"
-
-#set global $sbPath=".."
-
-#set global $topmenu="manage"#
-#include $os.path.join($sickbeard.PROG_DIR, "data/interfaces/default/inc_top.tmpl")
-
-<script type="text/javascript">
-<!--
-\$(document).ready(function()
-{
-    \$("#failedTable:has(tbody tr)").tablesorter({
-        widgets: ['zebra', 'stickyHeaders', 'filter'],
-        sortList: [[0,0]],
-        headers: { 1: { sorter: false, filter: false } }
-    });
-    \$('#limit').change(function(){
-        url = '$sbRoot/manage/failedDownloads/?limit='+\$(this).val()
-        window.location.href = url
-    });
-});
-//-->
-</script>
-<script type="text/javascript" src="$sbRoot/js/failedDownloads.js?$sbPID"></script>
-
-<div class="h2footer align-right"><b>Limit:</b>
-    <select name="limit" id="limit">
-        <option value="0" #if $limit == "0" then "selected=\"selected\"" else ""#>All</option>
-        <option value="100" #if $limit == "100" then "selected=\"selected\"" else ""#>100</option>
-        <option value="250" #if $limit == "250" then "selected=\"selected\"" else ""#>250</option>
-        <option value="500" #if $limit == "500" then "selected=\"selected\"" else ""#>500</option>
-    </select>
-</div><br/>
-
-<div class="add-failed-dl">
-  <label for="failedRelease">Add Failed Release</label>
-  <input type="text" id="failedRelease" class="input-block-level" placeholder="Fringe.S05E09.Hofmann.German.Dubbed.REPACK.HDTV.XviD-ITG"/>
-  <span class="help-block">Please use the Original Release Name</span>
-<<<<<<< HEAD
-  <input type="button" class="btn btn-primaty pull-right" value="Add Repease" id="addFailedRelease" style="margin: 10px 0 20px 0" />
-=======
-  <input type="button" class="btn btn-primaty pull-right" value="Add Release" id="addFailedRelease" style="margin: 10px 0 20px 0" />
->>>>>>> 66a699cf
-</div>
-
-<table id="failedTable" class="tablesorter" cellspacing="1" border="0" cellpadding="0">
-  <thead>
-    <tr>
-      <th class="nowrap">Release</th>
-      <th width="1%">Remove<br />
-        <input type="checkbox" class="bulkCheck" id="removeCheck" />
-      </th>
-    </tr>
-  </thead>
-  <tfoot>
-    <tr>
-      <td rowspan="1" colspan="2" class="align-right"><input type="button" class="btn btn-primary" value="Submit" id="submitMassRemove"></td>
-    </tr>
-  </tfoot>
-  <tbody>
-#for $hItem in $failedResults:
-#set $curRemove  = "<input type=\"checkbox\" class=\"removeCheck\" id=\"remove-"+$hItem["release"]+"\" />"
-  <tr>
-    <td class="nowrap">$hItem["release"]</td>
-    <td align="center">$curRemove</td>
-  </tr>
-#end for
-  </tbody>
-</table>
-
-
-
-#include $os.path.join($sickbeard.PROG_DIR, "data/interfaces/default/inc_bottom.tmpl")
+#import sickbeard
+#import os.path
+#import datetime
+#import re
+#from sickbeard import providers
+#from sickbeard.providers import generic
+#from sickbeard.common import *
+#set global $title="Failed Downloads"
+
+#set global $sbPath=".."
+
+#set global $topmenu="manage"#
+#include $os.path.join($sickbeard.PROG_DIR, "data/interfaces/default/inc_top.tmpl")
+
+<script type="text/javascript">
+<!--
+\$(document).ready(function()
+{
+    \$("#failedTable:has(tbody tr)").tablesorter({
+        widgets: ['zebra', 'stickyHeaders', 'filter'],
+        sortList: [[0,0]],
+        headers: { 1: { sorter: false, filter: false } }
+    });
+    \$('#limit').change(function(){
+        url = '$sbRoot/manage/failedDownloads/?limit='+\$(this).val()
+        window.location.href = url
+    });
+});
+//-->
+</script>
+<script type="text/javascript" src="$sbRoot/js/failedDownloads.js?$sbPID"></script>
+
+<div class="h2footer align-right"><b>Limit:</b>
+    <select name="limit" id="limit">
+        <option value="0" #if $limit == "0" then "selected=\"selected\"" else ""#>All</option>
+        <option value="100" #if $limit == "100" then "selected=\"selected\"" else ""#>100</option>
+        <option value="250" #if $limit == "250" then "selected=\"selected\"" else ""#>250</option>
+        <option value="500" #if $limit == "500" then "selected=\"selected\"" else ""#>500</option>
+    </select>
+</div><br/>
+
+<div class="add-failed-dl">
+  <label for="failedRelease">Add Failed Release</label>
+  <input type="text" id="failedRelease" class="input-block-level" placeholder="Fringe.S05E09.Hofmann.German.Dubbed.REPACK.HDTV.XviD-ITG"/>
+  <span class="help-block">Please use the Original Release Name</span>
+  <input type="button" class="btn btn-primaty pull-right" value="Add Release" id="addFailedRelease" style="margin: 10px 0 20px 0" />
+</div>
+
+<table id="failedTable" class="tablesorter" cellspacing="1" border="0" cellpadding="0">
+  <thead>
+    <tr>
+      <th class="nowrap">Release</th>
+      <th width="1%">Remove<br />
+        <input type="checkbox" class="bulkCheck" id="removeCheck" />
+      </th>
+    </tr>
+  </thead>
+  <tfoot>
+    <tr>
+      <td rowspan="1" colspan="2" class="align-right"><input type="button" class="btn btn-primary" value="Submit" id="submitMassRemove"></td>
+    </tr>
+  </tfoot>
+  <tbody>
+#for $hItem in $failedResults:
+#set $curRemove  = "<input type=\"checkbox\" class=\"removeCheck\" id=\"remove-"+$hItem["release"]+"\" />"
+  <tr>
+    <td class="nowrap">$hItem["release"]</td>
+    <td align="center">$curRemove</td>
+  </tr>
+#end for
+  </tbody>
+</table>
+
+
+
+#include $os.path.join($sickbeard.PROG_DIR, "data/interfaces/default/inc_bottom.tmpl")