<<<<<<< HEAD
#import sickbeard
#import sickbeard.helpers
#from sickbeard.common import *
#import os.path, os
#import datetime
#set global $title=$show.name
#set global $header = '<a href="http://thetvdb.com/?tab=series&amp;id=%d" target="_new">%s</a>' % ($show.tvdbid, $show.name)

#set global $topmenu="manageShows"#
#include $os.path.join($sickbeard.PROG_DIR, "data/interfaces/default/inc_top.tmpl")

<script type="text/javascript" src="$sbRoot/js/jquery.bookmarkscroll.js"></script>


<div class="h2footer align-right">
#if (len($seasonResults) > 14):
    <select id="seasonJump">
        <option value="jump">Jump to Season</option>
    #for $seasonNum in $seasonResults:
        <option value="#season-$seasonNum["season"]">#if int($seasonNum["season"]) == 0 then "Specials" else "Season " + str($seasonNum["season"])#</option>
    #end for
    </select>
#else:
    <b>Season:</b>
    #for $seasonNum in $seasonResults:
        #if int($seasonNum["season"]) == 0:
            <a href="#season-$seasonNum["season"]">Specials</a>
        #else:
            <a href="#season-$seasonNum["season"]">${str($seasonNum["season"])}</a>
        #end if
        #if $seasonNum != $seasonResults[-1]:
            <span class="separator">|</span>
        #end if
    #end for
#end if
</div><br/>

#if $show_message:
    <div id="show_message" class="ui-corner-all">$show_message</div><br />
#end if

<input type="hidden" id="sbRoot" value="$sbRoot" />

<script type="text/javascript" src="$sbRoot/js/displayShow.js"></script>
<script type="text/javascript" src="$sbRoot/js/plotTooltip.js"></script>
<script type="text/javascript" src="$sbRoot/js/sceneExceptionsTooltip.js"></script>
<script type="text/javascript" src="$sbRoot/js/ajaxEpSearch.js"></script>

<div class="align-left"><b>Change Show:</b>
<div class="navShow"><img id="prevShow" width="16" height="18" src="$sbRoot/images/prev.gif" alt="&lt;&lt;" title="Prev Show" /></div>
<select id="pickShow">
#for $curShowList in $sortedShowLists:
#set $curShowType = $curShowList[0]
#set $curShowList = $curShowList[1]

#if len($sortedShowLists) > 1:
    <optgroup label="$curShowType">
#end if
    #for $curShow in $curShowList:
    <option value="$curShow.tvdbid" #if $curShow == $show then "selected=\"selected\"" else ""#>$curShow.name</option>
    #end for
#if len($sortedShowLists) > 1:
    </optgroup>
#end if
#end for
</select>
<div class="navShow"><img id="nextShow" width="16" height="18" src="$sbRoot/images/next.gif" alt="&gt;&gt;" title="Next Show" /></div>
</div>

<div id="summary" class="align-left">
<table class="infoTable" cellspacing="1" border="0" cellpadding="0">
#if $show.network and $show.airs:
    <tr><td class="showLegend">Airs: </td><td>$show.airs on $show.network</td></tr>
#else if $show.network:
    <tr><td class="showLegend">Airs: </td><td>$show.network</td></tr>
#else if $show.airs:
    <tr><td class="showLegend">Airs: </td><td>$show.airs</td></tr>
#end if
    <tr><td class="showLegend">Status: </td><td>$show.status</td></tr>
#if $showLoc[1]:
    <tr><td class="showLegend">Location: </td><td>$showLoc[0]</td></tr>
#else:
    <tr><td class="showLegend"><span style="color: red;">Location: </span></td><td><span style="color: red;">$showLoc[0]</span> (dir is missing)</td></tr>
#end if
#set $anyQualities, $bestQualities = $Quality.splitQuality(int($show.quality))
    <tr><td class="showLegend">Quality: </td><td>
#if $show.quality in $qualityPresets:
$qualityPresetStrings[$show.quality]
#else:
#if $anyQualities:
initially download: <b><%=", ".join([Quality.qualityStrings[x] for x in anyQualities])%></b> #if $bestQualities then " + " else ""#
#end if
#if $bestQualities:
replace with: <b><%=", ".join([Quality.qualityStrings[x] for x in bestQualities])%></b>
#end if 
#end if
    </td></tr>
    <tr><td class="showLegend">Language:</td><td>$show.lang</td></tr>
    <tr><td class="showLegend">Season Folders: </td><td><img src="$sbRoot/images/#if $show.seasonfolders == 1 then "yes16.png\" alt=\"Y" else "no16.png\" alt=\"N"#" width="16" height="16" /></td></tr>
    <tr><td class="showLegend">Active: </td><td><img src="$sbRoot/images/#if int($show.paused) == 0 then "yes16.png\" alt=\"Y" else "no16.png\" alt=\"N"#" width="16" height="16" /></td></tr>
    <tr><td class="showLegend">Air-by-Date: </td><td><img src="$sbRoot/images/#if int($show.air_by_date) == 1 then "yes16.png\" alt=\"Y" else "no16.png\" alt=\"N"#" width="16" height="16" /></td></tr>

#if $bwl.get_white_keywords_for("gloabl"):
    <tr><td class="showLegend">Whitelist: </td><td>#echo ', '.join($bwl.get_white_keywords_for("gloabl"))#</td></tr>
#end if
#if $bwl.get_black_keywords_for("gloabl"):
    <tr><td class="showLegend">Blacklist: </td><td>#echo  ', '.join($bwl.get_black_keywords_for("gloabl"))#</td></tr>
#end if
#if $bwl.get_white_keywords_for("release_group"):
    <tr>
        <td class="showLegend">Wanted Group#if len($bwl.get_white_keywords_for("release_group"))>1 then "s" else ""#:</td>
        <td>#echo ', '.join($bwl.get_white_keywords_for("release_group"))#</td>
    </tr>
#end if
#if $bwl.get_black_keywords_for("release_group"):
    <tr>
        <td class="showLegend">Unwanted Group#if len($bwl.get_black_keywords_for("release_group"))>1 then "s" else ""#:</td>
        <td>#echo ', '.join($bwl.get_black_keywords_for("release_group"))#</td>
    </tr>
#end if

</table>
</div>

<div class="float-left">
Change selected episodes to 
<select id="statusSelect">
#for $curStatus in [$WANTED, $SKIPPED, $ARCHIVED, $IGNORED] + $Quality.DOWNLOADED:
#if $curStatus == $DOWNLOADED:
#continue
#end if
<option value="$curStatus">$statusStrings[$curStatus]</option>
#end for
</select>
<input type="hidden" id="showID" value="$show.tvdbid" />
<input type="button" id="changeStatus" value="Go" /><br />
<br />
<br />
</div>

#set $curSeason = -1
#set $odd = 0

<div class="float-right" id="checkboxControls">
<label for="wanted"><span class="wanted">Wanted: <b>$epCounts[$Overview.WANTED]</b> <input type="checkbox" id="wanted" checked="checked" /></span></label>
<label for="qual"><span class="qual">Low Quality: <b>$epCounts[$Overview.QUAL]</b> <input type="checkbox" id="qual" checked="checked" /></span></label>
<label for="good"><span class="good">Downloaded: <b>$epCounts[$Overview.GOOD]</b> <input type="checkbox" id="good" checked="checked" /></span></label>
<label for="skipped"><span class="skipped">Skipped: <b>$epCounts[$Overview.SKIPPED]</b> <input type="checkbox" id="skipped" checked="checked" /></span></label>
<br />
<span class="selectAll"><a href="#" onclick="return false;" class="seriesCheck">Select Filtered Episodes</a></span> 
<span class="clearAll"><a href="#" onclick="return false;" class="clearAll">Clear All</a></span>
</div>

<div style="clear:both;" class="clearfix"></div>

<table class="sickbeardTable" cellspacing="1" border="0" cellpadding="0">
    
#for $epResult in $sqlResults:

    #if int($epResult["season"]) != $curSeason:
  <tr><td colspan="9"><a name="season-$epResult["season"]"></a></td></tr>
  <tr class="seasonheader" id="season-$epResult["season"]">
    <td colspan="#if $show.is_anime then '10' else '9'#">
        <h2>#if int($epResult["season"]) == 0 then "Specials" else "Season "+str($epResult["season"])#</h2>
    </td>
  </tr>
  <tr id="season-$epResult["season"]-cols"><th width="1%"><input type="checkbox" class="seasonCheck" id="$epResult["season"]"></th><th>NFO</th><th>TBN</th>
#if $show.is_anime
  	<th>Absolute</th>
#end if
  	<th>Episode</th><th>Name</th><th class="nowrap">Airdate</th><th>Filename</th><th>Status</th><th>Search</th></tr>
        #set $curSeason = int($epResult["season"])
    #end if    

  #set $epStr = str($epResult["season"]) + "x" + str($epResult["episode"])
  #set $epLoc = $epResult["location"]
  <tr class="$Overview.overviewStrings[$epCats[$epStr]] season-$curSeason">
    <td width="1%">
#if int($epResult["status"]) != $UNAIRED
      <input type="checkbox" class="epCheck" id="<%=str(epResult["season"])+'x'+str(epResult["episode"])%>" name="<%=str(epResult["season"]) +"x"+str(epResult["episode"]) %>" />
#end if
    </td>
    <td align="center"><img src="$sbRoot/images/#if $epResult["hasnfo"] == 1 then "nfo.gif\" alt=\"Y" else "nfo-no.gif\" alt=\"N"#" width="23" height="11" /></td>
    <td align="center"><img src="$sbRoot/images/#if $epResult["hastbn"] == 1 then "tbn.gif\" alt=\"Y" else "tbn-no.gif\" alt=\"N"#" width="23" height="11" /></td>
#if $show.is_anime
	<td align="center">
#if $epResult["absolute_number"] == 0
	-
#else	
	$epResult["absolute_number"]
#end if
</td>
#end if
    <td align="center">$epResult["episode"]</td>
    <td>
        $epResult["name"]
        #if $epResult["description"] != "" and $epResult["description"] != None:
        <img src="$sbRoot/images/info32.png" height="16" class="plotInfo" alt="" id="plot_info_$show.tvdbid<%="_"+str(epResult["season"])+"_"+str(epResult["episode"])%>" />
        #end if
    </td>
    <td align="center">#if int($epResult["airdate"]) == 1 then "never" else $datetime.date.fromordinal(int($epResult["airdate"]))#</td>
    <td>
#if $epLoc and $show._location and $epLoc.lower().startswith($show._location.lower()):
$epLoc[len($show._location)+1:]
#elif $epLoc and (not $epLoc.lower().startswith($show._location.lower()) or not $show._location):
$epLoc
#end if

    </td>
    <td class="status_column">$statusStrings[int($epResult["status"])]</td>
    <td align="center">
    #if int($epResult["season"]) != 0:
      <a class="epSearch" href="searchEpisode?show=$show.tvdbid&amp;season=$epResult["season"]&amp;episode=$epResult["episode"]"><img src="$sbRoot/images/search32.png" height="16" alt="search" title="Manual Search" /></a>
    #end if
    </td>
   </tr>

#end for
</table><br />

#include $os.path.join($sickbeard.PROG_DIR, "data/interfaces/default/inc_bottom.tmpl")
=======
#import sickbeard
#import sickbeard.helpers
#from sickbeard.common import *
#import os.path, os
#import datetime
#set global $title=$show.name
#set global $header = '<a href="http://thetvdb.com/?tab=series&amp;id=%d" target="_new">%s</a>' % ($show.tvdbid, $show.name)

#set global $topmenu="manageShows"#
#include $os.path.join($sickbeard.PROG_DIR, "data/interfaces/default/inc_top.tmpl")

<script type="text/javascript" src="$sbRoot/js/jquery.bookmarkscroll.js"></script>


<div class="h2footer align-right">
#if (len($seasonResults) > 14):
    <select id="seasonJump">
        <option value="jump">Jump to Season</option>
    #for $seasonNum in $seasonResults:
        <option value="#season-$seasonNum["season"]">#if int($seasonNum["season"]) == 0 then "Specials" else "Season " + str($seasonNum["season"])#</option>
    #end for
    </select>
#else:
    <b>Season:</b>
    #for $seasonNum in $seasonResults:
        #if int($seasonNum["season"]) == 0:
            <a href="#season-$seasonNum["season"]">Specials</a>
        #else:
            <a href="#season-$seasonNum["season"]">${str($seasonNum["season"])}</a>
        #end if
        #if $seasonNum != $seasonResults[-1]:
            <span class="separator">|</span>
        #end if
    #end for
#end if
</div><br/>

#if $show_message:
    <div id="show_message" class="ui-corner-all">$show_message</div><br />
#end if

<input type="hidden" id="sbRoot" value="$sbRoot" />

<script type="text/javascript" src="$sbRoot/js/displayShow.js"></script>
<script type="text/javascript" src="$sbRoot/js/plotTooltip.js"></script>
<script type="text/javascript" src="$sbRoot/js/ajaxEpSearch.js"></script>

<div class="align-left"><b>Change Show:</b>
<div class="navShow"><img id="prevShow" width="16" height="18" src="$sbRoot/images/prev.gif" alt="&lt;&lt;" title="Prev Show" /></div>
<select id="pickShow">
#for $curShow in $sortedShowList:
<option value="$curShow.tvdbid" #if $curShow == $show then "selected=\"selected\"" else ""#>$curShow.name</option>
#end for
</select>
<div class="navShow"><img id="nextShow" width="16" height="18" src="$sbRoot/images/next.gif" alt="&gt;&gt;" title="Next Show" /></div>
</div>

<div id="summary" class="align-left">
<table class="infoTable" cellspacing="1" border="0" cellpadding="0">
#if $show.network and $show.airs:
    <tr><td class="showLegend">Airs: </td><td>$show.airs on $show.network</td></tr>
#else if $show.network:
    <tr><td class="showLegend">Airs: </td><td>$show.network</td></tr>
#else if $show.airs:
    <tr><td class="showLegend">Airs: </td><td>$show.airs</td></tr>
#end if
    <tr><td class="showLegend">Status: </td><td>$show.status</td></tr>
#if $showLoc[1]:
    <tr><td class="showLegend">Location: </td><td>$showLoc[0]</td></tr>
#else:
    <tr><td class="showLegend"><span style="color: red;">Location: </span></td><td><span style="color: red;">$showLoc[0]</span> (dir is missing)</td></tr>
#end if
#set $anyQualities, $bestQualities = $Quality.splitQuality(int($show.quality))
    <tr><td class="showLegend">Quality: </td><td>
#if $show.quality in $qualityPresets:
$qualityPresetStrings[$show.quality]
#else:
#if $anyQualities:
initially download: <b><%=", ".join([Quality.qualityStrings[x] for x in anyQualities])%></b> #if $bestQualities then " + " else ""#
#end if
#if $bestQualities:
replace with: <b><%=", ".join([Quality.qualityStrings[x] for x in bestQualities])%></b>
#end if 
#end if
    </td></tr>
    <tr><td class="showLegend">Language:</td><td><img src="$sbRoot/images/flags/${show.lang}.png" width="16" height="11" alt="" /> $show.lang</td></tr>
    <tr><td class="showLegend">Season Folders: </td><td><img src="$sbRoot/images/#if $show.seasonfolders == 1 then "yes16.png\" alt=\"Y" else "no16.png\" alt=\"N"#" width="16" height="16" /></td></tr>
    <tr><td class="showLegend">Paused: </td><td><img src="$sbRoot/images/#if int($show.paused) == 0 then "yes16.png\" alt=\"Y" else "no16.png\" alt=\"N"#" width="16" height="16" /></td></tr>
    <tr><td class="showLegend">Air-by-Date: </td><td><img src="$sbRoot/images/#if int($show.air_by_date) == 1 then "yes16.png\" alt=\"Y" else "no16.png\" alt=\"N"#" width="16" height="16" /></td></tr>
</table>
</div>

<div class="float-left">
Change selected episodes to 
<select id="statusSelect">
#for $curStatus in [$WANTED, $SKIPPED, $ARCHIVED, $IGNORED] + $Quality.DOWNLOADED:
#if $curStatus == $DOWNLOADED:
#continue
#end if
<option value="$curStatus">$statusStrings[$curStatus]</option>
#end for
</select>
<input type="hidden" id="showID" value="$show.tvdbid" />
<input type="button" id="changeStatus" value="Go" /><br />
<br />
<br />
</div>

#set $curSeason = -1
#set $odd = 0

<div class="float-right" id="checkboxControls">
<label for="wanted"><span class="wanted">Wanted: <b>$epCounts[$Overview.WANTED]</b> <input type="checkbox" id="wanted" checked="checked" /></span></label>
<label for="qual"><span class="qual">Low Quality: <b>$epCounts[$Overview.QUAL]</b> <input type="checkbox" id="qual" checked="checked" /></span></label>
<label for="good"><span class="good">Downloaded: <b>$epCounts[$Overview.GOOD]</b> <input type="checkbox" id="good" checked="checked" /></span></label>
<label for="skipped"><span class="skipped">Skipped: <b>$epCounts[$Overview.SKIPPED]</b> <input type="checkbox" id="skipped" checked="checked" /></span></label>
<br />
<span class="selectAll"><a href="#" onclick="return false;" class="seriesCheck">Select Filtered Episodes</a></span> 
<span class="clearAll"><a href="#" onclick="return false;" class="clearAll">Clear All</a></span>
</div>

<div style="clear:both;" class="clearfix"></div>

<table class="sickbeardTable" cellspacing="1" border="0" cellpadding="0">
    
#for $epResult in $sqlResults:

    #if int($epResult["season"]) != $curSeason:
  <tr><td colspan="9"><a name="season-$epResult["season"]"></a></td></tr>
  <tr class="seasonheader" id="season-$epResult["season"]">
    <td colspan="9">
        <h2>#if int($epResult["season"]) == 0 then "Specials" else "Season "+str($epResult["season"])#</h2>
    </td>
  </tr>
  <tr id="season-$epResult["season"]-cols"><th width="1%"><input type="checkbox" class="seasonCheck" id="$epResult["season"]" /></th><th>NFO</th><th>TBN</th><th>Episode</th><th>Name</th><th class="nowrap">Airdate</th><th>Filename</th><th>Status</th><th>Search</th></tr>
        #set $curSeason = int($epResult["season"])
    #end if    

  #set $epStr = str($epResult["season"]) + "x" + str($epResult["episode"])
  #set $epLoc = $epResult["location"]
  <tr class="$Overview.overviewStrings[$epCats[$epStr]] season-$curSeason">
    <td width="1%">
#if int($epResult["status"]) != $UNAIRED
      <input type="checkbox" class="epCheck" id="<%=str(epResult["season"])+'x'+str(epResult["episode"])%>" name="<%=str(epResult["season"]) +"x"+str(epResult["episode"]) %>" />
#end if
    </td>
    <td align="center"><img src="$sbRoot/images/#if $epResult["hasnfo"] == 1 then "nfo.gif\" alt=\"Y" else "nfo-no.gif\" alt=\"N"#" width="23" height="11" /></td>
    <td align="center"><img src="$sbRoot/images/#if $epResult["hastbn"] == 1 then "tbn.gif\" alt=\"Y" else "tbn-no.gif\" alt=\"N"#" width="23" height="11" /></td>
    <td align="center">$epResult["episode"]</td>
    <td>
        $epResult["name"]
        #if $epResult["description"] != "" and $epResult["description"] != None:
        <img src="$sbRoot/images/info32.png" height="16" class="plotInfo" alt="" id="plot_info_$show.tvdbid<%="_"+str(epResult["season"])+"_"+str(epResult["episode"])%>" />
        #end if
    </td>
    <td align="center">#if int($epResult["airdate"]) == 1 then "never" else $datetime.date.fromordinal(int($epResult["airdate"]))#</td>
    <td>
#if $epLoc and $show._location and $epLoc.lower().startswith($show._location.lower()):
$epLoc[len($show._location)+1:]
#elif $epLoc and (not $epLoc.lower().startswith($show._location.lower()) or not $show._location):
$epLoc
#end if

    </td>
    <td class="status_column">$statusStrings[int($epResult["status"])]</td>
    <td align="center">
    #if int($epResult["season"]) != 0:
      <a class="epSearch" href="searchEpisode?show=$show.tvdbid&amp;season=$epResult["season"]&amp;episode=$epResult["episode"]"><img src="$sbRoot/images/search32.png" height="16" alt="search" title="Manual Search" /></a>
    #end if
    </td>
   </tr>

#end for
</table><br />

#include $os.path.join($sickbeard.PROG_DIR, "data/interfaces/default/inc_bottom.tmpl")
>>>>>>> fde11e11
<|MERGE_RESOLUTION|>--- conflicted
+++ resolved
@@ -1,4 +1,3 @@
-<<<<<<< HEAD
 #import sickbeard
 #import sickbeard.helpers
 #from sickbeard.common import *
@@ -96,9 +95,9 @@
 #end if 
 #end if
     </td></tr>
-    <tr><td class="showLegend">Language:</td><td>$show.lang</td></tr>
+    <tr><td class="showLegend">Language:</td><td><img src="$sbRoot/images/flags/${show.lang}.png" width="16" height="11" alt="" /> $show.lang</td></tr>
     <tr><td class="showLegend">Season Folders: </td><td><img src="$sbRoot/images/#if $show.seasonfolders == 1 then "yes16.png\" alt=\"Y" else "no16.png\" alt=\"N"#" width="16" height="16" /></td></tr>
-    <tr><td class="showLegend">Active: </td><td><img src="$sbRoot/images/#if int($show.paused) == 0 then "yes16.png\" alt=\"Y" else "no16.png\" alt=\"N"#" width="16" height="16" /></td></tr>
+    <tr><td class="showLegend">Paused: </td><td><img src="$sbRoot/images/#if int($show.paused) == 0 then "yes16.png\" alt=\"Y" else "no16.png\" alt=\"N"#" width="16" height="16" /></td></tr>
     <tr><td class="showLegend">Air-by-Date: </td><td><img src="$sbRoot/images/#if int($show.air_by_date) == 1 then "yes16.png\" alt=\"Y" else "no16.png\" alt=\"N"#" width="16" height="16" /></td></tr>
 
 #if $bwl.get_white_keywords_for("gloabl"):
@@ -219,182 +218,4 @@
 #end for
 </table><br />
 
-#include $os.path.join($sickbeard.PROG_DIR, "data/interfaces/default/inc_bottom.tmpl")
-=======
-#import sickbeard
-#import sickbeard.helpers
-#from sickbeard.common import *
-#import os.path, os
-#import datetime
-#set global $title=$show.name
-#set global $header = '<a href="http://thetvdb.com/?tab=series&amp;id=%d" target="_new">%s</a>' % ($show.tvdbid, $show.name)
-
-#set global $topmenu="manageShows"#
-#include $os.path.join($sickbeard.PROG_DIR, "data/interfaces/default/inc_top.tmpl")
-
-<script type="text/javascript" src="$sbRoot/js/jquery.bookmarkscroll.js"></script>
-
-
-<div class="h2footer align-right">
-#if (len($seasonResults) > 14):
-    <select id="seasonJump">
-        <option value="jump">Jump to Season</option>
-    #for $seasonNum in $seasonResults:
-        <option value="#season-$seasonNum["season"]">#if int($seasonNum["season"]) == 0 then "Specials" else "Season " + str($seasonNum["season"])#</option>
-    #end for
-    </select>
-#else:
-    <b>Season:</b>
-    #for $seasonNum in $seasonResults:
-        #if int($seasonNum["season"]) == 0:
-            <a href="#season-$seasonNum["season"]">Specials</a>
-        #else:
-            <a href="#season-$seasonNum["season"]">${str($seasonNum["season"])}</a>
-        #end if
-        #if $seasonNum != $seasonResults[-1]:
-            <span class="separator">|</span>
-        #end if
-    #end for
-#end if
-</div><br/>
-
-#if $show_message:
-    <div id="show_message" class="ui-corner-all">$show_message</div><br />
-#end if
-
-<input type="hidden" id="sbRoot" value="$sbRoot" />
-
-<script type="text/javascript" src="$sbRoot/js/displayShow.js"></script>
-<script type="text/javascript" src="$sbRoot/js/plotTooltip.js"></script>
-<script type="text/javascript" src="$sbRoot/js/ajaxEpSearch.js"></script>
-
-<div class="align-left"><b>Change Show:</b>
-<div class="navShow"><img id="prevShow" width="16" height="18" src="$sbRoot/images/prev.gif" alt="&lt;&lt;" title="Prev Show" /></div>
-<select id="pickShow">
-#for $curShow in $sortedShowList:
-<option value="$curShow.tvdbid" #if $curShow == $show then "selected=\"selected\"" else ""#>$curShow.name</option>
-#end for
-</select>
-<div class="navShow"><img id="nextShow" width="16" height="18" src="$sbRoot/images/next.gif" alt="&gt;&gt;" title="Next Show" /></div>
-</div>
-
-<div id="summary" class="align-left">
-<table class="infoTable" cellspacing="1" border="0" cellpadding="0">
-#if $show.network and $show.airs:
-    <tr><td class="showLegend">Airs: </td><td>$show.airs on $show.network</td></tr>
-#else if $show.network:
-    <tr><td class="showLegend">Airs: </td><td>$show.network</td></tr>
-#else if $show.airs:
-    <tr><td class="showLegend">Airs: </td><td>$show.airs</td></tr>
-#end if
-    <tr><td class="showLegend">Status: </td><td>$show.status</td></tr>
-#if $showLoc[1]:
-    <tr><td class="showLegend">Location: </td><td>$showLoc[0]</td></tr>
-#else:
-    <tr><td class="showLegend"><span style="color: red;">Location: </span></td><td><span style="color: red;">$showLoc[0]</span> (dir is missing)</td></tr>
-#end if
-#set $anyQualities, $bestQualities = $Quality.splitQuality(int($show.quality))
-    <tr><td class="showLegend">Quality: </td><td>
-#if $show.quality in $qualityPresets:
-$qualityPresetStrings[$show.quality]
-#else:
-#if $anyQualities:
-initially download: <b><%=", ".join([Quality.qualityStrings[x] for x in anyQualities])%></b> #if $bestQualities then " + " else ""#
-#end if
-#if $bestQualities:
-replace with: <b><%=", ".join([Quality.qualityStrings[x] for x in bestQualities])%></b>
-#end if 
-#end if
-    </td></tr>
-    <tr><td class="showLegend">Language:</td><td><img src="$sbRoot/images/flags/${show.lang}.png" width="16" height="11" alt="" /> $show.lang</td></tr>
-    <tr><td class="showLegend">Season Folders: </td><td><img src="$sbRoot/images/#if $show.seasonfolders == 1 then "yes16.png\" alt=\"Y" else "no16.png\" alt=\"N"#" width="16" height="16" /></td></tr>
-    <tr><td class="showLegend">Paused: </td><td><img src="$sbRoot/images/#if int($show.paused) == 0 then "yes16.png\" alt=\"Y" else "no16.png\" alt=\"N"#" width="16" height="16" /></td></tr>
-    <tr><td class="showLegend">Air-by-Date: </td><td><img src="$sbRoot/images/#if int($show.air_by_date) == 1 then "yes16.png\" alt=\"Y" else "no16.png\" alt=\"N"#" width="16" height="16" /></td></tr>
-</table>
-</div>
-
-<div class="float-left">
-Change selected episodes to 
-<select id="statusSelect">
-#for $curStatus in [$WANTED, $SKIPPED, $ARCHIVED, $IGNORED] + $Quality.DOWNLOADED:
-#if $curStatus == $DOWNLOADED:
-#continue
-#end if
-<option value="$curStatus">$statusStrings[$curStatus]</option>
-#end for
-</select>
-<input type="hidden" id="showID" value="$show.tvdbid" />
-<input type="button" id="changeStatus" value="Go" /><br />
-<br />
-<br />
-</div>
-
-#set $curSeason = -1
-#set $odd = 0
-
-<div class="float-right" id="checkboxControls">
-<label for="wanted"><span class="wanted">Wanted: <b>$epCounts[$Overview.WANTED]</b> <input type="checkbox" id="wanted" checked="checked" /></span></label>
-<label for="qual"><span class="qual">Low Quality: <b>$epCounts[$Overview.QUAL]</b> <input type="checkbox" id="qual" checked="checked" /></span></label>
-<label for="good"><span class="good">Downloaded: <b>$epCounts[$Overview.GOOD]</b> <input type="checkbox" id="good" checked="checked" /></span></label>
-<label for="skipped"><span class="skipped">Skipped: <b>$epCounts[$Overview.SKIPPED]</b> <input type="checkbox" id="skipped" checked="checked" /></span></label>
-<br />
-<span class="selectAll"><a href="#" onclick="return false;" class="seriesCheck">Select Filtered Episodes</a></span> 
-<span class="clearAll"><a href="#" onclick="return false;" class="clearAll">Clear All</a></span>
-</div>
-
-<div style="clear:both;" class="clearfix"></div>
-
-<table class="sickbeardTable" cellspacing="1" border="0" cellpadding="0">
-    
-#for $epResult in $sqlResults:
-
-    #if int($epResult["season"]) != $curSeason:
-  <tr><td colspan="9"><a name="season-$epResult["season"]"></a></td></tr>
-  <tr class="seasonheader" id="season-$epResult["season"]">
-    <td colspan="9">
-        <h2>#if int($epResult["season"]) == 0 then "Specials" else "Season "+str($epResult["season"])#</h2>
-    </td>
-  </tr>
-  <tr id="season-$epResult["season"]-cols"><th width="1%"><input type="checkbox" class="seasonCheck" id="$epResult["season"]" /></th><th>NFO</th><th>TBN</th><th>Episode</th><th>Name</th><th class="nowrap">Airdate</th><th>Filename</th><th>Status</th><th>Search</th></tr>
-        #set $curSeason = int($epResult["season"])
-    #end if    
-
-  #set $epStr = str($epResult["season"]) + "x" + str($epResult["episode"])
-  #set $epLoc = $epResult["location"]
-  <tr class="$Overview.overviewStrings[$epCats[$epStr]] season-$curSeason">
-    <td width="1%">
-#if int($epResult["status"]) != $UNAIRED
-      <input type="checkbox" class="epCheck" id="<%=str(epResult["season"])+'x'+str(epResult["episode"])%>" name="<%=str(epResult["season"]) +"x"+str(epResult["episode"]) %>" />
-#end if
-    </td>
-    <td align="center"><img src="$sbRoot/images/#if $epResult["hasnfo"] == 1 then "nfo.gif\" alt=\"Y" else "nfo-no.gif\" alt=\"N"#" width="23" height="11" /></td>
-    <td align="center"><img src="$sbRoot/images/#if $epResult["hastbn"] == 1 then "tbn.gif\" alt=\"Y" else "tbn-no.gif\" alt=\"N"#" width="23" height="11" /></td>
-    <td align="center">$epResult["episode"]</td>
-    <td>
-        $epResult["name"]
-        #if $epResult["description"] != "" and $epResult["description"] != None:
-        <img src="$sbRoot/images/info32.png" height="16" class="plotInfo" alt="" id="plot_info_$show.tvdbid<%="_"+str(epResult["season"])+"_"+str(epResult["episode"])%>" />
-        #end if
-    </td>
-    <td align="center">#if int($epResult["airdate"]) == 1 then "never" else $datetime.date.fromordinal(int($epResult["airdate"]))#</td>
-    <td>
-#if $epLoc and $show._location and $epLoc.lower().startswith($show._location.lower()):
-$epLoc[len($show._location)+1:]
-#elif $epLoc and (not $epLoc.lower().startswith($show._location.lower()) or not $show._location):
-$epLoc
-#end if
-
-    </td>
-    <td class="status_column">$statusStrings[int($epResult["status"])]</td>
-    <td align="center">
-    #if int($epResult["season"]) != 0:
-      <a class="epSearch" href="searchEpisode?show=$show.tvdbid&amp;season=$epResult["season"]&amp;episode=$epResult["episode"]"><img src="$sbRoot/images/search32.png" height="16" alt="search" title="Manual Search" /></a>
-    #end if
-    </td>
-   </tr>
-
-#end for
-</table><br />
-
-#include $os.path.join($sickbeard.PROG_DIR, "data/interfaces/default/inc_bottom.tmpl")
->>>>>>> fde11e11
+#include $os.path.join($sickbeard.PROG_DIR, "data/interfaces/default/inc_bottom.tmpl")