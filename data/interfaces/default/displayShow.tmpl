--- conflicted
+++ resolved
@@ -1,164 +1,152 @@
-#import sickbeard
-#import sickbeard.helpers
-#from sickbeard.common import *
-#import os.path, os
-#import datetime
-#set global $title=$show.name
-#set global $header = '<a href="http://thetvdb.com/?tab=series&amp;id=%d" target="_new">%s</a>' % ($show.tvdbid, $show.name)
-
-<!--#set global $topmenu="manageShows"#-->
-#include $os.path.join($sickbeard.PROG_DIR, "data/interfaces/default/inc_top.tmpl")
-
-<div class="h2footer align-right" style="margin-left:250px;">
-    <b>Jump to Season:</b>
-    #for $seasonNum in $seasonResults:
-        #if int($seasonNum["season"]) == 0 then "<span class=\"separator\">|</span> " else ""#
-        <a href="#season-$seasonNum["season"]">
-        #if int($seasonNum["season"]) == 0 then "Specials</a>" else str($seasonNum["season"])+"</a> "#
-        #if int($seasonNum["season"]) >1 then "<span class=\"separator\">|</span> " else ""#
-    #end for
-</div><br/>
-
-<input type="hidden" id="sbRoot" value="$sbRoot">
-
-<script type="text/javascript" src="$sbRoot/js/displayShow.js"></script>
-<script type="text/javascript" src="$sbRoot/js/plotTooltip.js"></script>
-
-<div class="align-left"><b>Change Show:</b>
-<select id="pickShow">
-#for $curShow in $sickbeard.showList:
-<option value="$curShow.tvdbid" #if $curShow == $show then "SELECTED" else ""#>$curShow.name
-#end for
-</select></div>
-
-<div id="summary" class="align-left">
-<table class="infoTable" cellspacing="1" border="0" cellpadding="0">
-    <tr><td class="showLegend">Airs: </td><td>$show.airs on $show.network</td></tr>
-    <tr><td class="showLegend">Status: </td><td>$show.status</td></tr>
-#if $showLoc[1]:
-    <tr><td class="showLegend">Location: </td><td>$showLoc[0]</td></tr>
-#else:
-    <tr><td class="showLegend"><span style="color: red;">Location: </span></td><td><span style="color: red;">$showLoc[0]</span> (dir is missing)</td></tr>
-#end if
-#set $anyQualities, $bestQualities = $Quality.splitQuality(int($show.quality))
-    <tr><td class="showLegend">Quality: </td><td>
-#if $show.quality in $qualityPresets:
-$qualityPresetStrings[$show.quality]
-#else:
-#if $anyQualities:
-initially download: <b><%=", ".join([Quality.qualityStrings[x] for x in anyQualities])%></b> #if $bestQualities then " + " else ""#
-#end if
-#if $bestQualities:
-replace with: <b><%=", ".join([Quality.qualityStrings[x] for x in bestQualities])%></b>
-#end if 
-#end if
-<<<<<<< HEAD
-<br />
-
-<b>Language:</b> $show.lang
-<br />
-
-<b>Season Folders:</b> <img src="$sbRoot/images/#if $show.seasonfolders == 1 then "yes32.png\" alt=\"Y" else "no32.png\" alt=\"N"#" width="16" height="16"><br />
-
-<b>Active:</b> <img src="$sbRoot/images/#if int($show.paused) == 0 then "yes32.png\" alt=\"Y" else "no32.png\" alt=\"N"#" width="16" height="16"><br />
-
-=======
-    </td></tr>
-    <tr><td class="showLegend">Season Folders: </td><td><img src="$sbRoot/images/#if $show.seasonfolders == 1 then "yes16.png\" alt=\"Y" else "no16.png\" alt=\"N"#" width="16" height="16" /></td></tr>
->>>>>>> 34664cb9
-#if $show.air_by_date or ($show.genre and "Talk Show" in $show.genre):
-#set $air_by_date = True
-#else
-#set $air_by_date = False
-#end if
-    <tr><td class="showLegend">Active: </td><td><img src="$sbRoot/images/#if int($show.paused) == 0 then "yes16.png\" alt=\"Y" else "no16.png\" alt=\"N"#" width="16" height="16" /></td></tr>
-    <tr><td class="showLegend">Air-by-Date: </td><td><img src="$sbRoot/images/#if int($air_by_date) == 1 then "yes16.png\" alt=\"Y" else "no16.png\" alt=\"N"#" width="16" height="16" /></td></tr>
-</table>
-</div>
-
-<div class="float-left">
-Change selected episodes to 
-<select id="statusSelect">
-#for $curStatus in [$WANTED, $SKIPPED, $ARCHIVED, $IGNORED] + $Quality.DOWNLOADED:
-#if $curStatus == $DOWNLOADED:
-#continue
-#end if
-<option value="$curStatus">$statusStrings[$curStatus]
-#end for
-</select>
-<input type="hidden" id="showID" value="$show.tvdbid">
-<input type="button" id="changeStatus" value="Go"><br />
-<br />
-<div id="statusNote"><b>NOTE:</b><br/> Episodes can only be changed to a "Downloaded ..." status if they are already either "Downloaded ..." or "Snatched ..."<br />
-All other statuses will automatically update to the appropriate "Downloaded ..." status on a show refresh.
-</div><br />
-</div>
-
-#set $curSeason = -1
-#set $odd = 0
-
-<div class="float-right" id="checkboxControls">
-<span class="wanted" style="white-space:nowrap;">Wanted: <b>$epCounts[$Overview.WANTED]</b> <input type="checkbox" id="wanted" CHECKED></span>
-<span class="qual" style="white-space:nowrap;">Low Quality: <b>$epCounts[$Overview.QUAL]</b> <input type="checkbox" id="qual" CHECKED></span>
-<span class="good" style="white-space:nowrap;">Downloaded: <b>$epCounts[$Overview.GOOD]</b> <input type="checkbox" id="good" CHECKED></span>
-<span class="skipped" style="white-space:nowrap;">Skipped: <b>$epCounts[$Overview.SKIPPED]</b> <input type="checkbox" id="skipped" CHECKED></span>
-<br />
-<span class="selectAll"><a href="#" onClick="return false" class="seriesCheck">Select Filtered Episodes</a> </span> 
-<span class="clearAll"><a href="#" onClick="return false" class="clearAll">Clear All</a></span>
-</div>
-
-<div style="clear:both;" class="clearfix"></div>
-
-<table class="sickbeardTable" cellspacing="1" border="0" cellpadding="0">
-    
-#for $epResult in $sqlResults:
-
-    #if int($epResult["season"]) != $curSeason:
-  <tr><td colspan="9"></td></tr>
-  <tr class="seasonheader" id="season-$epResult["season"]">
-    <td colspan="9">
-        <h2>#if int($epResult["season"]) == 0 then "Specials" else "Season "+str($epResult["season"])#</h2>
-    </td>
-  </tr>
-  <tr id="season-$epResult["season"]-cols"><th width="1%"><input type="checkbox" class="seasonCheck" id="$epResult["season"]"></th><th>NFO</th><th>TBN</th><th>Episode</th><th>Name</th><th>Airdate</th><th>Filename</th><th>Status</th><th>Actions</th></tr>
-        #set $curSeason = int($epResult["season"])
-    #end if    
-
-  #set $epStr = str($epResult["season"]) + "x" + str($epResult["episode"])
-  #set $epLoc = $epResult["location"]
-  <tr class="$Overview.overviewStrings[$epCats[$epStr]] season-$curSeason">
-    <td width="1%">
-#if int($epResult["status"]) != $UNAIRED
-      <input type="checkbox" class="epCheck" id="<%=str(epResult["season"])+'x'+str(epResult["episode"])%>" name="<%=str(epResult["season"]) +"x"+str(epResult["episode"]) %>">
-#end if
-    </td>
-    <td align="center"><a name="<%=str(epResult["season"])+"x"+str(epResult["episode"])%>"></a><img src="$sbRoot/images/#if $epResult["hasnfo"] == 1 then "nfo.gif\" alt=\"Y" else "nfo-no.gif\" alt=\"N"#" width="23" height="11"></td>
-    <td align="center"><img src="$sbRoot/images/#if $epResult["hastbn"] == 1 then "tbn.gif\" alt=\"Y" else "tbn-no.gif\" alt=\"N"#" width="23" height="11"></td>
-    <td align="center">$epResult["episode"]</td>
-    <td>
-        $epResult["name"]
-        #if $epResult["description"] != "" and $epResult["description"] != None:
-        <img src="$sbRoot/images/info32.png" height="16" class="plotInfo" id="plot_info_$show.tvdbid<%="_"+str(epResult["season"])+"_"+str(epResult["episode"])%>" />
-        #end if
-    </td>
-    <td align="center" nowrap="nowrap">#if int($epResult["airdate"]) == 1 then "never" else $datetime.date.fromordinal(int($epResult["airdate"]))#</td>
-    <td>
-#if $epLoc and $show._location and $epLoc.lower().startswith($show._location.lower()):
-$epLoc[len($show._location)+1:]
-#elif $epLoc and (not $epLoc.lower().startswith($show._location.lower()) or not $show._location):
-$epLoc
-#end if
-
-    </td>
-    <td>$statusStrings[int($epResult["status"])]</td>
-    <td align="center">
-    #if int($epResult["season"]) != 0: 
-    <a href="searchEpisode?show=$show.tvdbid&season=$epResult["season"]&episode=$epResult["episode"]"><img src="$sbRoot/images/search32.png" height="16" alt="search"/></a>
-    #end if
-    </td>
-   </tr>
-
-#end for
-</table><br /><br />
-
-#include $os.path.join($sickbeard.PROG_DIR, "data/interfaces/default/inc_bottom.tmpl")
+#import sickbeard
+#import sickbeard.helpers
+#from sickbeard.common import *
+#import os.path, os
+#import datetime
+#set global $title=$show.name
+#set global $header = '<a href="http://thetvdb.com/?tab=series&amp;id=%d" target="_new">%s</a>' % ($show.tvdbid, $show.name)
+
+<!--#set global $topmenu="manageShows"#-->
+#include $os.path.join($sickbeard.PROG_DIR, "data/interfaces/default/inc_top.tmpl")
+
+<div class="h2footer align-right" style="margin-left:250px;">
+    <b>Jump to Season:</b>
+    #for $seasonNum in $seasonResults:
+        #if int($seasonNum["season"]) == 0 then "<span class=\"separator\">|</span> " else ""#
+        <a href="#season-$seasonNum["season"]">
+        #if int($seasonNum["season"]) == 0 then "Specials</a>" else str($seasonNum["season"])+"</a> "#
+        #if int($seasonNum["season"]) >1 then "<span class=\"separator\">|</span> " else ""#
+    #end for
+</div><br/>
+
+<input type="hidden" id="sbRoot" value="$sbRoot">
+
+<script type="text/javascript" src="$sbRoot/js/displayShow.js"></script>
+<script type="text/javascript" src="$sbRoot/js/plotTooltip.js"></script>
+
+<div class="align-left"><b>Change Show:</b>
+<select id="pickShow">
+#for $curShow in $sickbeard.showList:
+<option value="$curShow.tvdbid" #if $curShow == $show then "SELECTED" else ""#>$curShow.name
+#end for
+</select></div>
+
+<div id="summary" class="align-left">
+<table class="infoTable" cellspacing="1" border="0" cellpadding="0">
+    <tr><td class="showLegend">Airs: </td><td>$show.airs on $show.network</td></tr>
+    <tr><td class="showLegend">Status: </td><td>$show.status</td></tr>
+#if $showLoc[1]:
+    <tr><td class="showLegend">Location: </td><td>$showLoc[0]</td></tr>
+#else:
+    <tr><td class="showLegend"><span style="color: red;">Location: </span></td><td><span style="color: red;">$showLoc[0]</span> (dir is missing)</td></tr>
+#end if
+#set $anyQualities, $bestQualities = $Quality.splitQuality(int($show.quality))
+    <tr><td class="showLegend">Quality: </td><td>
+#if $show.quality in $qualityPresets:
+$qualityPresetStrings[$show.quality]
+#else:
+#if $anyQualities:
+initially download: <b><%=", ".join([Quality.qualityStrings[x] for x in anyQualities])%></b> #if $bestQualities then " + " else ""#
+#end if
+#if $bestQualities:
+replace with: <b><%=", ".join([Quality.qualityStrings[x] for x in bestQualities])%></b>
+#end if 
+#end if
+    </td></tr>
+    <tr><td class="showLegend">Season Folders: </td><td><img src="$sbRoot/images/#if $show.seasonfolders == 1 then "yes16.png\" alt=\"Y" else "no16.png\" alt=\"N"#" width="16" height="16" /></td></tr>
+#if $show.air_by_date or ($show.genre and "Talk Show" in $show.genre):
+#set $air_by_date = True
+#else
+#set $air_by_date = False
+#end if
+    <tr><td class="showLegend">Active: </td><td><img src="$sbRoot/images/#if int($show.paused) == 0 then "yes16.png\" alt=\"Y" else "no16.png\" alt=\"N"#" width="16" height="16" /></td></tr>
+    <tr><td class="showLegend">Air-by-Date: </td><td><img src="$sbRoot/images/#if int($air_by_date) == 1 then "yes16.png\" alt=\"Y" else "no16.png\" alt=\"N"#" width="16" height="16" /></td></tr>
+</table>
+</div>
+
+<div class="float-left">
+Change selected episodes to 
+<select id="statusSelect">
+#for $curStatus in [$WANTED, $SKIPPED, $ARCHIVED, $IGNORED] + $Quality.DOWNLOADED:
+#if $curStatus == $DOWNLOADED:
+#continue
+#end if
+<option value="$curStatus">$statusStrings[$curStatus]
+#end for
+</select>
+<input type="hidden" id="showID" value="$show.tvdbid">
+<input type="button" id="changeStatus" value="Go"><br />
+<br />
+<div id="statusNote"><b>NOTE:</b><br/> Episodes can only be changed to a "Downloaded ..." status if they are already either "Downloaded ..." or "Snatched ..."<br />
+All other statuses will automatically update to the appropriate "Downloaded ..." status on a show refresh.
+</div><br />
+</div>
+
+#set $curSeason = -1
+#set $odd = 0
+
+<div class="float-right" id="checkboxControls">
+<span class="wanted" style="white-space:nowrap;">Wanted: <b>$epCounts[$Overview.WANTED]</b> <input type="checkbox" id="wanted" CHECKED></span>
+<span class="qual" style="white-space:nowrap;">Low Quality: <b>$epCounts[$Overview.QUAL]</b> <input type="checkbox" id="qual" CHECKED></span>
+<span class="good" style="white-space:nowrap;">Downloaded: <b>$epCounts[$Overview.GOOD]</b> <input type="checkbox" id="good" CHECKED></span>
+<span class="skipped" style="white-space:nowrap;">Skipped: <b>$epCounts[$Overview.SKIPPED]</b> <input type="checkbox" id="skipped" CHECKED></span>
+<br />
+<span class="selectAll"><a href="#" onClick="return false" class="seriesCheck">Select Filtered Episodes</a> </span> 
+<span class="clearAll"><a href="#" onClick="return false" class="clearAll">Clear All</a></span>
+</div>
+
+<div style="clear:both;" class="clearfix"></div>
+
+<table class="sickbeardTable" cellspacing="1" border="0" cellpadding="0">
+    
+#for $epResult in $sqlResults:
+
+    #if int($epResult["season"]) != $curSeason:
+  <tr><td colspan="9"></td></tr>
+  <tr class="seasonheader" id="season-$epResult["season"]">
+    <td colspan="9">
+        <h2>#if int($epResult["season"]) == 0 then "Specials" else "Season "+str($epResult["season"])#</h2>
+    </td>
+  </tr>
+  <tr id="season-$epResult["season"]-cols"><th width="1%"><input type="checkbox" class="seasonCheck" id="$epResult["season"]"></th><th>NFO</th><th>TBN</th><th>Episode</th><th>Name</th><th>Airdate</th><th>Filename</th><th>Status</th><th>Actions</th></tr>
+        #set $curSeason = int($epResult["season"])
+    #end if    
+
+  #set $epStr = str($epResult["season"]) + "x" + str($epResult["episode"])
+  #set $epLoc = $epResult["location"]
+  <tr class="$Overview.overviewStrings[$epCats[$epStr]] season-$curSeason">
+    <td width="1%">
+#if int($epResult["status"]) != $UNAIRED
+      <input type="checkbox" class="epCheck" id="<%=str(epResult["season"])+'x'+str(epResult["episode"])%>" name="<%=str(epResult["season"]) +"x"+str(epResult["episode"]) %>">
+#end if
+    </td>
+    <td align="center"><a name="<%=str(epResult["season"])+"x"+str(epResult["episode"])%>"></a><img src="$sbRoot/images/#if $epResult["hasnfo"] == 1 then "nfo.gif\" alt=\"Y" else "nfo-no.gif\" alt=\"N"#" width="23" height="11"></td>
+    <td align="center"><img src="$sbRoot/images/#if $epResult["hastbn"] == 1 then "tbn.gif\" alt=\"Y" else "tbn-no.gif\" alt=\"N"#" width="23" height="11"></td>
+    <td align="center">$epResult["episode"]</td>
+    <td>
+        $epResult["name"]
+        #if $epResult["description"] != "" and $epResult["description"] != None:
+        <img src="$sbRoot/images/info32.png" height="16" class="plotInfo" id="plot_info_$show.tvdbid<%="_"+str(epResult["season"])+"_"+str(epResult["episode"])%>" />
+        #end if
+    </td>
+    <td align="center" nowrap="nowrap">#if int($epResult["airdate"]) == 1 then "never" else $datetime.date.fromordinal(int($epResult["airdate"]))#</td>
+    <td>
+#if $epLoc and $show._location and $epLoc.lower().startswith($show._location.lower()):
+$epLoc[len($show._location)+1:]
+#elif $epLoc and (not $epLoc.lower().startswith($show._location.lower()) or not $show._location):
+$epLoc
+#end if
+
+    </td>
+    <td>$statusStrings[int($epResult["status"])]</td>
+    <td align="center">
+    #if int($epResult["season"]) != 0: 
+    <a href="searchEpisode?show=$show.tvdbid&season=$epResult["season"]&episode=$epResult["episode"]"><img src="$sbRoot/images/search32.png" height="16" alt="search"/></a>
+    #end if
+    </td>
+   </tr>
+
+#end for
+</table><br /><br />
+
+#include $os.path.join($sickbeard.PROG_DIR, "data/interfaces/default/inc_bottom.tmpl")