--- conflicted
+++ resolved
@@ -1,302 +1,296 @@
-#import sickbeard
-#set global $title="Config - Search Settings"
-#set global $header="Search Settings"
-
-#set global $sbPath="../.."
-
-#set global $topmenu="config"#
-#import os.path
-#include $os.path.join($sickbeard.PROG_DIR, "data/interfaces/default/inc_top.tmpl")
-
-<script type="text/javascript" src="$sbRoot/js/configSearch.js?$sbPID"></script>
-<script type="text/javascript" src="$sbRoot/js/config.js?$sbPID"></script>
-
-<div id="config">
-<div id="config-content">
-<h5>All non-absolute folder locations are relative to <span class="path">$sickbeard.DATA_DIR</span></h5>
-
-<form id="configForm" action="saveSearch" method="post">
-
-            <div id="config-components">
-                
-                <div id="core-component-group1" class="component-group clearfix">
-
-                    <div class="component-group-desc">
-                        <h3>Episode Search</h3>
-                        <p>Settings that dictate how and when episode searching works with <a href="$sbRoot/config/providers">Providers</a>.</p>
-                    </div>
-
-                    <fieldset class="component-group-list">
-                        <div class="field-pair">
-                            <input type="checkbox" name="download_propers" id="download_propers" #if $sickbeard.DOWNLOAD_PROPERS == True then "checked=\"checked\"" else ""# />
-                            <label class="clearfix" for="download_propers">
-                                <span class="component-title">Download Propers</span>
-                                <span class="component-desc">Replace original download with "Proper/Repack" if nuked?</span>
-                            </label>
-                        </div>
-                        
-                        <div class="field-pair">
-                            <label class="nocheck clearfix">
-                                <span class="component-title">Search Frequency</span>
-                                <input type="number" name="search_frequency" value="$sickbeard.SEARCH_FREQUENCY" size="5" min="10" class="input-small" />
-                            </label>
-                            <label class="nocheck clearfix">
-                                <span class="component-title">&nbsp;</span>
-                                <span class="component-desc">Time in minutes between searches (eg. 60)</span>
-                            </label>
-                        </div>
-
-                        <div class="field-pair">
-                            <label class="nocheck clearfix">
-                                <span class="component-title">Usenet Retention</span>
-                                <input type="number" name="usenet_retention" value="$sickbeard.USENET_RETENTION" size="5" min="0" class="input-small" />
-                            </label>
-                            <label class="nocheck clearfix">
-                                <span class="component-title">&nbsp;</span>
-                                <span class="component-desc">Age limit in days for usenet articles to be used. (eg. 500)</span>
-                            </label>
-                        </div>
-
-                        <div class="clearfix"></div>
-                        <input type="submit" class="btn config_submitter" value="Save Changes" /><br/>
-                        
-                    </fieldset>
-                </div><!-- /component-group1 //-->
-
-                <div id="core-component-group2" class="component-group clearfix">
-
-                    <div class="component-group-desc">
-                        <h3>NZB Search</h3>
-                        <p>Settings that dictate how Sick Beard handles NZB search results.</p>
-                    </div>
-
-                    <fieldset class="component-group-list">
-
-                        <div class="field-pair">
-                            <input type="checkbox" name="use_nzbs" class="enabler" id="use_nzbs" #if $sickbeard.USE_NZBS then "checked=\"checked\"" else ""# />
-                            <label class="clearfix" for="use_nzbs">
-                                <span class="component-title">Search NZBs</span>
-                                <span class="component-desc">Should Sick Beard search for NZB files?</span>
-                            </label>
-                        </div>
-
-                        <div id="content_use_nzbs">
-                        <div class="field-pair">
-                            <label class="clearfix" for="nzb_method">
-                                <span class="component-title jumbo">NZB Method:</span>
-                                <span class="component-desc">
-<<<<<<< HEAD
-                                    <select name="nzb_method" id="nzb_method" class="input-medium" >
-                                    #set $nzb_method_text = {'blackhole': "Black Hole", 'sabnzbd': "SABnzbd", 'nzbget': "NZBget"}
-                                    #for $curAction in ('sabnzbd', 'blackhole', 'nzbget'):
-=======
-                                    <select name="nzb_method" id="nzb_method">
-                                    #set $nzb_method_text = {'blackhole': "Black hole", 'sabnzbd': "SABnzbd", 'nzbget': "NZBget", 'strm': "XBMC STRM"}
-                                    #for $curAction in ('sabnzbd', 'blackhole', 'nzbget', 'strm'):
->>>>>>> 5ddec9b3
-                                      #if $sickbeard.NZB_METHOD == $curAction:
-                                        #set $nzb_method = "selected=\"selected\""
-                                      #else
-                                        #set $nzb_method = ""
-                                      #end if
-                                    <option value="$curAction" $nzb_method>$nzb_method_text[$curAction]</option>
-                                    #end for
-                                    </select>
-                                </span>
-                            </label>
-                        </div>
-
-                        <div id="blackhole_settings">
-                            <div class="field-pair">
-                                <label class="nocheck clearfix">
-                                    <span class="component-title">NZB Black Hole</span>
-                                    <input type="text" name="nzb_dir" id="nzb_dir" value="$sickbeard.NZB_DIR" size="35" />
-                                </label>
-                                <label class="nocheck clearfix">
-                                    <span class="component-title">&nbsp;</span>
-                                    <span class="component-desc">The directory where Sick Beard should store your <i>NZB</i> files.</span>
-                                </label>
-                            </div>
-                        </div>
-
-                        <div id="strm_settings">
-                            <div class="field-pair">
-                                <label class="nocheck clearfix">
-                                    <span class="component-title">Pneumatic NZB Location</span>
-                                    <input type="text" name="pneu_nzb_dir" id="pneu_nzb_dir" value="$sickbeard.PNEU_NZB_DIR" size="45" />
-                                </label>
-                                <label class="nocheck clearfix">
-                                    <span class="component-title">&nbsp;</span>
-                                    <span class="component-desc">The directory where Pneumatic looks for your <i>NZB</i> files.</span>
-                                </label>
-                            </div>
-                        </div>
-
-                        <div id="sabnzbd_settings">
-                            <div class="field-pair">
-                                <label class="nocheck clearfix">
-                                    <span class="component-title">SABnzbd URL</span>
-                                    <input type="text" name="sab_host" value="$sickbeard.SAB_HOST" size="45" />
-                                </label>
-                                <label class="nocheck clearfix">
-                                    <span class="component-title">&nbsp;</span>
-                                    <span class="component-desc">URL to your SABnzbd+ install</span>
-                                </label>
-                                <label class="nocheck clearfix">
-                                    <span class="component-title">&nbsp;</span>
-                                    <span class="component-desc">(eg. http://localhost:8000/)</span>
-                                </label>
-                            </div>
-                            
-                            <div class="field-pair">
-                                <label class="nocheck clearfix">
-                                    <span class="component-title">SABnzbd Username</span>
-                                    <input type="text" name="sab_username" value="$sickbeard.SAB_USERNAME" size="20" />
-                                </label>
-                                <label class="nocheck clearfix">
-                                    <span class="component-title">&nbsp;</span>
-                                    <span class="component-desc">Username of your SABnzbd+ server (blank for none)</span>
-                                </label>
-                            </div>
-
-                            <div class="field-pair">
-                                <label class="nocheck clearfix">
-                                    <span class="component-title">SABnzbd Password</span>
-                                    <input type="password" name="sab_password" value="$sickbeard.SAB_PASSWORD" size="20" />
-                                </label>
-                                <label class="nocheck clearfix">
-                                    <span class="component-title">&nbsp;</span>
-                                    <span class="component-desc">Password of your SABnzbd+ server (blank for none)</span>
-                                </label>
-                            </div>
-
-                            <div class="field-pair">
-                                <label class="nocheck clearfix">
-                                    <span class="component-title">SABnzbd API Key</span>
-                                    <input type="text" name="sab_apikey" value="$sickbeard.SAB_APIKEY" size="45" />
-                                </label>
-                                <label class="nocheck clearfix">
-                                    <span class="component-title">&nbsp;</span>
-                                    <span class="component-desc">SABnzbd+ Config -> General -> API Key.</span>
-                                </label>
-                            </div>
-                            
-                            <div class="field-pair">
-                                <label class="nocheck clearfix">
-                                    <span class="component-title">SABnzbd Category</span>
-                                    <input type="text" name="sab_category" value="$sickbeard.SAB_CATEGORY" size="20" />
-                                </label>
-                                <label class="nocheck clearfix">
-                                    <span class="component-title">&nbsp;</span>
-                                    <span class="component-desc">Category for downloads to go into (eg. TV)</span>
-                                </label>
-                            </div>
-                        </div>
-
-                        <div id="nzbget_settings">
-                            <div class="field-pair">
-                                <label class="nocheck clearfix">
-                                    <span class="component-title">NZBget HOST:PORT</span>
-                                    <input type="text" name="nzbget_host" value="$sickbeard.NZBGET_HOST" size="45" />
-                                </label>
-                                <label class="nocheck clearfix">
-                                    <span class="component-title">&nbsp;</span>
-                                    <span class="component-desc">Hostname and portnumber of the NZBget RPC (not NZBgetweb!)</span>
-                                </label>
-                                <label class="nocheck clearfix">
-                                    <span class="component-title">&nbsp;</span>
-                                    <span class="component-desc">(eg. localhost:6789)</span>
-                                </label>
-                            </div>
-                            
-                            <div class="field-pair">
-                                <label class="nocheck clearfix">
-                                    <span class="component-title">NZBget Password</span>
-                                    <input type="password" name="nzbget_password" value="$sickbeard.NZBGET_PASSWORD" size="20" />
-                                </label>
-                                <label class="nocheck clearfix">
-                                    <span class="component-title">&nbsp;</span>
-                                    <span class="component-desc">Password found in nzbget.conf (by default tegbzn6789)</span>
-                                </label>
-                            </div>
-
-                            <div class="field-pair">
-                                <label class="nocheck clearfix">
-                                    <span class="component-title">NZBget Category</span>
-                                    <input type="text" name="nzbget_category" value="$sickbeard.NZBGET_CATEGORY" size="20" />
-                                </label>
-                                <label class="nocheck clearfix">
-                                    <span class="component-title">&nbsp;</span>
-                                    <span class="component-desc">Category for downloads to go into (eg. TV)</span>
-                                </label>
-                            </div>
-                        </div>
-                        
-                        <div class="clearfix"></div>
-                        
-                        <div class="testNotification" id="testSABnzbd-result">Click below to test.</div>
-                        <input type="button" value="Test SABnzbd" id="testSABnzbd" class="btn test-button"/>
-                        <input type="submit" class="btn config_submitter" value="Save Changes" /><br/>
-                        
-                        </div><!-- /content_use_nzbs //-->
-                        
-                    </fieldset>
-                </div><!-- /component-group2 //-->
-
-                <div class="alert alert-danger" id="no-torrents">
-                    <strong>Note:</strong> Sick Beard works better with Usenet than with Torrents, <a href="http://www.sickbeard.com/usenet.html" target="_blank"><b>here's why</b></a>.
-                </div>
-
-                <div id="core-component-group3" class="component-group clearfix">
-
-                    <div class="component-group-desc">
-                        <h3>Torrent Search</h3>
-                        <p>Settings that dictate how Sick Beard handles Torrent search results.</p>
-                    </div>
-
-                    <fieldset class="component-group-list">
-
-                        <div class="field-pair">
-                            <input type="checkbox" name="use_torrents" class="enabler" id="use_torrents" #if $sickbeard.USE_TORRENTS == True then "checked=\"checked\"" else ""# />
-                            <label class="clearfix" for="use_torrents">
-                                <span class="component-title">Search Torrents</span>
-                                <span class="component-desc">Should Sick Beard search for torrent files?</span>
-                            </label>
-                        </div>
-
-                        <div id="content_use_torrents">
-                        <div class="field-pair">
-                            <label class="nocheck clearfix">
-                                <span class="component-title">Torrent Black Hole</span>
-                                <input type="text" name="torrent_dir" id="torrent_dir" value="$sickbeard.TORRENT_DIR" size="35" />
-                            </label>
-                            <label class="nocheck clearfix">
-                                <span class="component-title">&nbsp;</span>
-                                <span class="component-desc">The directory where Sick Beard should store your <i>Torrent</i> files.</span>
-                            </label>
-                        </div>
-                        
-                        <div class="clearfix"></div>
-                        <input type="submit" class="btn config_submitter" value="Save Changes" /><br/>
-                        </div><!-- /content_use_torrents //-->
-                        
-                    </fieldset>
-                </div><!-- /component-group3 //-->
-
-                <div class="component-group-save">
-                    <input type="submit" class="btn config_submitter" value="Save Changes" />
-                </div><br />
-
-            </div><!-- /config-components //-->
-
-</form>
-</div></div>
-
-<script type="text/javascript" charset="utf-8">
-<!--
-    jQuery('#nzb_dir').fileBrowser({ title: 'Select NZB Black Hole/Watch Directory' });
-    jQuery('#torrent_dir').fileBrowser({ title: 'Select Torrent Black Hole/Watch Directory' });
-//-->
-</script>
-
-#include $os.path.join($sickbeard.PROG_DIR, "data/interfaces/default/inc_bottom.tmpl")
+#import sickbeard
+#set global $title="Config - Search Settings"
+#set global $header="Search Settings"
+
+#set global $sbPath="../.."
+
+#set global $topmenu="config"#
+#import os.path
+#include $os.path.join($sickbeard.PROG_DIR, "data/interfaces/default/inc_top.tmpl")
+
+<script type="text/javascript" src="$sbRoot/js/configSearch.js?$sbPID"></script>
+<script type="text/javascript" src="$sbRoot/js/config.js?$sbPID"></script>
+
+<div id="config">
+<div id="config-content">
+<h5>All non-absolute folder locations are relative to <span class="path">$sickbeard.DATA_DIR</span></h5>
+
+<form id="configForm" action="saveSearch" method="post">
+
+            <div id="config-components">
+                
+                <div id="core-component-group1" class="component-group clearfix">
+
+                    <div class="component-group-desc">
+                        <h3>Episode Search</h3>
+                        <p>Settings that dictate how and when episode searching works with <a href="$sbRoot/config/providers">Providers</a>.</p>
+                    </div>
+
+                    <fieldset class="component-group-list">
+                        <div class="field-pair">
+                            <input type="checkbox" name="download_propers" id="download_propers" #if $sickbeard.DOWNLOAD_PROPERS == True then "checked=\"checked\"" else ""# />
+                            <label class="clearfix" for="download_propers">
+                                <span class="component-title">Download Propers</span>
+                                <span class="component-desc">Replace original download with "Proper/Repack" if nuked?</span>
+                            </label>
+                        </div>
+                        
+                        <div class="field-pair">
+                            <label class="nocheck clearfix">
+                                <span class="component-title">Search Frequency</span>
+                                <input type="number" name="search_frequency" value="$sickbeard.SEARCH_FREQUENCY" size="5" min="10" class="input-small" />
+                            </label>
+                            <label class="nocheck clearfix">
+                                <span class="component-title">&nbsp;</span>
+                                <span class="component-desc">Time in minutes between searches (eg. 60)</span>
+                            </label>
+                        </div>
+
+                        <div class="field-pair">
+                            <label class="nocheck clearfix">
+                                <span class="component-title">Usenet Retention</span>
+                                <input type="number" name="usenet_retention" value="$sickbeard.USENET_RETENTION" size="5" min="0" class="input-small" />
+                            </label>
+                            <label class="nocheck clearfix">
+                                <span class="component-title">&nbsp;</span>
+                                <span class="component-desc">Age limit in days for usenet articles to be used. (eg. 500)</span>
+                            </label>
+                        </div>
+
+                        <div class="clearfix"></div>
+                        <input type="submit" class="btn config_submitter" value="Save Changes" /><br/>
+                        
+                    </fieldset>
+                </div><!-- /component-group1 //-->
+
+                <div id="core-component-group2" class="component-group clearfix">
+
+                    <div class="component-group-desc">
+                        <h3>NZB Search</h3>
+                        <p>Settings that dictate how Sick Beard handles NZB search results.</p>
+                    </div>
+
+                    <fieldset class="component-group-list">
+
+                        <div class="field-pair">
+                            <input type="checkbox" name="use_nzbs" class="enabler" id="use_nzbs" #if $sickbeard.USE_NZBS then "checked=\"checked\"" else ""# />
+                            <label class="clearfix" for="use_nzbs">
+                                <span class="component-title">Search NZBs</span>
+                                <span class="component-desc">Should Sick Beard search for NZB files?</span>
+                            </label>
+                        </div>
+
+                        <div id="content_use_nzbs">
+                        <div class="field-pair">
+                            <label class="clearfix" for="nzb_method">
+                                <span class="component-title jumbo">NZB Method:</span>
+                                <span class="component-desc">
+                                    <select name="nzb_method" id="nzb_method" class="input-medium" >
+                                    #set $nzb_method_text = {'blackhole': "Black Hole", 'sabnzbd': "SABnzbd", 'nzbget': "NZBget", 'strm': "XBMC STRM"}
+                                    #for $curAction in ('sabnzbd', 'blackhole', 'nzbget', 'strm'):
+                                      #if $sickbeard.NZB_METHOD == $curAction:
+                                        #set $nzb_method = "selected=\"selected\""
+                                      #else
+                                        #set $nzb_method = ""
+                                      #end if
+                                    <option value="$curAction" $nzb_method>$nzb_method_text[$curAction]</option>
+                                    #end for
+                                    </select>
+                                </span>
+                            </label>
+                        </div>
+
+                        <div id="blackhole_settings">
+                            <div class="field-pair">
+                                <label class="nocheck clearfix">
+                                    <span class="component-title">NZB Black Hole</span>
+                                    <input type="text" name="nzb_dir" id="nzb_dir" value="$sickbeard.NZB_DIR" size="35" />
+                                </label>
+                                <label class="nocheck clearfix">
+                                    <span class="component-title">&nbsp;</span>
+                                    <span class="component-desc">The directory where Sick Beard should store your <i>NZB</i> files.</span>
+                                </label>
+                            </div>
+                        </div>
+
+                        <div id="strm_settings">
+                            <div class="field-pair">
+                                <label class="nocheck clearfix">
+                                    <span class="component-title">Pneumatic NZB Location</span>
+                                    <input type="text" name="pneu_nzb_dir" id="pneu_nzb_dir" value="$sickbeard.PNEU_NZB_DIR" size="45" />
+                                </label>
+                                <label class="nocheck clearfix">
+                                    <span class="component-title">&nbsp;</span>
+                                    <span class="component-desc">The directory where Pneumatic looks for your <i>NZB</i> files.</span>
+                                </label>
+                            </div>
+                        </div>
+
+                        <div id="sabnzbd_settings">
+                            <div class="field-pair">
+                                <label class="nocheck clearfix">
+                                    <span class="component-title">SABnzbd URL</span>
+                                    <input type="text" name="sab_host" value="$sickbeard.SAB_HOST" size="45" />
+                                </label>
+                                <label class="nocheck clearfix">
+                                    <span class="component-title">&nbsp;</span>
+                                    <span class="component-desc">URL to your SABnzbd+ install</span>
+                                </label>
+                                <label class="nocheck clearfix">
+                                    <span class="component-title">&nbsp;</span>
+                                    <span class="component-desc">(eg. http://localhost:8000/)</span>
+                                </label>
+                            </div>
+                            
+                            <div class="field-pair">
+                                <label class="nocheck clearfix">
+                                    <span class="component-title">SABnzbd Username</span>
+                                    <input type="text" name="sab_username" value="$sickbeard.SAB_USERNAME" size="20" />
+                                </label>
+                                <label class="nocheck clearfix">
+                                    <span class="component-title">&nbsp;</span>
+                                    <span class="component-desc">Username of your SABnzbd+ server (blank for none)</span>
+                                </label>
+                            </div>
+
+                            <div class="field-pair">
+                                <label class="nocheck clearfix">
+                                    <span class="component-title">SABnzbd Password</span>
+                                    <input type="password" name="sab_password" value="$sickbeard.SAB_PASSWORD" size="20" />
+                                </label>
+                                <label class="nocheck clearfix">
+                                    <span class="component-title">&nbsp;</span>
+                                    <span class="component-desc">Password of your SABnzbd+ server (blank for none)</span>
+                                </label>
+                            </div>
+
+                            <div class="field-pair">
+                                <label class="nocheck clearfix">
+                                    <span class="component-title">SABnzbd API Key</span>
+                                    <input type="text" name="sab_apikey" value="$sickbeard.SAB_APIKEY" size="45" />
+                                </label>
+                                <label class="nocheck clearfix">
+                                    <span class="component-title">&nbsp;</span>
+                                    <span class="component-desc">SABnzbd+ Config -> General -> API Key.</span>
+                                </label>
+                            </div>
+                            
+                            <div class="field-pair">
+                                <label class="nocheck clearfix">
+                                    <span class="component-title">SABnzbd Category</span>
+                                    <input type="text" name="sab_category" value="$sickbeard.SAB_CATEGORY" size="20" />
+                                </label>
+                                <label class="nocheck clearfix">
+                                    <span class="component-title">&nbsp;</span>
+                                    <span class="component-desc">Category for downloads to go into (eg. TV)</span>
+                                </label>
+                            </div>
+                        </div>
+
+                        <div id="nzbget_settings">
+                            <div class="field-pair">
+                                <label class="nocheck clearfix">
+                                    <span class="component-title">NZBget HOST:PORT</span>
+                                    <input type="text" name="nzbget_host" value="$sickbeard.NZBGET_HOST" size="45" />
+                                </label>
+                                <label class="nocheck clearfix">
+                                    <span class="component-title">&nbsp;</span>
+                                    <span class="component-desc">Hostname and portnumber of the NZBget RPC (not NZBgetweb!)</span>
+                                </label>
+                                <label class="nocheck clearfix">
+                                    <span class="component-title">&nbsp;</span>
+                                    <span class="component-desc">(eg. localhost:6789)</span>
+                                </label>
+                            </div>
+                            
+                            <div class="field-pair">
+                                <label class="nocheck clearfix">
+                                    <span class="component-title">NZBget Password</span>
+                                    <input type="password" name="nzbget_password" value="$sickbeard.NZBGET_PASSWORD" size="20" />
+                                </label>
+                                <label class="nocheck clearfix">
+                                    <span class="component-title">&nbsp;</span>
+                                    <span class="component-desc">Password found in nzbget.conf (by default tegbzn6789)</span>
+                                </label>
+                            </div>
+
+                            <div class="field-pair">
+                                <label class="nocheck clearfix">
+                                    <span class="component-title">NZBget Category</span>
+                                    <input type="text" name="nzbget_category" value="$sickbeard.NZBGET_CATEGORY" size="20" />
+                                </label>
+                                <label class="nocheck clearfix">
+                                    <span class="component-title">&nbsp;</span>
+                                    <span class="component-desc">Category for downloads to go into (eg. TV)</span>
+                                </label>
+                            </div>
+                        </div>
+                        
+                        <div class="clearfix"></div>
+                        
+                        <div class="testNotification" id="testSABnzbd-result">Click below to test.</div>
+                        <input type="button" value="Test SABnzbd" id="testSABnzbd" class="btn test-button"/>
+                        <input type="submit" class="btn config_submitter" value="Save Changes" /><br/>
+                        
+                        </div><!-- /content_use_nzbs //-->
+                        
+                    </fieldset>
+                </div><!-- /component-group2 //-->
+
+                <div class="alert alert-danger" id="no-torrents">
+                    <strong>Note:</strong> Sick Beard works better with Usenet than with Torrents, <a href="http://www.sickbeard.com/usenet.html" target="_blank"><b>here's why</b></a>.
+                </div>
+
+                <div id="core-component-group3" class="component-group clearfix">
+
+                    <div class="component-group-desc">
+                        <h3>Torrent Search</h3>
+                        <p>Settings that dictate how Sick Beard handles Torrent search results.</p>
+                    </div>
+
+                    <fieldset class="component-group-list">
+
+                        <div class="field-pair">
+                            <input type="checkbox" name="use_torrents" class="enabler" id="use_torrents" #if $sickbeard.USE_TORRENTS == True then "checked=\"checked\"" else ""# />
+                            <label class="clearfix" for="use_torrents">
+                                <span class="component-title">Search Torrents</span>
+                                <span class="component-desc">Should Sick Beard search for torrent files?</span>
+                            </label>
+                        </div>
+
+                        <div id="content_use_torrents">
+                        <div class="field-pair">
+                            <label class="nocheck clearfix">
+                                <span class="component-title">Torrent Black Hole</span>
+                                <input type="text" name="torrent_dir" id="torrent_dir" value="$sickbeard.TORRENT_DIR" size="35" />
+                            </label>
+                            <label class="nocheck clearfix">
+                                <span class="component-title">&nbsp;</span>
+                                <span class="component-desc">The directory where Sick Beard should store your <i>Torrent</i> files.</span>
+                            </label>
+                        </div>
+                        
+                        <div class="clearfix"></div>
+                        <input type="submit" class="btn config_submitter" value="Save Changes" /><br/>
+                        </div><!-- /content_use_torrents //-->
+                        
+                    </fieldset>
+                </div><!-- /component-group3 //-->
+
+                <div class="component-group-save">
+                    <input type="submit" class="btn config_submitter" value="Save Changes" />
+                </div><br />
+
+            </div><!-- /config-components //-->
+
+</form>
+</div></div>
+
+<script type="text/javascript" charset="utf-8">
+<!--
+    jQuery('#nzb_dir').fileBrowser({ title: 'Select NZB Black Hole/Watch Directory' });
+    jQuery('#torrent_dir').fileBrowser({ title: 'Select Torrent Black Hole/Watch Directory' });
+//-->
+</script>
+
+#include $os.path.join($sickbeard.PROG_DIR, "data/interfaces/default/inc_bottom.tmpl")