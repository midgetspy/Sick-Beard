--- conflicted
+++ resolved
@@ -1,4 +1,3 @@
-<<<<<<< HEAD
 #import sickbeard
 #from sickbeard.common import *
 #set global $title="Mass Update"
@@ -27,7 +26,7 @@
         return false;
     },
     format: function(s) { 
-        return s.replace('hd',3).replace('sd',1).replace('any',0).replace('best',2).replace('custom',4); 
+        return s.replace('hd1080p',5).replace('hd720p',4).replace('hd',3).replace('sd',2).replace('any',1).replace('best',0).replace('custom',7);
     },
     type: 'numeric'
 });
@@ -147,152 +146,4 @@
 </form>
 
 <script type="text/javascript" src="$sbRoot/js/tableClick.js?$sbPID"></script>
-#include $os.path.join($sickbeard.PROG_DIR, "data/interfaces/default/inc_bottom.tmpl")
-=======
-#import sickbeard
-#from sickbeard.common import *
-#set global $title="Mass Update"
-
-#set global $sbPath="../.."
-
-#set global $topmenu="manage"#
-#import os.path
-#include $os.path.join($sickbeard.PROG_DIR, "data/interfaces/default/inc_top.tmpl")
-
-<script type="text/javascript" charset="utf-8">
-<!--
-\$.tablesorter.addParser({
-    id: 'showNames',
-    is: function(s) {
-        return false;
-    },
-    format: function(s) {
-        return (s || '').replace(/^(The|A)\s/i,'');
-    },
-    type: 'text'
-});
-\$.tablesorter.addParser({
-    id: 'quality',
-    is: function(s) {
-        return false;
-    },
-    format: function(s) { 
-        return s.replace('hd1080p',5).replace('hd720p',4).replace('hd',3).replace('sd',2).replace('any',1).replace('best',0).replace('custom',7);
-    },
-    type: 'numeric'
-});
-
-\$(document).ready(function() 
-{ 
-    \$("#massUpdateTable:has(tbody tr)").tablesorter({
-        sortList: [[3,0]],
-        textExtraction: {
-            1: function(node) { return \$(node).find("img").attr("alt"); },
-            2: function(node) { return \$(node).find("img").attr("alt"); },
-            4: function(node) { return \$(node).find("span").text().toLowerCase(); },
-            5: function(node) { return \$(node).find("img").attr("alt"); }
-        },
-        widgets: ['zebra', 'stickyHeaders'],
-        headers: {
-            0: { sorter: false},
-            3: { sorter: 'showNames'},
-            4: { sorter: 'quality'},
-            7: { sorter: false},
-            8: { sorter: false},
-            9: { sorter: false},
-            10: { sorter: false}
-        }
-    }); 
-});
-//-->
-</script>
-<script type="text/javascript" src="$sbRoot/js/massUpdate.js?$sbPID"></script>
-
-<form name="massUpdateForm" method="post" action="massUpdate">
-
-<table id="massUpdateTable" class="tablesorter" cellspacing="1" border="0" cellpadding="0">
-  <thead>
-    <tr>
-      <th width="1%">Edit<br/>
-        <input type="checkbox" class="bulkCheck" id="editCheck" />
-      </th>
-      <th class="nowrap">Lang</th>
-      <th>Paused</th>
-      <th class="nowrap">Show Name</th>
-      <th>Quality</th>
-      <th>Flatten Folders</th>
-      <th>Status</th>
-      <th width="1%">Update<br/>
-        <input type="checkbox" class="bulkCheck" id="updateCheck" />
-      </th>
-      <th width="1%">Rescan<br/>
-        <input type="checkbox" class="bulkCheck" id="refreshCheck" />
-      </th>
-      <th width="1%">Rename<br/>
-        <input type="checkbox" class="bulkCheck" id="renameCheck" />
-      </th>
-      <th width="1%">Delete<br/>
-        <input type="checkbox" class="bulkCheck" id="deleteCheck" />
-      </th>
-    </tr>
-  </thead>
-<tfoot>
-  <tr>
-    <td rowspan="1" colspan="1" class="align-center"><input type="button" class="btn" value="Edit Selected" id="submitMassEdit" /></td>
-    <td rowspan="1" colspan="10" class="align-right"><input type="button" class="btn btn-primary" value="Submit" id="submitMassUpdate" /></td>
-  </tr>
-</tfoot>
-  <tbody>
-#set $myShowList = $sickbeard.showList
-$myShowList.sort(lambda x, y: cmp(x.name, y.name))
-#for $curShow in $myShowList:
-#set $curEp = $curShow.nextEpisode()
-#set $curUpdate_disabled = ""
-#set $curRefresh_disabled = ""
-#set $curRename_disabled = ""
-#set $curDelete_disabled = ""
-
-#if $sickbeard.showQueueScheduler.action.isBeingUpdated($curShow) or $sickbeard.showQueueScheduler.action.isInUpdateQueue($curShow):
-  #set $curUpdate_disabled = "disabled=\"disabled\" "
-#end if
-#set $curUpdate = "<input type=\"checkbox\" class=\"updateCheck\" id=\"update-"+str($curShow.tvdbid)+"\" "+$curUpdate_disabled+"/>"
-#if $sickbeard.showQueueScheduler.action.isBeingRefreshed($curShow) or $sickbeard.showQueueScheduler.action.isInRefreshQueue($curShow):
-  #set $curRefresh_disabled = "disabled=\"disabled\" "
-#end if
-#set $curRefresh = "<input type=\"checkbox\" class=\"refreshCheck\" id=\"refresh-"+str($curShow.tvdbid)+"\" "+$curRefresh_disabled+"/>"
-#if $sickbeard.showQueueScheduler.action.isBeingRenamed($curShow) or $sickbeard.showQueueScheduler.action.isInRenameQueue($curShow):
-  #set $curRename = "disabled=\"disabled\" "
-#end if
-#set $curRename = "<input type=\"checkbox\" class=\"renameCheck\" id=\"rename-"+str($curShow.tvdbid)+"\" "+$curRename_disabled+"/>"
-#if $sickbeard.showQueueScheduler.action.isBeingRenamed($curShow) or $sickbeard.showQueueScheduler.action.isInRenameQueue($curShow) or $sickbeard.showQueueScheduler.action.isInRefreshQueue($curShow):
-  #set $curDelete = "disabled=\"disabled\" "
-#end if
-#set $curDelete = "<input type=\"checkbox\" class=\"deleteCheck\" id=\"delete-"+str($curShow.tvdbid)+"\" "+$curDelete_disabled+"/>"
-
-  <tr>
-    <td align="center"><input type="checkbox" class="editCheck" id="edit-$curShow.tvdbid" /></td>
-    <td align="center"><img src="$sbRoot/images/flags/${curShow.lang}.png" width="16" height="11" alt="$curShow.lang" /></td>
-    <td align="center"><img src="$sbRoot/images/#if int($curShow.paused) == 1 then "yes16.png\" alt=\"Y\"" else "no16.png\" alt=\"N\""# width="16" height="16" /></td>
-    <td class="tvShow"><a href="$sbRoot/home/displayShow?show=$curShow.tvdbid">$curShow.name</a></td>
-#if $curShow.quality in $qualityPresets:
-    <td align="center"><span class="quality $qualityPresetStrings[$curShow.quality]">$qualityPresetStrings[$curShow.quality]</span></td>
-#else:
-    <td align="center"><span class="quality Custom">Custom</span></td>
-#end if 
-    <td align="center"><img src="$sbRoot/images/#if int($curShow.flatten_folders) == 1 then "yes16.png\" alt=\"Y\"" else "no16.png\" alt=\"N\""# width="16" height="16" /></td>
-    <td align="center">$curShow.status</td>
-    <td align="center">$curUpdate</td>
-    <td align="center">$curRefresh</td>
-    <td align="center">$curRename</td>
-<!--    <td align="center"><input type="checkbox" class="metadataCheck" id="metadata-$curShow.tvdbid" /></td>//-->
-    <td align="center">$curDelete</td>
-  </tr>
-#end for
-</tbody>
-</table>
-
-</form>
-
-<script type="text/javascript" src="$sbRoot/js/tableClick.js?$sbPID"></script>
-#include $os.path.join($sickbeard.PROG_DIR, "data/interfaces/default/inc_bottom.tmpl")
->>>>>>> fb37d332
+#include $os.path.join($sickbeard.PROG_DIR, "data/interfaces/default/inc_bottom.tmpl")