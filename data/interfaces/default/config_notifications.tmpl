#import sickbeard
#set global $title="Config - Notifications"
#set global $header="Notifications"

#set global $sbPath="../.."

#set global $topmenu="config"#
#include $os.path.join($sickbeard.PROG_DIR, "data/interfaces/default/inc_top.tmpl")

<script type="text/javascript" src="$sbRoot/js/configNotifications.js?$sbPID"></script>
<script type="text/javascript" src="$sbRoot/js/config.js?$sbPID"></script>

<div id="config">
    <div id="config-content">
        <form id="configForm" action="saveNotifications" method="post">
            <div id="config-components" class="notifier">


            <br />
            <h2>Home Theater / NAS</h2>
            <br />


                <div class="component-group clearfix">
                    <div class="component-group-desc">
                        <img class="notifier-icon" src="$sbRoot/images/notifiers/xbmc.png" alt="" title="XBMC" />
                        <h3><a href="http://xbmc.org/" rel="noreferrer" onclick="window.open('${sickbeard.ANON_REDIRECT}' + this.href, '_blank'); return false;">XBMC</a></h3>
                        <p>A free and open source cross-platform media center and home entertainment system software with a 10-foot user interface designed for the living-room TV.</p>
                        <p>For SickBeard to communicate with XBMC you must turn on the <a href="http://wiki.xbmc.org/index.php?title=Webserver" rel="noreferrer" onclick="window.open('${sickbeard.ANON_REDIRECT}' + this.href, '_blank'); return false;">XBMC Webserver</a>.</p>
                    </div>
                    <fieldset class="component-group-list">
                        <div class="field-pair">
                            <input type="checkbox" class="enabler" name="use_xbmc" id="use_xbmc" #if $sickbeard.USE_XBMC then "checked=\"checked\"" else ""# />
                            <label class="clearfix" for="use_xbmc">
                                <span class="component-title">Enable</span>
                                <span class="component-desc">Should Sick Beard send XBMC commands?</span>
                            </label>
                        </div>

                        <div id="content_use_xbmc">
                            <div class="field-pair">
                                <input type="checkbox" name="xbmc_always_on" id="xbmc_always_on" #if $sickbeard.XBMC_ALWAYS_ON then "checked=\"checked\"" else ""# />
                                <label class="clearfix" for="xbmc_always_on">
                                    <span class="component-title">Always On</span>
                                    <span class="component-desc">Log errors when unreachable?</span>
                                </label>
                            </div>
                            <div class="field-pair">
                                <input type="checkbox" name="xbmc_notify_onsnatch" id="xbmc_notify_onsnatch" #if $sickbeard.XBMC_NOTIFY_ONSNATCH then "checked=\"checked\"" else ""# />
                                <label class="clearfix" for="xbmc_notify_onsnatch">
                                    <span class="component-title">Notify on Snatch</span>
                                    <span class="component-desc">Send notification when we start a download?</span>
                                </label>
                            </div>
                            <div class="field-pair">
                                <input type="checkbox" name="xbmc_notify_ondownload" id="xbmc_notify_ondownload" #if $sickbeard.XBMC_NOTIFY_ONDOWNLOAD then "checked=\"checked\"" else ""# />
                                <label class="clearfix" for="xbmc_notify_ondownload">
                                    <span class="component-title">Notify on Download</span>
                                    <span class="component-desc">Send notification when we finish a download?</span>
                                </label>
                            </div>
                            <div class="field-pair">
                                <input type="checkbox" name="xbmc_update_library" id="xbmc_update_library" #if $sickbeard.XBMC_UPDATE_LIBRARY then "checked=\"checked\"" else ""# />
                                <label class="clearfix" for="xbmc_update_library">
                                    <span class="component-title">Update Library</span>
                                    <span class="component-desc">Update library (show's path) when we finish a download?</span>
                                </label>
                            </div>
                            <div class="field-pair">
                                <input type="checkbox" name="xbmc_update_full" id="xbmc_update_full" #if $sickbeard.XBMC_UPDATE_FULL then "checked=\"checked\"" else ""# />
                                <label class="clearfix" for="xbmc_update_full">
                                    <span class="component-title">Full Library Update</span>
                                    <span class="component-desc">Fall back to a full library update if per-show fails?</span>
                                </label>
                            </div>
                            <div class="field-pair">
                                <input type="checkbox" name="xbmc_update_onlyfirst" id="xbmc_update_onlyfirst" #if $sickbeard.XBMC_UPDATE_ONLYFIRST then "checked=\"checked\"" else ""# />
                                <label class="clearfix" for="xbmc_update_onlyfirst">
                                    <span class="component-title">Only Update First Host</span>
                                    <span class="component-desc">Only send library update to the first host?</span>
                                </label>
                            </div>
                            <div class="field-pair">
                                <label class="nocheck clearfix">
                                    <span class="component-title">XBMC IP:Port</span>
                                    <input type="text" name="xbmc_host" id="xbmc_host" value="$sickbeard.XBMC_HOST" size="35" />
                                </label>
                                <label class="nocheck clearfix">
                                    <span class="component-title">&nbsp;</span>
                                    <span class="component-desc">Host running XBMC (eg. 192.168.1.100:8080)</span>
                                </label>
                                <label class="nocheck clearfix">
                                    <span class="component-title">&nbsp;</span>
                                    <span class="component-desc">(multiple host strings must be separated by commas)</span>
                                </label>
                            </div>
                            <div class="field-pair">
                                <label class="nocheck clearfix">
                                    <span class="component-title">XBMC Username</span>
                                    <input type="text" name="xbmc_username" id="xbmc_username" value="$sickbeard.XBMC_USERNAME" size="35" />
                                </label>
                                <label class="nocheck clearfix">
                                    <span class="component-title">&nbsp;</span>
                                    <span class="component-desc">Username of your XBMC server (blank for none)</span>
                                </label>
                            </div>
                            <div class="field-pair">
                                <label class="nocheck clearfix">
                                    <span class="component-title">XBMC Password</span>
                                    <input type="password" name="xbmc_password" id="xbmc_password" value="$sickbeard.XBMC_PASSWORD" size="35" />
                                </label>
                                <label class="nocheck clearfix">
                                    <span class="component-title">&nbsp;</span>
                                    <span class="component-desc">Password of your XBMC server (blank for none)</span>
                                </label>
                            </div>
                            <div class="testNotification" id="testXBMC-result">Click below to test.</div>
                            <input type="button" class="btn" value="Test XBMC" id="testXBMC" />
                            <input type="submit" class="btn config_submitter" value="Save Changes" />
                        </div><!-- /content_use_xbmc //-->

                    </fieldset>
                </div><!-- /xbmc component-group //-->


                <div class="component-group clearfix">
                    <div class="component-group-desc">
                        <img class="notifier-icon" src="$sbRoot/images/notifiers/plex.png" alt="" title="Plex Media Server" />
                        <h3><a href="http://www.plexapp.com/" rel="noreferrer" onclick="window.open('${sickbeard.ANON_REDIRECT}' + this.href, '_blank'); return false;">Plex Media Server</a></h3>
                        <p>Experience your media on a visually stunning, easy to use interface on your Mac connected to your TV. Your media library has never looked this good!</p>
                        <p>For sending notifications to Plex Home Theater (PHT) clients, use the XBMC notifier with port <b>3005</b>.</p>
                    </div>
                    <fieldset class="component-group-list">
                        <div class="field-pair">
                            <input type="checkbox" class="enabler" name="use_plex" id="use_plex" #if $sickbeard.USE_PLEX then "checked=\"checked\"" else ""# />
                            <label class="clearfix" for="use_plex">
                                <span class="component-title">Enable</span>
                                <span class="component-desc">Should Sick Beard send Plex commands?</span>
                            </label>
                        </div>

                        <div id="content_use_plex">
                            <div class="field-pair">
                                <input type="checkbox" name="plex_notify_onsnatch" id="plex_notify_onsnatch" #if $sickbeard.PLEX_NOTIFY_ONSNATCH then "checked=\"checked\"" else ""# />
                                <label class="clearfix" for="plex_notify_onsnatch">
                                    <span class="component-title">Notify on Snatch</span>
                                    <span class="component-desc">Send notification when we start a download?</span>
                                </label>
                            </div>
                            <div class="field-pair">
                                <input type="checkbox" name="plex_notify_ondownload" id="plex_notify_ondownload" #if $sickbeard.PLEX_NOTIFY_ONDOWNLOAD then "checked=\"checked\"" else ""# />
                                <label class="clearfix" for="plex_notify_ondownload">
                                    <span class="component-title">Notify on Download</span>
                                    <span class="component-desc">Send notification when we finish a download?</span>
                                </label>
                            </div>
                            <div class="field-pair">
                                <input type="checkbox" name="plex_update_library" id="plex_update_library" #if $sickbeard.PLEX_UPDATE_LIBRARY then "checked=\"checked\"" else ""# />
                                <label class="clearfix" for="plex_update_library">
                                    <span class="component-title">Update Library</span>
                                    <span class="component-desc">Update Plex Media Server library when we finish a download?</span>
                                </label>
                            </div>
                            <div class="field-pair">
                                <label class="nocheck clearfix">
                                    <span class="component-title">Plex Media Server IP:Port</span>
                                    <input type="text" name="plex_server_host" id="plex_server_host" value="$sickbeard.PLEX_SERVER_HOST" size="35" />
                                </label>
                                <label class="nocheck clearfix">
                                    <span class="component-title">&nbsp;</span>
                                    <span class="component-desc">Host running Plex Media Server (eg. 192.168.1.100:32400)</span>
                                </label>
                            </div>
                            <div class="field-pair">
                                <label class="nocheck clearfix">
                                    <span class="component-title">Plex Media Center IP:Port</span>
                                    <input type="text" name="plex_host" id="plex_host" value="$sickbeard.PLEX_HOST" size="35" />
                                </label>
                                <label class="nocheck clearfix">
                                    <span class="component-title">&nbsp;</span>
                                    <span class="component-desc">Host running Plex Media Center (eg. 192.168.1.100:3000)</span>
                                </label>
                                <label class="nocheck clearfix">
                                    <span class="component-title">&nbsp;</span>
                                    <span class="component-desc">(multiple host strings must be separated by commas)</span>
                                </label>
                            </div>
                            <div class="field-pair">
                                <label class="nocheck clearfix">
                                    <span class="component-title">PMC Client Username</span>
                                    <input type="text" name="plex_username" id="plex_username" value="$sickbeard.PLEX_USERNAME" size="35" />
                                </label>
                                <label class="nocheck clearfix">
                                    <span class="component-title">&nbsp;</span>
                                    <span class="component-desc">Username of your PMC client (blank for none)</span>
                                </label>
                            </div>
                            <div class="field-pair">
                                <label class="nocheck clearfix">
                                    <span class="component-title">PMC Client Password</span>
                                    <input type="password" name="plex_password" id="plex_password" value="$sickbeard.PLEX_PASSWORD" size="35" />
                                </label>
                                <label class="nocheck clearfix">
                                    <span class="component-title">&nbsp;</span>
                                    <span class="component-desc">Password of your PMC client (blank for none)</span>
                                </label>
                            </div>
                            <div class="testNotification" id="testPLEX-result">Click below to test.</div>
                            <input type="button" class="btn" value="Test PMC Clients" id="testPLEX" />
                            <input type="submit" class="btn config_submitter" value="Save Changes" />
                        </div><!-- /content_use_plex -->

                    </fieldset>
                </div><!-- /plex component-group -->


                <div class="component-group clearfix">
                    <div class="component-group-desc">
                        <img class="notifier-icon" src="$sbRoot/images/notifiers/nmj.png" alt="" title="Networked Media Jukebox" />
                        <h3><a href="http://www.popcornhour.com/" rel="noreferrer" onclick="window.open('${sickbeard.ANON_REDIRECT}' + this.href, '_blank'); return false;">NMJ</a></h3>
                        <p>The Networked Media Jukebox, or NMJ, is the official media jukebox interface made available for the Popcorn Hour 200-series.</p>
                    </div>
                    <fieldset class="component-group-list">
                        <div class="field-pair">
                            <input type="checkbox" class="enabler" name="use_nmj" id="use_nmj" #if $sickbeard.USE_NMJ then "checked=\"checked\"" else ""# />
                            <label class="clearfix" for="use_nmj">
                                <span class="component-title">Enable</span>
                                <span class="component-desc">Should Sick Beard send update commands to NMJ?</span>
                            </label>
                        </div>

                        <div id="content_use_nmj">
                            <div class="field-pair">
                                <label class="nocheck clearfix">
                                    <span class="component-title">Popcorn IP address</span>
                                    <input type="text" name="nmj_host" id="nmj_host" value="$sickbeard.NMJ_HOST" size="35" />
                                </label>
                                <label class="nocheck clearfix">
                                    <span class="component-title">&nbsp;</span>
                                    <span class="component-desc">IP of Popcorn 200-series (eg. 192.168.1.100)</span>
                                </label>
                            </div>
                            <div class="field-pair">
                                <label class="nocheck clearfix">
                                    <span class="component-title">Get Settings</span>
                                    <input type="button" class="btn" value="Get Settings" id="settingsNMJ" />
                                </label>
                                <label class="nocheck clearfix">
                                    <span class="component-title">&nbsp;</span>
                                    <span class="component-desc">The Popcorn Hour device must be powered on and NMJ running.</span>
                                </label>
                            </div>
                            <div class="field-pair">
                                <label class="nocheck clearfix">
                                    <span class="component-title">NMJ Database</span>
                                    <input type="text" name="nmj_database" id="nmj_database" value="$sickbeard.NMJ_DATABASE" size="35" #if $sickbeard.NMJ_DATABASE then "readonly=\"readonly\"" else ""# />
                                </label>
                                <label class="nocheck clearfix">
                                    <span class="component-title">&nbsp;</span>
                                    <span class="component-desc">Automatically filled via the 'Get Settings' button.</span>
                                </label>
                            </div>
                            <div class="field-pair">
                                <label class="nocheck clearfix">
                                    <span class="component-title">NMJ Mount URL</span>
                                    <input type="text" name="nmj_mount" id="nmj_mount" value="$sickbeard.NMJ_MOUNT" size="35" #if $sickbeard.NMJ_MOUNT then "readonly=\"readonly\"" else ""# />
                                </label>
                                <label class="nocheck clearfix">
                                    <span class="component-title">&nbsp;</span>
                                    <span class="component-desc">Automatically filled via the 'Get Settings' button.</span>
                                </label>
                            </div>
                            <div class="testNotification" id="testNMJ-result">Click below to test.</div>
                            <input type="button" class="btn" value="Test NMJ" id="testNMJ" />
                            <input type="submit" class="btn config_submitter" value="Save Changes" />
                        </div><!-- /content_use_nmj //-->

                    </fieldset>
                </div><!-- /nmj component-group //-->

                <div class="component-group clearfix">
                    <div class="component-group-desc">
                        <img class="notifier-icon" src="$sbRoot/images/notifiers/nmj.png" alt="" title="Networked Media Jukebox V2" />
                        <h3><a href="http://www.popcornhour.com/" rel="noreferrer" onclick="window.open('${sickbeard.ANON_REDIRECT}' + this.href, '_blank'); return false;">NMJv2</a></h3>
                        <p>The Networked Media Jukebox, or NMJv2, is the official media jukebox interface made available for the Popcorn Hour 300 &amp; 400-series.</p>
                    </div>
                    <fieldset class="component-group-list">
                        <div class="field-pair">
                            <input type="checkbox" class="enabler" name="use_nmjv2" id="use_nmjv2" #if $sickbeard.USE_NMJv2 then "checked=\"checked\"" else ""# />
                            <label class="clearfix" for="use_nmjv2">
                                <span class="component-title">Enable</span>
                                <span class="component-desc">Should Sick Beard send update commands to NMJv2?</span>
                            </label>
                        </div>

                        <div id="content_use_nmjv2">
                            <div class="field-pair">
                                <label class="nocheck clearfix">
                                    <span class="component-title">Popcorn IP address</span>
                                    <input type="text" name="nmjv2_host" id="nmjv2_host" value="$sickbeard.NMJv2_HOST" size="35" />
                                </label>
                                <label class="nocheck clearfix">
                                    <span class="component-title">&nbsp;</span>
                                    <span class="component-desc">IP of Popcorn 300/400-series (eg. 192.168.1.100)</span>
                                </label>
                            </div>
                            <div class="field-pair">
                                <label class="nocheck clearfix">
                                    <span class="component-title">Database Location</span>
                                    <span class="component-desc">
                                        <input type="radio" name="nmjv2_dbloc" value="local" class="radio" id="nmjv2_dbloc_a" #if $sickbeard.NMJv2_DBLOC=="local" then "checked=\"checked\"" else ""# />PCH Local Media<br />
                                    </span>
                                </label>
                                <label class="nocheck clearfix">
                                    <span class="component-title">&nbsp;</span>
                                    <span class="component-desc">
                                        <input type="radio" name="nmjv2_dbloc" value="network" class="radio" id="nmjv2_dbloc_b" #if $sickbeard.NMJv2_DBLOC=="network" then "checked=\"checked\"" else ""# />PCH Network Media<br />
                                    </span>
                                </label>
                                <label class="nocheck clearfix">
                                    <span class="component-title">Database Instance</span>
                                    <span class="component-desc">
                                        <select id="NMJv2db_instance">
                                            <option value="0">#1 </option>
                                            <option value="1">#2 </option>
                                            <option value="2">#3 </option>
                                            <option value="3">#4 </option>
                                            <option value="4">#5 </option>
                                            <option value="5">#6 </option>
                                            <option value="6">#7 </option>
                                        </select>
                                    </span>
                                </label>
                                <label class="nocheck clearfix">
                                    <span class="component-title">&nbsp;</span>
                                    <span class="component-desc">Adjust this value if the wrong database is selected.</span>
                                </label>
                            </div>
                            <div class="field-pair">
                                <label class="nocheck clearfix">
                                    <span class="component-title">Find Database</span>
                                    <input type="button" class="btn" value="Find Database" id="settingsNMJv2" />
                                </label>
                                <label class="nocheck clearfix">
                                    <span class="component-title">&nbsp;</span>
                                    <span class="component-desc">The Popcorn Hour device must be powered on.</span>
                                </label>
                            </div>
                            <div class="field-pair">
                                <label class="nocheck clearfix">
                                <span class="component-title">NMJv2 Database</span>
                                <input type="text" name="nmjv2_database" id="nmjv2_database" value="$sickbeard.NMJv2_DATABASE" size="35" #if $sickbeard.NMJv2_DATABASE then "readonly=\"readonly\"" else ""# /></label>
                                <label class="nocheck clearfix">
                                    <span class="component-title">&nbsp;</span>
                                    <span class="component-desc">Automatically filled via the 'Find Database' buttons.</span>
                                </label>
                            </div>
                        <div class="testNotification" id="testNMJv2-result">Click below to test.</div>
                        <input type="button" class="btn" value="Test NMJv2" id="testNMJv2" />
                        <input type="submit" class="btn config_submitter" value="Save Changes" />
                        </div><!-- /content_use_nmjv2 //-->

                    </fieldset>
                </div><!-- /nmjv2 component-group //-->


                <div class="component-group clearfix">
                    <div class="component-group-desc">
                        <img class="notifier-icon" src="$sbRoot/images/notifiers/synoindex.png" alt="" title="Synology" />
                        <h3><a href="http://synology.com/" rel="noreferrer" onclick="window.open('${sickbeard.ANON_REDIRECT}' + this.href, '_blank'); return false;">Synology</a></h3>
                        <p>The Synology DiskStation NAS.</p>
                        <p>Synology Indexer is the daemon running on the Synology NAS to build its media database.</p>
                        <p>Synology Notifier is the notification system of Synology DSM.</p>
                    </div>
                    <fieldset class="component-group-list">
                        <div class="field-pair">
                            <input type="checkbox" class="enabler" name="use_synoindex" id="use_synoindex" #if $sickbeard.USE_SYNOINDEX then "checked=\"checked\"" else ""# />
                            <label class="clearfix" for="use_synoindex">
                                <span class="component-title">Enable</span>
                                <span class="component-desc">Should Sick Beard send Synology commands?<br /><br />
                                </span>
                            </label>
                            <label class="nocheck clearfix" for="use_synoindex">
                                <span class="component-title">&nbsp;</span>
                                <span class="component-desc"><b>Note:</b> Requires SB to be running on your Synology NAS.</span>
                            </label>
                        </div>

                        <div id="content_use_synoindex">
                            <div class="field-pair">
                                <input type="checkbox" name="synoindex_notify_onsnatch" id="synoindex_notify_onsnatch" #if $sickbeard.SYNOINDEX_NOTIFY_ONSNATCH then "checked=\"checked\"" else ""# />
                                <label class="clearfix" for="synoindex_notify_onsnatch">
                                    <span class="component-title">Notify on Snatch</span>
                                    <span class="component-desc">Send notification when we start a download?</span>
                                </label>
                            </div>
                            <div class="field-pair">
                                <input type="checkbox" name="synoindex_notify_ondownload" id="synoindex_notify_ondownload" #if $sickbeard.SYNOINDEX_NOTIFY_ONDOWNLOAD then "checked=\"checked\"" else ""# />
                                <label class="clearfix" for="synoindex_notify_ondownload">
                                    <span class="component-title">Notify on Download</span>
                                    <span class="component-desc">Send notification when we finish a download?</span>
                                </label>
                            </div>
                            <div class="field-pair">
                                <input type="checkbox" name="synoindex_update_library" id="synoindex_update_library" #if $sickbeard.SYNOINDEX_UPDATE_LIBRARY then "checked=\"checked\"" else ""# />
                                <label class="clearfix" for="synoindex_update_library">
                                    <span class="component-title">Update Library</span>
                                    <span class="component-desc">Update Synology library when we finish a download?</span>
                                </label>
                            </div>
                            <div class="testNotification" id="testSynoNotify-result">Click below to test.</div>
                            <input type="button" class="btn" value="Test Notice (SynoDSMnotify)" id="testSynoNotify" />
                            <input type="submit" class="btn config_submitter" value="Save Changes" />
                        </div><!-- /content_use_synoindex //-->

                    </fieldset>
                </div><!-- /synoindex component-group //-->


                <div class="component-group clearfix">
                    <div class="component-group-desc">
                        <img class="notifier-icon" src="$sbRoot/images/notifiers/pytivo.png" alt="" title="pyTivo" />
                        <h3><a href="http://pytivo.sourceforge.net/wiki/index.php/PyTivo" rel="noreferrer" onclick="window.open('${sickbeard.ANON_REDIRECT}' + this.href, '_blank'); return false;">pyTivo</a></h3>
                        <p>pyTivo is both an HMO and GoBack server. This notifier will load the completed downloads to your Tivo.</p>
                    </div>
                    <fieldset class="component-group-list">
                        <div class="field-pair">
                            <input type="checkbox" class="enabler" name="use_pytivo" id="use_pytivo" #if $sickbeard.USE_PYTIVO then "checked=\"checked\"" else ""# />
                            <label class="clearfix" for="use_pytivo">
                                <span class="component-title">Enable</span>
                                <span class="component-desc">Should Sick Beard update commands to pyTivo?<br /><br /></span>
                            </label>
                            <label class="nocheck clearfix" for="use_pytivo">
                                <span class="component-title">&nbsp;</span>
                                <span class="component-desc">Requires the downloaded files to be accessible to pyTivo.</span>
                            </label>
                        </div>

                        <div id="content_use_pytivo">
                            <div class="field-pair">
                                <label class="nocheck clearfix">
                                    <span class="component-title">pyTivo IP:Port</span>
                                    <input type="text" name="pytivo_host" id="pytivo_host" value="$sickbeard.PYTIVO_HOST" size="35" />
                                </label>
                                <label class="nocheck clearfix">
                                    <span class="component-title">&nbsp;</span>
                                    <span class="component-desc">Host running pyTivo (eg. 192.168.1.1:9032)</span>
                                </label>
                            </div>
                            <div class="field-pair">
                                <label class="nocheck clearfix">
                                    <span class="component-title">pyTivo Share Name</span>
                                    <input type="text" name="pytivo_share_name" id="pytivo_share_name" value="$sickbeard.PYTIVO_SHARE_NAME" size="35" />
                                </label>
                                <label class="nocheck clearfix">
                                    <span class="component-title">&nbsp;</span>
                                    <span class="component-desc">Value used in pyTivo Web Configuration to name the share.</span>
                                </label>
                            </div>
                            <div class="field-pair">
                                <label class="nocheck clearfix">
                                    <span class="component-title">Tivo Name</span>
                                    <input type="text" name="pytivo_tivo_name" id="pytivo_tivo_name" value="$sickbeard.PYTIVO_TIVO_NAME" size="35" />
                                </label>
                                <label class="nocheck clearfix">
                                    <span class="component-title">&nbsp;</span>
                                    <span class="component-desc">Messages &amp; Settings > Account &amp; System Information > System Information > DVR name</span>
                                </label>
                            </div>
                            <input type="submit" class="btn config_submitter" value="Save Changes" />
                        </div><!-- /content_use_pytivo //-->

                    </fieldset>
                </div><!-- /component-group //-->

                <div class="component-group-save">
                    <input type="submit" class="btn config_submitter" value="Save Changes" />
                </div><br />

                <br />
                <h2>Devices</h2>
                <br />


                <div class="component-group clearfix">
                    <div class="component-group-desc">
                        <img class="notifier-icon" src="$sbRoot/images/notifiers/growl.png" alt="" title="Growl" />
                        <h3><a href="http://growl.info/" rel="noreferrer" onclick="window.open('${sickbeard.ANON_REDIRECT}' + this.href, '_blank'); return false;">Growl</a></h3>
                        <p>A cross-platform unobtrusive global notification system.</p>
                        <p>For more information visit our <a href="https://github.com/midgetspy/Sick-Beard/wiki/Notifiers:-Growl" rel="noreferrer" onclick="window.open('${sickbeard.ANON_REDIRECT}' + this.href, '_blank'); return false;">Wiki</a>.</p>
                    </div>
                    <fieldset class="component-group-list">
                        <div class="field-pair">
                            <input type="checkbox" class="enabler" name="use_growl" id="use_growl" #if $sickbeard.USE_GROWL then "checked=\"checked\"" else ""# />
                            <label class="clearfix" for="use_growl">
                                <span class="component-title">Enable</span>
                                <span class="component-desc">Should Sick Beard send Growl notifications?</span>
                            </label>
                        </div>

                        <div id="content_use_growl">
                            <div class="field-pair">
                                <input type="checkbox" name="growl_notify_onsnatch" id="growl_notify_onsnatch" #if $sickbeard.GROWL_NOTIFY_ONSNATCH then "checked=\"checked\"" else ""# />
                                <label class="clearfix" for="growl_notify_onsnatch">
                                    <span class="component-title">Notify on Snatch</span>
                                    <span class="component-desc">Send notification when we start a download?</span>
                                </label>
                            </div>
                            <div class="field-pair">
                                <input type="checkbox" name="growl_notify_ondownload" id="growl_notify_ondownload" #if $sickbeard.GROWL_NOTIFY_ONDOWNLOAD then "checked=\"checked\"" else ""# />
                                <label class="clearfix" for="growl_notify_ondownload">
                                    <span class="component-title">Notify on Download</span>
                                    <span class="component-desc">Send notification when we finish a download?</span>
                                </label>
                            </div>
                            <div class="field-pair">
                                <label class="nocheck clearfix">
                                    <span class="component-title">Growl IP:Port</span>
                                    <input type="text" name="growl_host" id="growl_host" value="$sickbeard.GROWL_HOST" size="35" />
                                </label>
                                <label class="nocheck clearfix">
                                    <span class="component-title">&nbsp;</span>
                                    <span class="component-desc">Host running Growl (eg. 192.168.1.100:23053)</span>
                                </label>
                            </div>
                            <div class="field-pair">
                                <label class="nocheck clearfix">
                                    <span class="component-title">Growl Password</span>
                                    <input type="password" name="growl_password" id="growl_password" value="$sickbeard.GROWL_PASSWORD" size="35" />
                                </label>
                                <label class="nocheck clearfix">
                                    <span class="component-title">&nbsp;</span>
                                    <span class="component-desc">May leave blank if Sick Beard is on the same host.</span>
                                </label>
                                <label class="nocheck clearfix">
                                    <span class="component-title">&nbsp;</span>
                                    <span class="component-desc">Otherwise Growl <b>requires</b> a password to be used.</span>
                                </label>
                            </div>
                            <div class="testNotification" id="testGrowl-result">Click below to register and test Growl, this is required for Growl notifications to work.</div>
                            <input type="button" class="btn" value="Register Growl" id="testGrowl" />
                            <input type="submit" class="btn config_submitter" value="Save Changes" />
                        </div><!-- /content_use_growl //-->

                    </fieldset>
                </div><!-- /growl component-group //-->


                <div class="component-group clearfix">
                    <div class="component-group-desc">
                        <img class="notifier-icon" src="$sbRoot/images/notifiers/prowl.png" alt="Prowl" title="Prowl" />
                        <h3><a href="http://www.prowlapp.com/" rel="noreferrer" onclick="window.open('${sickbeard.ANON_REDIRECT}' + this.href, '_blank'); return false;">Prowl</a></h3>
                        <p>A Growl client for iOS.</p>
                    </div>
                    <fieldset class="component-group-list">
                        <div class="field-pair">
                            <input type="checkbox" class="enabler" name="use_prowl" id="use_prowl" #if $sickbeard.USE_PROWL then "checked=\"checked\"" else ""# />
                            <label class="clearfix" for="use_prowl">
                                <span class="component-title">Enable</span>
                                <span class="component-desc">Should Sick Beard send Prowl notifications?</span>
                            </label>
                        </div>

                        <div id="content_use_prowl">
                            <div class="field-pair">
                                <input type="checkbox" name="prowl_notify_onsnatch" id="prowl_notify_onsnatch" #if $sickbeard.PROWL_NOTIFY_ONSNATCH then "checked=\"checked\"" else ""# />
                                <label class="clearfix" for="prowl_notify_onsnatch">
                                    <span class="component-title">Notify on Snatch</span>
                                    <span class="component-desc">Send notification when we start a download?</span>
                                </label>
                            </div>
                            <div class="field-pair">
                                <input type="checkbox" name="prowl_notify_ondownload" id="prowl_notify_ondownload" #if $sickbeard.PROWL_NOTIFY_ONDOWNLOAD then "checked=\"checked\"" else ""# />
                                <label class="clearfix" for="prowl_notify_ondownload">
                                    <span class="component-title">Notify on Download</span>
                                    <span class="component-desc">Send notification when we finish a download?</span>
                                </label>
                            </div>
                            <div class="field-pair">
                                <label class="nocheck clearfix">
                                    <span class="component-title">Prowl API Key:</span>
                                    <input type="text" name="prowl_api" id="prowl_api" value="$sickbeard.PROWL_API" size="35" />
                                </label>
                                <label class="nocheck clearfix">
                                    <span class="component-title">&nbsp;</span>
                                    <span class="component-desc">Get your key at: <a href="https://www.prowlapp.com/api_settings.php" rel="noreferrer" onclick="window.open('${sickbeard.ANON_REDIRECT}' + this.href, '_blank'); return false;">https://prowlapp.com/api_settings.php</a></span>
                                </label>
                            </div>
                            <div class="field-pair">
                                <label class="nocheck clearfix">
                                    <span class="component-title">Prowl Priority:</span>
                                   <select id="prowl_priority" name="prowl_priority">
                                        <option value="-2" #if $sickbeard.PROWL_PRIORITY == -2 then 'selected="selected"' else ""#>Very Low</option>
                                        <option value="-1" #if $sickbeard.PROWL_PRIORITY == -1 then 'selected="selected"' else ""#>Moderate</option>
                                        <option value="0" #if $sickbeard.PROWL_PRIORITY == 0 then 'selected="selected"' else ""#>Normal</option>
                                        <option value="1" #if $sickbeard.PROWL_PRIORITY == 1 then 'selected="selected"' else ""#>High</option>
                                        <option value="2" #if $sickbeard.PROWL_PRIORITY == 2 then 'selected="selected"' else ""#>Emergency</option>
                                    </select>
                                </label>
                                <label class="nocheck clearfix">
                                    <span class="component-title">&nbsp;</span>
                                    <span class="component-desc">Priority of Prowl messages from Sick-Beard.</span>
                                </label>
                            </div>
                            <div class="testNotification" id="testProwl-result">Click below to test.</div>
                            <input type="button" class="btn" value="Test Prowl" id="testProwl" />
                            <input type="submit" class="btn config_submitter" value="Save Changes" />
                        </div><!-- /content_use_prowl //-->

                    </fieldset>
                </div><!-- /prowl component-group //-->


                <div class="component-group clearfix">
                    <div class="component-group-desc">
                        <img class="notifier-icon" src="$sbRoot/images/notifiers/libnotify.png" alt="" title="Libnotify" />
                        <h3><a href="http://library.gnome.org/devel/libnotify/" rel="noreferrer" onclick="window.open('${sickbeard.ANON_REDIRECT}' + this.href, '_blank'); return false;">Libnotify</a></h3>
                        <p>The standard desktop notification API for Linux/*nix systems.  This notifier will only function if the pynotify module is installed (Ubuntu/Debian package <a href="apt:python-notify">python-notify</a>).</p>
                    </div>
                    <fieldset class="component-group-list">
                        <div class="field-pair">
                            <input type="checkbox" class="enabler" name="use_libnotify" id="use_libnotify" #if $sickbeard.USE_LIBNOTIFY then "checked=\"checked\"" else ""# />
                            <label class="clearfix" for="use_libnotify">
                                <span class="component-title">Enable</span>
                                <span class="component-desc">Should Sick Beard send Libnotify notifications?</span>
                            </label>
                        </div>

                        <div id="content_use_libnotify">
                            <div class="field-pair">
                                <input type="checkbox" name="libnotify_notify_onsnatch" id="libnotify_notify_onsnatch" #if $sickbeard.LIBNOTIFY_NOTIFY_ONSNATCH then "checked=\"checked\"" else ""# />
                                <label class="clearfix" for="libnotify_notify_onsnatch">
                                    <span class="component-title">Notify on Snatch</span>
                                    <span class="component-desc">Send notification when we start a download?</span>
                                </label>
                            </div>
                            <div class="field-pair">
                                <input type="checkbox" name="libnotify_notify_ondownload" id="libnotify_notify_ondownload" #if $sickbeard.LIBNOTIFY_NOTIFY_ONDOWNLOAD then "checked=\"checked\"" else ""# />
                                <label class="clearfix" for="libnotify_notify_ondownload">
                                    <span class="component-title">Notify on Download</span>
                                    <span class="component-desc">Send notification when we finish a download?</span>
                                </label>
                            </div>
                            <div class="testNotification" id="testLibnotify-result">Click below to test.</div>
                            <input type="button" class="btn" value="Test Libnotify" id="testLibnotify" />
                            <input type="submit" class="btn config_submitter" value="Save Changes" />
                        </div><!-- /content_use_libnotify //-->

                    </fieldset>
                </div><!-- /libnotify component-group //-->


                <div class="component-group clearfix">
                    <div class="component-group-desc">
                        <img class="notifier-icon" src="$sbRoot/images/notifiers/pushover.png" alt="" title="Pushover" />
                        <h3><a href="http://pushover.net/" rel="noreferrer" onclick="window.open('${sickbeard.ANON_REDIRECT}' + this.href, '_blank'); return false;">Pushover</a></h3>
                        <p>Pushover makes it easy to send real-time notifications to your Android and iOS devices.</p>
                    </div>
                    <fieldset class="component-group-list">
                        <div class="field-pair">
                            <input type="checkbox" class="enabler" name="use_pushover" id="use_pushover" #if $sickbeard.USE_PUSHOVER then "checked=\"checked\"" else ""# />
                            <label class="clearfix" for="use_pushover">
                                <span class="component-title">Enable</span>
                                <span class="component-desc">Should Sick Beard send Pushover notifications?</span>
                            </label>
                        </div>

                        <div id="content_use_pushover">
                            <div class="field-pair">
                                <input type="checkbox" name="pushover_notify_onsnatch" id="pushover_notify_onsnatch" #if $sickbeard.PUSHOVER_NOTIFY_ONSNATCH then "checked=\"checked\"" else ""# />
                                <label class="clearfix" for="pushover_notify_onsnatch">
                                    <span class="component-title">Notify on Snatch</span>
                                    <span class="component-desc">Send notification when we start a download?</span>
                                </label>
                            </div>
                            
                            <div class="field-pair">
                                <input type="checkbox" name="pushover_notify_ondownload" id="pushover_notify_ondownload" #if $sickbeard.PUSHOVER_NOTIFY_ONDOWNLOAD then "checked=\"checked\"" else ""# />
                                <label class="clearfix" for="pushover_notify_ondownload">
                                    <span class="component-title">Notify on Download</span>
                                    <span class="component-desc">Send notification when we finish a download?</span>
                                </label>
                            </div>
                            
                            <div class="field-pair">
                                <label class="nocheck clearfix">
                                    <span class="component-title">Pushover User Key</span>
                                    <input type="text" name="pushover_userkey" id="pushover_userkey" value="$sickbeard.PUSHOVER_USERKEY" size="35" />
                                </label>
                                <label class="nocheck clearfix">
                                    <span class="component-title">&nbsp;</span>
                                    <span class="component-desc">User/Group key of your Pushover account</span>
                                </label>
                            </div>
                            <div class="field-pair">
                                <label class="nocheck clearfix">
                                    <span class="component-title">Pushover Priority:</span>
                                   <select id="pushover_priority" name="pushover_priority">
                                        <option value="-2" #if $sickbeard.PUSHOVER_PRIORITY == -2 then 'selected="selected"' else ""#>Lowest</option>
                                        <option value="-1" #if $sickbeard.PUSHOVER_PRIORITY == -1 then 'selected="selected"' else ""#>Low</option>
                                        <option value="0" #if $sickbeard.PUSHOVER_PRIORITY == 0 then 'selected="selected"' else ""#>Normal</option>
                                        <option value="1" #if $sickbeard.PUSHOVER_PRIORITY == 1 then 'selected="selected"' else ""#>High</option>
                                    </select>
                                </label>
                                <label class="nocheck clearfix">
                                    <span class="component-title">&nbsp;</span>
                                    <span class="component-desc">Priority of Pushover messages from Sick-Beard.</span>
                                </label>
                                <label class="nocheck clearfix">
                                    <span class="component-title">&nbsp;</span>
                                    <span class="component-desc">Overview: <a href="https://pushover.net/api#priority" rel="noreferrer" onclick="window.open('${sickbeard.ANON_REDIRECT}' + this.href, '_blank'); return false;">https://pushover.net/api#priority</a></span>
                                </label>
                            </div>
                            <div class="field-pair">
                                <label class="nocheck clearfix">
                                    <span class="component-title">Pushover Device</span>
                                    <input type="hidden" name="pushover_device" id="pushover_device" value="$sickbeard.PUSHOVER_DEVICE" size="35" />
                                    <select id="pushover_device_list" name="pushover_device_list" class="float-left" style="margin-right: 5px;">
                                    </select>
                                    <input type="button" class="btn" value="Refresh Devices" id="getPushoverDevices" />
                                </label>
                                <label class="nocheck clearfix">
                                    <span class="component-title">&nbsp;</span>
                                    <span class="component-desc">Which device do you want to push to?</span>
                                </label>
                            </div>
                            <div class="field-pair">
                                <label class="nocheck clearfix">
                                    <span class="component-title">Pushover Sound</span>
                                   <select id="pushover_sound" name="pushover_sound">
                                        <option value="pushover" #if $sickbeard.PUSHOVER_SOUND == "pushover" then 'selected="selected"' else ""#>Pushover (default)</option>
                                        <option value="bike" #if $sickbeard.PUSHOVER_SOUND == "bike" then 'selected="selected"' else ""#>Bike</option>
                                        <option value="bugle" #if $sickbeard.PUSHOVER_SOUND == "bugle" then 'selected="selected"' else ""#>Bugle</option>
                                        <option value="cashregister" #if $sickbeard.PUSHOVER_SOUND == "cashregister" then 'selected="selected"' else ""#>Cash Register</option>
                                        <option value="classical" #if $sickbeard.PUSHOVER_SOUND == "classical" then 'selected="selected"' else ""#>Classical</option>
                                        <option value="cosmic" #if $sickbeard.PUSHOVER_SOUND == "cosmic" then 'selected="selected"' else ""#>Cosmic</option>
                                        <option value="falling" #if $sickbeard.PUSHOVER_SOUND == "falling" then 'selected="selected"' else ""#>Falling</option>
                                        <option value="gamelan" #if $sickbeard.PUSHOVER_SOUND == "gamelan" then 'selected="selected"' else ""#>Gamelan</option>
                                        <option value="incoming" #if $sickbeard.PUSHOVER_SOUND == "incoming" then 'selected="selected"' else ""#>Incoming</option>
                                        <option value="intermission" #if $sickbeard.PUSHOVER_SOUND == "intermission" then 'selected="selected"' else ""#>Intermission</option>
                                        <option value="magic" #if $sickbeard.PUSHOVER_SOUND == "magic" then 'selected="selected"' else ""#>Magic</option>
                                        <option value="mechanical" #if $sickbeard.PUSHOVER_SOUND == "mechanical" then 'selected="selected"' else ""#>Mechanical</option>
                                        <option value="pianobar" #if $sickbeard.PUSHOVER_SOUND == "pianobar" then 'selected="selected"' else ""#>Piano Bar</option>
                                        <option value="siren" #if $sickbeard.PUSHOVER_SOUND == "siren" then 'selected="selected"' else ""#>Siren</option>
                                        <option value="spacealarm" #if $sickbeard.PUSHOVER_SOUND == "spacealarm" then 'selected="selected"' else ""#>Space Alarm</option>
                                        <option value="tugboat" #if $sickbeard.PUSHOVER_SOUND == "tugboat" then 'selected="selected"' else ""#>Tug Boat</option>
                                        <option value="alien" #if $sickbeard.PUSHOVER_SOUND == "alien" then 'selected="selected"' else ""#>Alien Alarm (long)</option>
                                        <option value="climb" #if $sickbeard.PUSHOVER_SOUND == "climb" then 'selected="selected"' else ""#>Climb (long)</option>
                                        <option value="persistent" #if $sickbeard.PUSHOVER_SOUND == "persistent" then 'selected="selected"' else ""#>Persistent (long)</option>
                                        <option value="echo" #if $sickbeard.PUSHOVER_SOUND == "echo" then 'selected="selected"' else ""#>Pushover Echo (long)</option>
                                        <option value="updown" #if $sickbeard.PUSHOVER_SOUND == "updown" then 'selected="selected"' else ""#>Up Down (long)</option>
                                        <option value="none" #if $sickbeard.PUSHOVER_SOUND == "none" then 'selected="selected"' else ""#>None (silent)</option>
                                    </select>
                                </label>
                                <label class="nocheck clearfix">
                                    <span class="component-title">&nbsp;</span>
                                    <span class="component-desc">Select one of the predefined sounds for your notifications</span>
                                </label>
                            </div>
                            
                            <div class="testNotification" id="testPushover-result">Click below to test.</div>
                            <input type="button" class="btn" value="Test Pushover" id="testPushover" />
                            <input type="submit" class="btn config_submitter" value="Save Changes" />
                        </div><!-- /content_use_pushover //-->
                    </fieldset>
                </div><!-- /pushover component-group //-->

                <div class="component-group clearfix">
                    <div class="component-group-desc">
<<<<<<< HEAD
                        <img class="notifier-icon" src="$sbRoot/images/notifiers/pushbullet.png" alt="" title="Pushbullet" />
                        <h3><a href="http://pushbullet.com/" rel="noreferrer" onclick="window.open('${sickbeard.ANON_REDIRECT}' + this.href, '_blank'); return false;">Pushbullet</a></h3>
                        <p>Pushbullet send notifications to PC, iOS and Android devices.</p>
                    </div>
                    <fieldset class="component-group-list">
                        <div class="field-pair">
                            <input type="checkbox" class="enabler" name="use_pushbullet" id="use_pushbullet" #if $sickbeard.USE_PUSHBULLET then "checked=\"checked\"" else ""# />
                            <label class="clearfix" for="use_pushbullet">
                                <span class="component-title">Enable</span>
                                <span class="component-desc">Should Sick Beard send notifications through Pushbullet?</span>
                            </label>
                        </div>

                        <div id="content_use_pushbullet">
                            <div class="field-pair">
                                <input type="checkbox" name="pushbullet_notify_onsnatch" id="pushbullet_notify_onsnatch" #if $sickbeard.PUSHBULLET_NOTIFY_ONSNATCH then "checked=\"checked\"" else ""# />
                                <label class="clearfix" for="pushbullet_notify_onsnatch">
                                    <span class="component-title">Notify on Snatch</span>
                                    <span class="component-desc">Send notification when we start a download?</span>
                                </label>
                            </div>
                            
                            <div class="field-pair">
                                <input type="checkbox" name="pushbullet_notify_ondownload" id="pushbullet_notify_ondownload" #if $sickbeard.PUSHBULLET_NOTIFY_ONDOWNLOAD then "checked=\"checked\"" else ""# />
                                <label class="clearfix" for="pushbullet_notify_ondownload">
                                    <span class="component-title">Notify on Download</span>
                                    <span class="component-desc">Send notification when we finish a download?</span>
                                </label>
                            </div>
                           
                            <div id='divbullet_devices' class="field-pair">
                                <label class="nocheck clearfix">
                                <span class="component-title">Pushbullet Device</span>
                                <span class="component-desc">
                                    <select id='bullet_devices'></select>
                                </span>
                            </div>
                            
                            <div class="field-pair">
                                <label class="nocheck clearfix">
                                    <span class="component-title">Pushbullet API Key</span>
                                    <input type="text" name="pushbullet_apikey" id="pushbullet_apikey" value="$sickbeard.PUSHBULLET_APIKEY" size="35" />
                                </label>
                                <label class="nocheck clearfix">
                                    <span class="component-title">&nbsp;</span>
                                    <span class="component-desc">API key of your Pushbullet account</span>
                                </label>
                            </div>
                            
                            <div class="testNotification" id="testPushbullet-result">Click below to test.</div>
                            <input type="hidden" id="pushbullet_device" name="pushbullet_device" value="$sickbeard.PUSHBULLET_DEVICE">
                            <input type="button" class="btn" value="Test Pushbullet" id="testPushbullet" />
                            <input type="submit" class="btn config_submitter" id="savePushbullet" value="Save Changes" />
                        </div><!-- /content_use_pushbullet //-->

                    </fieldset>
                </div><!-- /pushbullet component-group //-->

                <div class="component-group clearfix">
                    <div class="component-group-desc">
                        <img class="notifier-icon" src="$sbRoot/images/notifiers/boxcar.png" alt="" title="Boxcar" />
                        <h3><a href="http://boxcar.io/" rel="noreferrer" onclick="window.open('${sickbeard.ANON_REDIRECT}' + this.href, '_blank'); return false;">Boxcar</a></h3>
                        <p>Read your messages where and when you want them! A subscription will be send if needed.</p>
=======
                        <img class="notifier-icon" src="$sbRoot/images/notifiers/boxcar2.png" alt="" title="Boxcar2" />
                        <h3><a href="http://boxcar.io/" rel="noreferrer" onclick="window.open('${sickbeard.ANON_REDIRECT}' + this.href, '_blank'); return false;">Boxcar2</a></h3>
                        <p>Personalized Push and Alerts Inbox for your iPhone that lets you manage and live news in real-time.</p>
>>>>>>> 31ceaf1b
                    </div>
                    <fieldset class="component-group-list">
                        <div class="field-pair">
                            <input type="checkbox" class="enabler" name="use_boxcar2" id="use_boxcar2" #if $sickbeard.USE_BOXCAR2 then "checked=\"checked\"" else ""# />
                            <label class="clearfix" for="use_boxcar2">
                                <span class="component-title">Enable</span>
                                <span class="component-desc">Should Sick Beard send Boxcar2 notifications?</span>
                            </label>
                        </div>

                        <div id="content_use_boxcar2">
                            <div class="field-pair">
                                <input type="checkbox" name="boxcar2_notify_onsnatch" id="boxcar2_notify_onsnatch" #if $sickbeard.BOXCAR2_NOTIFY_ONSNATCH then "checked=\"checked\"" else ""# />
                                <label class="clearfix" for="boxcar2_notify_onsnatch">
                                    <span class="component-title">Notify on Snatch</span>
                                    <span class="component-desc">Send notification when we start a download?</span>
                                </label>
                            </div>
                            <div class="field-pair">
                                <input type="checkbox" name="boxcar2_notify_ondownload" id="boxcar2_notify_ondownload" #if $sickbeard.BOXCAR2_NOTIFY_ONDOWNLOAD then "checked=\"checked\"" else ""# />
                                <label class="clearfix" for="boxcar2_notify_ondownload">
                                    <span class="component-title">Notify on Download</span>
                                    <span class="component-desc">Send notification when we finish a download?</span>
                                </label>
                            </div>
                            <div class="field-pair">
                                <label class="nocheck clearfix">
                                    <span class="component-title">Custom Sound</span>
                                    <select id="boxcar2_sound" name="boxcar2_sound">
                                        <option value="default" #if $sickbeard.BOXCAR2_SOUND == "default" then 'selected="selected"' else ""#>Default (General)</option>
                                        <option value="no-sound" #if $sickbeard.BOXCAR2_SOUND == "no-sound" then 'selected="selected"' else ""#>Silent</option>
                                        <option value="beep-crisp" #if $sickbeard.BOXCAR2_SOUND == "beep-crisp" then 'selected="selected"' else ""#>Beep Crisp</option>
                                        <option value="beep-soft" #if $sickbeard.BOXCAR2_SOUND == "beep-soft" then 'selected="selected"' else ""#>Beep Soft</option>
                                        <option value="bell-modern" #if $sickbeard.BOXCAR2_SOUND == "bell-modern" then 'selected="selected"' else ""#>Bell Modern</option>
                                        <option value="bell-one-tone" #if $sickbeard.BOXCAR2_SOUND == "bell-one-tone" then 'selected="selected"' else ""#>Bell One Tone</option>
                                        <option value="bell-simple" #if $sickbeard.BOXCAR2_SOUND == "bell-simple" then 'selected="selected"' else ""#>Bell Simple</option>
                                        <option value="bell-triple" #if $sickbeard.BOXCAR2_SOUND == "bell-triple" then 'selected="selected"' else ""#>Bell Triple</option>
                                        <option value="bird-1" #if $sickbeard.BOXCAR2_SOUND == "bird-1" then 'selected="selected"' else ""#>Bird 1</option>
                                        <option value="bird-2" #if $sickbeard.BOXCAR2_SOUND == "bird-2" then 'selected="selected"' else ""#>Bird 2</option>
                                        <option value="boing" #if $sickbeard.BOXCAR2_SOUND == "boing" then 'selected="selected"' else ""#>Boing</option>
                                        <option value="cash" #if $sickbeard.BOXCAR2_SOUND == "cash" then 'selected="selected"' else ""#>Cash</option>
                                        <option value="clanging" #if $sickbeard.BOXCAR2_SOUND == "clanging" then 'selected="selected"' else ""#>Clanging</option>
                                        <option value="detonator-charge" #if $sickbeard.BOXCAR2_SOUND == "detonator-charge" then 'selected="selected"' else ""#>Detonator Charge</option>
                                        <option value="digital-alarm" #if $sickbeard.BOXCAR2_SOUND == "digital-alarm" then 'selected="selected"' else ""#>Digital Alarm</option>
                                        <option value="done" #if $sickbeard.BOXCAR2_SOUND == "done" then 'selected="selected"' else ""#>Done</option>
                                        <option value="echo" #if $sickbeard.BOXCAR2_SOUND == "echo" then 'selected="selected"' else ""#>Echo</option>
                                        <option value="flourish" #if $sickbeard.BOXCAR2_SOUND == "flourish" then 'selected="selected"' else ""#>Flourish</option>
                                        <option value="harp" #if $sickbeard.BOXCAR2_SOUND == "harp" then 'selected="selected"' else ""#>Harp</option>
                                        <option value="light" #if $sickbeard.BOXCAR2_SOUND == "light" then 'selected="selected"' else ""#>Light</option>
                                        <option value="magic-chime" #if $sickbeard.BOXCAR2_SOUND == "magic-chime" then 'selected="selected"' else ""#>Magic Chime</option>
                                        <option value="magic-coin" #if $sickbeard.BOXCAR2_SOUND == "magic-coin" then 'selected="selected"' else ""#>Magic Coin 1</option>
                                        <option value="notifier-1" #if $sickbeard.BOXCAR2_SOUND == "notifier-1" then 'selected="selected"' else ""#>Notifier 1</option>
                                        <option value="notifier-2" #if $sickbeard.BOXCAR2_SOUND == "notifier-2" then 'selected="selected"' else ""#>Notifier 2</option>
                                        <option value="notifier-3" #if $sickbeard.BOXCAR2_SOUND == "notifier-3" then 'selected="selected"' else ""#>Notifier 3</option>
                                        <option value="orchestral-long" #if $sickbeard.BOXCAR2_SOUND == "orchestral-long" then 'selected="selected"' else ""#>Orchestral Long</option>
                                        <option value="orchestral-short" #if $sickbeard.BOXCAR2_SOUND == "orchestral-short" then 'selected="selected"' else ""#>Orchestral Short</option>
                                        <option value="score" #if $sickbeard.BOXCAR2_SOUND == "score" then 'selected="selected"' else ""#>Score</option>
                                        <option value="success" #if $sickbeard.BOXCAR2_SOUND == "success" then 'selected="selected"' else ""#>Success</option>
                                        <option value="up" #if $sickbeard.BOXCAR2_SOUND == "up" then 'selected="selected"' else ""#>Up</option>
                                    </select>
                                </label>
                                <label class="nocheck clearfix">
                                    <span class="component-title">&nbsp;</span>
                                    <span class="component-desc">Override the default sound selected for the General notification.</span>
                                </label>
                            </div>
                            <div class="field-pair">
                                <label class="nocheck clearfix">
                                    <span class="component-title">Boxcar2 Access Token</span>
                                    <input type="text" name="boxcar2_access_token" id="boxcar2_access_token" value="$sickbeard.BOXCAR2_ACCESS_TOKEN" size="35" />
                                </label>
                                <label class="nocheck clearfix">
                                    <span class="component-title">&nbsp;</span>
                                    <span class="component-desc">Access Token of your Boxcar2 account</span>
                                </label>
                            </div>
                            <div class="testNotification" id="testBoxcar2-result">Click below to test.</div>
                            <input type="button" class="btn" value="Test Boxcar2" id="testBoxcar2" />
                            <input type="submit" class="btn config_submitter" value="Save Changes" />
                        </div><!-- /content_use_boxcar2 //-->

                    </fieldset>
                </div><!-- /boxcar2 component-group //-->

                <div class="component-group clearfix">
                    <div class="component-group-desc">
                        <img class="notifier-icon" src="$sbRoot/images/notifiers/nma.png" alt="" title="NMA" />
                        <h3><a href="http://nma.usk.bz" rel="noreferrer" onclick="window.open('${sickbeard.ANON_REDIRECT}' + this.href, '_blank'); return false;">Notify My Android</a></h3>
                        <p>Notify My Android is a Prowl-like Android App and API that offers an easy way to send notifications from your application directly to your Android device.</p>
                    </div>
                    <fieldset class="component-group-list">
                        <div class="field-pair">
                            <input type="checkbox" class="enabler" name="use_nma" id="use_nma" #if $sickbeard.USE_NMA then "checked=\"checked\"" else ""# />
                            <label class="clearfix" for="use_nma">
                                <span class="component-title">Enable</span>
                                <span class="component-desc">Should Sick Beard send NMA notifications?</span>
                            </label>
                        </div>

                        <div id="content_use_nma">
                            <div class="field-pair">
                                <input type="checkbox" name="nma_notify_onsnatch" id="nma_notify_onsnatch" #if $sickbeard.NMA_NOTIFY_ONSNATCH then "checked=\"checked\"" else ""# />
                                <label class="clearfix" for="nma_notify_onsnatch">
                                    <span class="component-title">Notify on Snatch</span>
                                    <span class="component-desc">Send notification when we start a download?</span>
                                </label>
                            </div>
                            <div class="field-pair">
                                <input type="checkbox" name="nma_notify_ondownload" id="nma_notify_ondownload" #if $sickbeard.NMA_NOTIFY_ONDOWNLOAD then "checked=\"checked\"" else ""# />
                                <label class="clearfix" for="nma_notify_ondownload">
                                    <span class="component-title">Notify on Download</span>
                                    <span class="component-desc">Send notification when we finish a download?</span>
                                </label>
                            </div>
                            <div class="field-pair">
                                <label class="nocheck clearfix">
                                       <span class="component-title">NMA API Key:</span>
                                    <input type="text" name="nma_api" id="nma_api" value="$sickbeard.NMA_API" size="35" />
                                </label>
                                <label class="nocheck clearfix">
                                    <span class="component-title">&nbsp;</span>
                                    <span class="component-desc">Multiple keys (maxium of 5) must be separated by commas</span>
                                </label>
                            </div>
                            <div class="field-pair">
                                <label class="nocheck clearfix">
                                    <span class="component-title">NMA priority:</span>
                                       <select id="nma_priority" name="nma_priority">
                                        <option value="-2" #if $sickbeard.NMA_PRIORITY == -2 then 'selected="selected"' else ""#>Very Low</option>
                                        <option value="-1" #if $sickbeard.NMA_PRIORITY == -1 then 'selected="selected"' else ""#>Moderate</option>
                                        <option value="0" #if $sickbeard.NMA_PRIORITY == 0 then 'selected="selected"' else ""#>Normal</option>
                                        <option value="1" #if $sickbeard.NMA_PRIORITY == 1 then 'selected="selected"' else ""#>High</option>
                                        <option value="2" #if $sickbeard.NMA_PRIORITY == 2 then 'selected="selected"' else ""#>Emergency</option>
                                    </select>
                                </label>
                                <label class="nocheck clearfix">
                                    <span class="component-title">&nbsp;</span>
                                    <span class="component-desc">Priority of NMA messages from Sick-Beard.</span>
                                </label>
                            </div>
                            <div class="testNotification" id="testNMA-result">Click below to test.</div>
                            <input type="button" class="btn" value="Test NMA" id="testNMA" />
                            <input type="submit" class="btn config_submitter" value="Save Changes" />
                        </div><!-- /content_use_nma //-->

                    </fieldset>
                </div><!-- /nma component-group //-->

                <div class="component-group clearfix">
                    <div class="component-group-desc">
                        <img class="notifier-icon" src="$sbRoot/images/notifiers/pushalot.png" alt="" title="Pushalot" />
                        <h3><a href="https://pushalot.com" rel="noreferrer" onclick="window.open('${sickbeard.ANON_REDIRECT}' + this.href, '_blank'); return false;">Pushalot</a></h3>
                        <p>Pushalot is a platform for receiving custom push notifications to connected devices running Windows Phone or Windows 8.</p>
                    </div>
                    <fieldset class="component-group-list">
                        <div class="field-pair">
                            <input type="checkbox" class="enabler" name="use_pushalot" id="use_pushalot" #if $sickbeard.USE_PUSHALOT then "checked=\"checked\"" else ""# />
                            <label class="clearfix" for="use_pushalot">
                                <span class="component-title">Enable</span>
                                <span class="component-desc">Should Sick Beard send Pushalot notifications?</span>
                            </label>
                        </div>

                        <div id="content_use_pushalot">
                            <div class="field-pair">
                                <input type="checkbox" name="pushalot_notify_onsnatch" id="pushalot_notify_onsnatch" #if $sickbeard.PUSHALOT_NOTIFY_ONSNATCH then "checked=\"checked\"" else ""# />
                                <label class="clearfix" for="pushalot_notify_onsnatch">
                                    <span class="component-title">Notify on Snatch</span>
                                    <span class="component-desc">Send notification when we start a download?</span>
                                </label>
                            </div>
                            <div class="field-pair">
                                <input type="checkbox" name="pushalot_notify_ondownload" id="pushalot_notify_ondownload" #if $sickbeard.PUSHALOT_NOTIFY_ONDOWNLOAD then "checked=\"checked\"" else ""# />
                                <label class="clearfix" for="pushalot_notify_ondownload">
                                    <span class="component-title">Notify on Download</span>
                                    <span class="component-desc">Send notification when we finish a download?</span>
                                </label>
                            </div>
                            <div class="field-pair">
                                <label class="nocheck clearfix">
                                    <span class="component-title">Pushalot Auth Token</span>
                                    <input type="text" name="pushalot_authorizationtoken" id="pushalot_authorizationtoken" value="$sickbeard.PUSHALOT_AUTHORIZATIONTOKEN" size="35" />
                                </label>
                                <label class="nocheck clearfix">
                                    <span class="component-title">&nbsp;</span>
                                    <span class="component-desc">Authorization Token of your Pushalot account</span>
                                </label>
                            </div>
                            <div class="field-pair">
                                <input type="checkbox" name="pushalot_silent" id="pushalot_silent" #if $sickbeard.PUSHALOT_SILENT then "checked=\"checked\"" else ""# />
                                <label class="clearfix" for="pushalot_silent">
                                    <span class="component-title">Silent</span>
                                    <span class="component-desc">Don't send Toast notifications and Only update Live Tile?</span>
                                </label>
                            </div>
                            <div class="field-pair">
                                <input type="checkbox" name="pushalot_important" id="pushalot_important" #if $sickbeard.PUSHALOT_IMPORTANT then "checked=\"checked\"" else ""# />
                                <label class="clearfix" for="pushalot_important">
                                    <span class="component-title">Important</span>
                                    <span class="component-desc">Mark visually as important within the client?</span>
                                </label>
                            </div>
                            <div class="testNotification" id="testPushalot-result">Click below to test.</div>
                            <input type="button" class="btn" value="Test Pushalot" id="testPushalot" />
                            <input type="submit" class="btn config_submitter" value="Save Changes" />
                        </div><!-- /content_use_pushalot //-->

                    </fieldset>
                </div><!-- /pushalot component-group //-->


                <div class="component-group clearfix">
                    <div class="component-group-desc">
                        <img class="notifier-icon" src="$sbRoot/images/notifiers/pushbullet.png" alt="" title="Pushbullet" />
                        <h3><a href="http://www.pushbullet.com/" rel="noreferrer" onclick="window.open('${sickbeard.ANON_REDIRECT}' + this.href, '_blank'); return false;">Pushbullet</a></h3>
                        <p>Pushbullet allows you to send push notifications to Android, iOS and supported browsers.</p>
                    </div>
                    <fieldset class="component-group-list">
                        <div class="field-pair">
                            <input type="checkbox" class="enabler" name="use_pushbullet" id="use_pushbullet" #if $sickbeard.USE_PUSHBULLET then "checked=\"checked\"" else ""# />
                            <label class="clearfix" for="use_pushbullet">
                                <span class="component-title">Enable</span>
                                <span class="component-desc">Should Sick Beard send Pushbullet notifications?</span>
                            </label>
                        </div>

                        <div id="content_use_pushbullet">
                            <div class="field-pair">
                                <input type="checkbox" name="pushbullet_notify_onsnatch" id="pushbullet_notify_onsnatch" #if $sickbeard.PUSHBULLET_NOTIFY_ONSNATCH then "checked=\"checked\"" else ""# />
                                <label class="clearfix" for="pushbullet_notify_onsnatch">
                                    <span class="component-title">Notify on Snatch</span>
                                    <span class="component-desc">Send notification when we start a download?</span>
                                </label>
                            </div>
                            <div class="field-pair">
                                <input type="checkbox" name="pushbullet_notify_ondownload" id="pushbullet_notify_ondownload" #if $sickbeard.PUSHBULLET_NOTIFY_ONDOWNLOAD then "checked=\"checked\"" else ""# />
                                <label class="clearfix" for="pushbullet_notify_ondownload">
                                    <span class="component-title">Notify on Download</span>
                                    <span class="component-desc">Send notification when we finish a download?</span>
                                </label>
                            </div>
                            <div class="field-pair">
                                <label class="nocheck clearfix">
                                    <span class="component-title">Pushbullet Access Token</span>
                                    <input type="text" name="pushbullet_access_token" id="pushbullet_access_token" value="$sickbeard.PUSHBULLET_ACCESS_TOKEN" size="35" />
                                </label>
                                <label class="nocheck clearfix">
                                    <span class="component-title">&nbsp;</span>
                                    <span class="component-desc">Get your token at: <a href="https://www.pushbullet.com/account" rel="noreferrer" onclick="window.open('${sickbeard.ANON_REDIRECT}' + this.href, '_blank'); return false;">https://www.pushbullet.com/account</a></span>
                                </label>
                            </div>
                            <div class="field-pair">
                                <label class="nocheck clearfix">
                                    <span class="component-title">Pushbullet Target</span>
                                    <input type="hidden" name="pushbullet_device_iden" id="pushbullet_device_iden" value="$sickbeard.PUSHBULLET_DEVICE_IDEN" size="35" />
                                    <select id="pushbullet_device_list" name="pushbullet_device_list" class="float-left" style="margin-right: 5px;">
                                    </select>
                                    <input type="button" class="btn" value="Refresh Devices" id="getPushbulletDevices" />
                                </label>
                                <label class="nocheck clearfix">
                                    <span class="component-title">&nbsp;</span>
                                    <span class="component-desc">Which device do you want to push to?</span>
                                </label>
                            </div>
                            <div class="testNotification" id="testPushbullet-result">Click below to test.</div>
                            <input type="button" class="btn" value="Test Pushbullet" id="testPushbullet" />
                            <input type="submit" class="btn config_submitter" value="Save Changes" />
                        </div><!-- /content_use_pushbullet //-->

                    </fieldset>
                </div><!-- /pushbullet component-group //-->

                <div class="component-group-save">
                    <input type="submit" class="btn config_submitter" value="Save Changes" />
                </div><br />

                <br />
                <h2>Social</h2>
                <br />


                <div class="component-group clearfix">
                    <div class="component-group-desc">
                        <img class="notifier-icon" src="$sbRoot/images/notifiers/twitter.png" alt="" title="Twitter" />
                        <h3><a href="http://www.twitter.com/" rel="noreferrer" onclick="window.open('${sickbeard.ANON_REDIRECT}' + this.href, '_blank'); return false;">Twitter</a></h3>
                        <p>A social networking and microblogging service, enabling its users to send and read other users' messages called tweets.</p>
                    </div>
                    <fieldset class="component-group-list">
                        <div class="field-pair">
                            <input type="checkbox" class="enabler" name="use_twitter" id="use_twitter" #if $sickbeard.USE_TWITTER then "checked=\"checked\"" else ""# />
                            <label class="clearfix" for="use_twitter">
                                <span class="component-title">Enable</span>
                                <span class="component-desc">Should Sick Beard post tweets on Twitter?</span>
                            </label>
                            <label class="nocheck clearfix" for="use_twitter">
                                <span class="component-title">&nbsp;</span>
                                <span class="component-desc">You may want to use a second account.</span>
                            </label>
                        </div>

                        <div id="content_use_twitter">
                            <div class="field-pair">
                                <input type="checkbox" name="twitter_notify_onsnatch" id="twitter_notify_onsnatch" #if $sickbeard.TWITTER_NOTIFY_ONSNATCH then "checked=\"checked\"" else ""# />
                                <label class="clearfix" for="twitter_notify_onsnatch">
                                    <span class="component-title">Notify on Snatch</span>
                                    <span class="component-desc">Send notification when we start a download?</span>
                                </label>
                            </div>
                            <div class="field-pair">
                                <input type="checkbox" name="twitter_notify_ondownload" id="twitter_notify_ondownload" #if $sickbeard.TWITTER_NOTIFY_ONDOWNLOAD then "checked=\"checked\"" else ""# />
                                <label class="clearfix" for="twitter_notify_ondownload">
                                    <span class="component-title">Notify on Download</span>
                                    <span class="component-desc">Send notification when we finish a download?</span>
                                </label>
                            </div>
                            <div class="field-pair">
                                <label class="clearfix">
                                    <span class="component-title">Step One</span>
                                </label>
                                <label class="nocheck clearfix">
                                    <span class="component-desc">Click the "Request Authorization" button.<br/> This will open a new page containing an auth key.<br/> Note: if nothing happens check your popup blocker.<br/></span>
                                    <input type="button" class="btn" value="Request Authorization" id="twitterStep1" />
                                </label>
                            </div>
                            <div class="field-pair">
                                <label class="clearfix">
                                    <span class="component-title">Step Two</span>
                                </label>
                                <label class="nocheck clearfix">
                                    <span class="component-desc">Enter the key Twitter gave you below, and click "Verify Key".<br/></span>
                                    <input type="text" id="twitter_key" value="" size="35" />
                                    <input type="button" class="btn" value="Verify Key" id="twitterStep2" />
                                </label>
                            </div>
                            <div class="field-pair">
                                <label class="clearfix">
                                    <span class="component-title">Step Three</span>
                                </label>
                            </div>
                            <div class="testNotification" id="testTwitter-result">Click below to test.</div>
                            <input type="button" class="btn" value="Test Twitter" id="testTwitter" />
                            <input type="submit" class="btn config_submitter" value="Save Changes" />
                        </div><!-- /content_use_twitter //-->

                    </fieldset>
                </div><!-- /twitter component-group //-->


                <div class="component-group clearfix">
                    <div class="component-group-desc">
                        <img class="notifier-icon" src="$sbRoot/images/notifiers/trakt.png" alt="" title="Trakt" />
                        <h3><a href="http://trakt.tv/" rel="noreferrer" onclick="window.open('${sickbeard.ANON_REDIRECT}' + this.href, '_blank'); return false;">Trakt</a></h3>
                        <p>trakt helps keep a record of what TV shows and movies you are watching. Based on your favorites, trakt recommends additional shows and movies you'll enjoy!</p>
                    </div>
                    <fieldset class="component-group-list">
                        <div class="field-pair">
                            <input type="checkbox" class="enabler" name="use_trakt" id="use_trakt" #if $sickbeard.USE_TRAKT then "checked=\"checked\"" else ""# />
                            <label class="clearfix" for="use_trakt">
                                <span class="component-title">Enable</span>
                                <span class="component-desc">Should Sick Beard send Trakt.tv notifications?</span>
                            </label>
                        </div>

                        <div id="content_use_trakt">
                            <div class="field-pair">
                                <label class="nocheck clearfix">
                                    <span class="component-title">Trakt Username</span>
                                    <input type="text" name="trakt_username" id="trakt_username" value="$sickbeard.TRAKT_USERNAME" size="35" />
                                </label>
                                <label class="nocheck clearfix">
                                    <span class="component-title">&nbsp;</span>
                                    <span class="component-desc">Username of your Trakt account.</span>
                                </label>
                            </div>
                            <div class="field-pair">
                                <label class="nocheck clearfix">
                                    <span class="component-title">Trakt Password</span>
                                    <input type="password" name="trakt_password" id="trakt_password" value="$sickbeard.TRAKT_PASSWORD" size="35" />
                                </label>
                                <label class="nocheck clearfix">
                                    <span class="component-title">&nbsp;</span>
                                    <span class="component-desc">Password of your Trakt account.</span>
                                </label>
                            </div>
                            <div class="field-pair">
                                <label class="nocheck clearfix">
                                    <span class="component-title">Trakt API Key:</span>
                                    <input type="text" name="trakt_api" id="trakt_api" value="$sickbeard.TRAKT_API" size="35" />
                                </label>
                                <label class="nocheck clearfix">
                                    <span class="component-title">&nbsp;</span>
                                    <span class="component-desc">Get your key at: <a href="http://trakt.tv/settings/api" rel="noreferrer" onclick="window.open('${sickbeard.ANON_REDIRECT}' + this.href, '_blank'); return false;">http://trakt.tv/settings/api</a></span>
                                </label>
                            </div>
                            <div class="testNotification" id="testTrakt-result">Click below to test.</div>
                            <input type="button" class="btn" value="Test Trakt" id="testTrakt" />
                            <input type="submit" class="btn config_submitter" value="Save Changes" />
                        </div><!-- /content_use_trakt //-->

                    </fieldset>
                </div><!-- /trakt component-group //-->

                <div class="component-group-save">
                    <input type="submit" class="btn config_submitter" value="Save Changes" />
                </div><br />

            </div><!-- /config-components //-->
        </form>
    </div>
</div>
<div class="clearfix"></div>

#include $os.path.join($sickbeard.PROG_DIR, "data/interfaces/default/inc_bottom.tmpl")<|MERGE_RESOLUTION|>--- conflicted
+++ resolved
@@ -765,77 +765,12 @@
                     </fieldset>
                 </div><!-- /pushover component-group //-->
 
-                <div class="component-group clearfix">
-                    <div class="component-group-desc">
-<<<<<<< HEAD
-                        <img class="notifier-icon" src="$sbRoot/images/notifiers/pushbullet.png" alt="" title="Pushbullet" />
-                        <h3><a href="http://pushbullet.com/" rel="noreferrer" onclick="window.open('${sickbeard.ANON_REDIRECT}' + this.href, '_blank'); return false;">Pushbullet</a></h3>
-                        <p>Pushbullet send notifications to PC, iOS and Android devices.</p>
-                    </div>
-                    <fieldset class="component-group-list">
-                        <div class="field-pair">
-                            <input type="checkbox" class="enabler" name="use_pushbullet" id="use_pushbullet" #if $sickbeard.USE_PUSHBULLET then "checked=\"checked\"" else ""# />
-                            <label class="clearfix" for="use_pushbullet">
-                                <span class="component-title">Enable</span>
-                                <span class="component-desc">Should Sick Beard send notifications through Pushbullet?</span>
-                            </label>
-                        </div>
-
-                        <div id="content_use_pushbullet">
-                            <div class="field-pair">
-                                <input type="checkbox" name="pushbullet_notify_onsnatch" id="pushbullet_notify_onsnatch" #if $sickbeard.PUSHBULLET_NOTIFY_ONSNATCH then "checked=\"checked\"" else ""# />
-                                <label class="clearfix" for="pushbullet_notify_onsnatch">
-                                    <span class="component-title">Notify on Snatch</span>
-                                    <span class="component-desc">Send notification when we start a download?</span>
-                                </label>
-                            </div>
-                            
-                            <div class="field-pair">
-                                <input type="checkbox" name="pushbullet_notify_ondownload" id="pushbullet_notify_ondownload" #if $sickbeard.PUSHBULLET_NOTIFY_ONDOWNLOAD then "checked=\"checked\"" else ""# />
-                                <label class="clearfix" for="pushbullet_notify_ondownload">
-                                    <span class="component-title">Notify on Download</span>
-                                    <span class="component-desc">Send notification when we finish a download?</span>
-                                </label>
-                            </div>
-                           
-                            <div id='divbullet_devices' class="field-pair">
-                                <label class="nocheck clearfix">
-                                <span class="component-title">Pushbullet Device</span>
-                                <span class="component-desc">
-                                    <select id='bullet_devices'></select>
-                                </span>
-                            </div>
-                            
-                            <div class="field-pair">
-                                <label class="nocheck clearfix">
-                                    <span class="component-title">Pushbullet API Key</span>
-                                    <input type="text" name="pushbullet_apikey" id="pushbullet_apikey" value="$sickbeard.PUSHBULLET_APIKEY" size="35" />
-                                </label>
-                                <label class="nocheck clearfix">
-                                    <span class="component-title">&nbsp;</span>
-                                    <span class="component-desc">API key of your Pushbullet account</span>
-                                </label>
-                            </div>
-                            
-                            <div class="testNotification" id="testPushbullet-result">Click below to test.</div>
-                            <input type="hidden" id="pushbullet_device" name="pushbullet_device" value="$sickbeard.PUSHBULLET_DEVICE">
-                            <input type="button" class="btn" value="Test Pushbullet" id="testPushbullet" />
-                            <input type="submit" class="btn config_submitter" id="savePushbullet" value="Save Changes" />
-                        </div><!-- /content_use_pushbullet //-->
-
-                    </fieldset>
-                </div><!-- /pushbullet component-group //-->
-
-                <div class="component-group clearfix">
-                    <div class="component-group-desc">
-                        <img class="notifier-icon" src="$sbRoot/images/notifiers/boxcar.png" alt="" title="Boxcar" />
-                        <h3><a href="http://boxcar.io/" rel="noreferrer" onclick="window.open('${sickbeard.ANON_REDIRECT}' + this.href, '_blank'); return false;">Boxcar</a></h3>
-                        <p>Read your messages where and when you want them! A subscription will be send if needed.</p>
-=======
+
+                <div class="component-group clearfix">
+                    <div class="component-group-desc">
                         <img class="notifier-icon" src="$sbRoot/images/notifiers/boxcar2.png" alt="" title="Boxcar2" />
                         <h3><a href="http://boxcar.io/" rel="noreferrer" onclick="window.open('${sickbeard.ANON_REDIRECT}' + this.href, '_blank'); return false;">Boxcar2</a></h3>
                         <p>Personalized Push and Alerts Inbox for your iPhone that lets you manage and live news in real-time.</p>
->>>>>>> 31ceaf1b
                     </div>
                     <fieldset class="component-group-list">
                         <div class="field-pair">
