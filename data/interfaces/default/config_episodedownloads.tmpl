--- conflicted
+++ resolved
@@ -1,440 +1,299 @@
-#import sickbeard
-#set global $title="Config - Episode Search"
-#set global $header="Episode Download Options"
-
-#set global $sbPath="../.."
-
-<!--#set global $topmenu="config"#-->
-#import os.path
-#include $os.path.join($sickbeard.PROG_DIR, "data/interfaces/default/inc_top.tmpl")
-
-<script type="text/javascript">
-\$(document).ready(function(){
-
-    \$.fn.nzb_method_handler = function() {
-        
-        var selectedProvider = \$('#nzb_method :selected').val();
-
-        if (selectedProvider == "blackhole") {
-            \$('#blackhole_settings').show();
-            \$('#sabnzbd_settings').hide();
-        } else {
-            \$('#blackhole_settings').hide();
-            \$('#sabnzbd_settings').show();
-        }
-
-    }
-
-    \$('#nzb_method').change(\$(this).nzb_method_handler);
-    
-    \$(this).nzb_method_handler();
-
-});
-</script>
-
-<div id="config">
-<div id="config-content" class="clearfix">
-<h5>All non-absolute folder locations are relative to " <span class="path">$sickbeard.PROG_DIR</span> "</h5>
-<form action="saveEpisodeDownloads" method="POST">
-
-<<<<<<< HEAD
-All non-absolute folder locations are relative to $sickbeard.PROG_DIR<br /><br />
-
-<div class="EntryBlock">
-<fieldset class="EntryFieldSet">
-
-<legend>Episode Search</legend>
-
-<strong>Search Frequency:</strong><br />
-Time between searches (in minutes)<br />
-<input type="text" name="search_frequency" value="$sickbeard.SEARCH_FREQUENCY" size="4"><br />
-<br />
-
-<strong>Backlog Search Frequency:</strong><br />
-Time between backlog searches (in days)<br />
-<input type="text" name="backlog_search_frequency" value="$sickbeard.BACKLOG_SEARCH_FREQUENCY" size="4"><br />
-<br />
-
-<strong>Usenet Retention:</strong><br />
-How old should a report be before we don't download it<br />
-<input type="text" name="usenet_retention" value="$sickbeard.USENET_RETENTION" size="4"><br />
-<br />
-
-<label for="download_propers"><input type="checkbox" name="download_propers" id="download_propers" #if $sickbeard.DOWNLOAD_PROPERS == True then "CHECKED" else ""#> <strong>Download Propers</strong></label><br />
-If checked SB will re-download "Proper" releases<br />
-if the original is nuked.<br />
-<br />
-</fieldset>
-</div>
-
-
-<div class="EntryBlock">
-<fieldset class="EntryFieldSet">
-
-
-<legend>NZB/Torrent Options</legend>
-
-<strong>NZB Action</strong><br />
-What to do with found NZBs<br />
-<select name="nzb_method" id="nzb_method">
-#set $nzb_method_text = {'blackhole': "Black hole", 'sabnzbd': "SABnzbd"}
-#for $curAction in ('sabnzbd', 'blackhole'):
-  #if $sickbeard.NZB_METHOD == $curAction:
-    #set $nzb_method = "SELECTED"
-  #else
-    #set $nzb_method = ""
-  #end if
-<option value="$curAction" $nzb_method>$nzb_method_text[$curAction]
-#end for
-</select><br />
-<br />
-
-<div id="blackhole_settings">
-<strong>NZB Black Hole:</strong><br />
-The directory where Sick Beard should store<br />
-your NZB files<br />
-<input type="text" name="nzb_dir" id="nzb_dir" value="$sickbeard.NZB_DIR" size="35"><br />
-<br />
-</div>
-
-<strong>Torrent Black Hole:</strong><br />
-The directory where Sick Beard should store<br />
-your torrent files<br />
-<input type="text" name="torrent_dir" id="torrent_dir" value="$sickbeard.TORRENT_DIR" size="35"><br />
-<br />
-
-<div id="sabnzbd_settings">
-<strong>Username:</strong><br />
-Your SABnzbd authentication username<br />
-<input type="text" name="sab_username" value="$sickbeard.SAB_USERNAME" size="10"><br />
-<br />
-
-<strong>Password:</strong><br />
-Your SABnzbd authentication password<br />
-<input type="password" name="sab_password" value="$sickbeard.SAB_PASSWORD" size="10"><br />
-<br />
-
-<strong>API Key:</strong><br />
-Your SABnzbd API key<br />
-<input type="text" name="sab_apikey" value="$sickbeard.SAB_APIKEY" size="35"><br />
-<br />
-
-<strong>Category:</strong><br />
-The category you want your downloads to go in (default is TV)<br />
-<input type="text" name="sab_category" value="$sickbeard.SAB_CATEGORY" size="10"><br />
-<br />
-
-<strong>IP/port:</strong><br />
-Address of your SABnzbd server (IP:port, eg. 192.168.1.100:8080)<br />
-<input type="text" name="sab_host" value="$sickbeard.SAB_HOST" size="35"><br />
-<br />
-</div>
-
-</fieldset>
-</div>
-
-
-
-<div class="EntryBlock">
-<fieldset class="EntryFieldSet">
-
-<legend>Post-processing</legend>
-
-<strong>TV Download Dir</strong><br />
-The folder where your download client puts your TV downloads<br />
-(only needed if you're not using SAB post processing OR<br />
-if SAB and Sick Beard are on different PCs)<br />
-<input type="text" name="tv_download_dir" id="tv_download_dir" value="$sickbeard.TV_DOWNLOAD_DIR" size="30"><br />
-<br />
-
-<label for="keep_processed_dir"><input type="checkbox" name="keep_processed_dir" id="keep_processed_dir" #if $sickbeard.KEEP_PROCESSED_DIR == True then "CHECKED" else ""#> <strong>Keep original files</strong></label><br />
-If checked Sick Beard will keep the original files after<br />
-they've been processed<br />
-<br />
-
-<label for="move_associated_files"><input type="checkbox" name="move_associated_files" id="move_associated_files" #if $sickbeard.MOVE_ASSOCIATED_FILES == True then "CHECKED" else ""#> <strong>Move associated files</strong></label><br />
-Sick Beard will move srr/srt/sfv/etc files with the episode.<br />
-NOTE: .nfo will be renamed .nfo-orig<br />
-<br />
-
-<label for="rename_episodes"><input type="checkbox" name="rename_episodes" id="rename_episodes"#if $sickbeard.RENAME_EPISODES == True then "CHECKED" else ""#> <strong>Rename episodes</strong></label><br />
-If checked Sick Beard will rename the episode according<br />
-to the naming settings in <a href="$sbRoot/config/general">General</a><br />
-<br />
-
-<label for="process_automatically"><input type="checkbox" name="process_automatically" if="process_automatically" #if $sickbeard.PROCESS_AUTOMATICALLY == True then "CHECKED" else ""#> <strong>Scan & Process TV Download Dir</strong></label><br />
-Will scan your <i>TV Download Dir</i> and attempt to<br />
-post-process every file it finds.<br />
-NOTE: If you use sabToSickbeard w/ SABnzbd+ do not check this!<br />
-<br />
-
-</fieldset>
-</div>
-
-
-<p>
-<input type="submit" value="Save Changes">
-</p>
-</form>
-=======
-			<div id="config-components">
-				
-				<div id="core-component-group1" class="component-group clearfix">
-
-					<div class="component-group-desc">
-						<h3>Episode Search</h3>
-						<p>Settings that dictate how and when the search process works.</p>
-					</div>
-
-					<fieldset class="component-group-list">	
-						<div class="field-pair">
-							<input type="checkbox" name="download_propers" id="download_propers" #if $sickbeard.DOWNLOAD_PROPERS == True then "CHECKED" else ""# />
-							<label class="clearfix" for="download_propers">
-								<span class="component-title">Download Propers</span>
-								<span class="component-desc">Replace original download with "Proper/Repack" if nuked?</span>	
-							</label>						
-						</div>
-						
-						<div class="field-pair">
-							<label class="nocheck clearfix">
-								<span class="component-title">Search Frequency</span>
-								<input type="text" name="search_frequency" value="$sickbeard.SEARCH_FREQUENCY" size="5" />
-							</label>
-							<label class="nocheck clearfix">
-								<span class="component-title">&nbsp;</span>
-								<span class="component-desc">Time in minutes between searches (eg. 60)</span>
-							</label>							
-						</div>	
-
-						<div class="field-pair">
-							<label class="nocheck clearfix">
-								<span class="component-title">Backlog Search Freq.</span>
-								<input type="text" name="backlog_search_frequency" value="$sickbeard.BACKLOG_SEARCH_FREQUENCY" size="5" />
-							</label>
-							<label class="nocheck clearfix">
-								<span class="component-title">&nbsp;</span>
-								<span class="component-desc">Time in days between backlog searches (eg. 21)</span>
-							</label>							
-						</div>	
-
-						<div class="field-pair">
-							<label class="nocheck clearfix">
-								<span class="component-title">Usenet Retention</span>
-								<input type="text" name="usenet_retention" value="$sickbeard.USENET_RETENTION" size="5" />
-							</label>
-							<label class="nocheck clearfix">
-								<span class="component-title">&nbsp;</span>
-								<span class="component-desc">Age limit in days for usenet articles to be used. (eg. 500)</span>
-							</label>							
-						</div>	
-						
-						<div class="clearfix"></div>
-						<input type="submit" value="Save Changes"><br/>						
-						
-					</fieldset>					
-				</div><!-- /component-group1 -->
-
-				<div id="core-component-group2" class="component-group clearfix">
-
-					<div class="component-group-desc">
-						<h3>NZB/Torrent Options</h3>
-						<p>Settings that dictate how Sick Beard handles NZB and Torrents files.</p>
-					</div>
-
-					<fieldset class="component-group-list">	
-						<div class="field-pair">
-							<label class="clearfix" for="metadataTarget">
-								<span class="component-title jumbo">NZB Method:</span>
-								<span class="component-desc">
-									<select name="nzb_method" id="nzb_method">
-									#set $nzb_method_text = {'blackhole': "Black hole", 'sabnzbd': "SABnzbd"}
-									#for $curAction in ('sabnzbd', 'blackhole'):
-									  #if $sickbeard.NZB_METHOD == $curAction:
-										#set $nzb_method = "SELECTED"
-									  #else
-										#set $nzb_method = ""
-									  #end if
-									<option value="$curAction" $nzb_method>$nzb_method_text[$curAction]
-									#end for
-									</select>
-								</span>		
-							</label>
-						</div>
-
-						<div class="field-pair">
-							<label class="nocheck clearfix">
-								<span class="component-title">Torrent Black Hole</span>
-								<input type="text" name="torrent_dir" id="torrent_dir" value="$sickbeard.TORRENT_DIR" size="45" />
-							</label>						
-							<label class="nocheck clearfix">
-								<span class="component-title">&nbsp;</span>
-								<span class="component-desc">The directory where Sick Beard should store your <i>Torrent</i> files.</span>		
-							</label>														
-						</div>	
-
-						<div id="blackhole_settings">
-							<div class="field-pair">
-								<label class="nocheck clearfix">
-									<span class="component-title">NZB Black Hole</span>
-									<input type="text" name="nzb_dir" id="nzb_dir" value="$sickbeard.NZB_DIR" size="45" />
-								</label>
-								<label class="nocheck clearfix">
-									<span class="component-title">&nbsp;</span>
-									<span class="component-desc">The directory where Sick Beard should store your <i>NZB</i> files.</span>		
-								</label>							
-							</div>	
-						</div>
-
-						<div id="sabnzbd_settings">
-							<div class="field-pair">
-								<label class="nocheck clearfix">
-									<span class="component-title">SABnzbd IP:Port</span>
-									<input type="text" name="sab_host" value="$sickbeard.SAB_HOST" size="35" />
-								</label>						
-								<label class="nocheck clearfix">
-									<span class="component-title">&nbsp;</span>
-									<span class="component-desc">Host running SABnzbd+ (eg. 192.168.1.100:8080)</span>
-								</label>
-							</div>
-							
-							<div class="field-pair">
-								<label class="nocheck clearfix">
-									<span class="component-title">SABnzbd Username</span>
-									<input type="text" name="sab_username" value="$sickbeard.SAB_USERNAME" size="20" />
-								</label>						
-								<label class="nocheck clearfix">
-									<span class="component-title">&nbsp;</span>
-									<span class="component-desc">Username of your SABnzbd+ server (blank for none)</span>
-								</label>
-							</div>
-
-							<div class="field-pair">
-								<label class="nocheck clearfix">
-									<span class="component-title">SABnzbd Password</span>
-									<input type="password" name="sab_password" value="$sickbeard.SAB_PASSWORD" size="20" />
-								</label>						
-								<label class="nocheck clearfix">
-									<span class="component-title">&nbsp;</span>
-									<span class="component-desc">Password of your SABnzbd+ server (blank for none)</span>
-								</label>
-							</div>
-
-							<div class="field-pair">
-								<label class="nocheck clearfix">
-									<span class="component-title">SABnzbd API Key</span>
-									<input type="text" name="sab_apikey" value="$sickbeard.SAB_APIKEY" size="45" />
-								</label>
-								<label class="nocheck clearfix">
-									<span class="component-title">&nbsp;</span>
-									<span class="component-desc">SABnzbd+ Config -> General -> API Key.</span>
-								</label>
-							</div>
-							
-							<div class="field-pair">
-								<label class="nocheck clearfix">
-									<span class="component-title">SABnzbd Category</span>
-									<input type="text" name="sab_category" value="$sickbeard.SAB_CATEGORY" size="20" />
-								</label>						
-								<label class="nocheck clearfix">
-									<span class="component-title">&nbsp;</span>
-									<span class="component-desc">Category for downloads to go into (eg. TV)</span>
-								</label>
-							</div>
-						</div>
-						
-						<div class="clearfix"></div>
-						<input type="submit" value="Save Changes"><br/>						
-						
-					</fieldset>					
-				</div><!-- /component-group2 -->		
-
-				<div id="core-component-group3" class="component-group clearfix">
-
-					<div class="component-group-desc">
-						<h3>Post-Processing</h3>
-						<p>Settings that dictate how Sick Beard should process completed downloads.</p>
-					</div>
-
-					<fieldset class="component-group-list">	
-						<div class="field-pair">
-							<label class="nocheck clearfix" for="tv_download_dir">
-								<span class="component-title">TV Download Dir</span>
-								<input type="text" name="tv_download_dir" id="tv_download_dir" value="$sickbeard.TV_DOWNLOAD_DIR" size="45" />
-							</label>						
-							<label class="nocheck clearfix">
-								<span class="component-title">&nbsp;</span>
-								<span class="component-desc">The folder where your download client puts your TV downloads.</span>		
-							</label>
-							<label class="nocheck clearfix">
-								<span class="component-title">&nbsp;</span>
-								<span class="component-desc"><b>NOTE:</b> Use only if not using SABnzbd+ post processing.</span>	
-							</label>
-							<label class="nocheck clearfix">
-								<span class="component-title">&nbsp;</span>
-								<span class="component-desc">Or if SABnzbd+ and Sick Beard are on different PCs.</span>	
-							</label>							
-						</div>	
-
-						
-						<div class="field-pair">
-							<input type="checkbox" name="keep_processed_dir" id="keep_processed_dir" #if $sickbeard.KEEP_PROCESSED_DIR == True then "CHECKED" else ""# />
-							<label class="clearfix" for="keep_processed_dir">
-								<span class="component-title">Keep Original Files</span>
-								<span class="component-desc">Keep original files after they've been processed?</span>	
-							</label>						
-						</div>
-
-						<div class="field-pair">
-							<input type="checkbox" name="move_associated_files" id="move_associated_files" #if $sickbeard.MOVE_ASSOCIATED_FILES == True then "CHECKED" else ""# />
-							<label class="clearfix" for="move_associated_files">
-								<span class="component-title">Move Associated Files</span>
-								<span class="component-desc">Move srr/srt/sfv/etc files with the episode when processed?</span>	
-							</label>
-							<label class="nocheck clearfix" for="move_associated_files">
-								<span class="component-title">&nbsp;</span>
-								<span class="component-desc"><b>NOTE:</b> <i>.nfo</i> will be renamed to <i>.nfo-orig</i> when moved.</span>	
-							</label>				
-						</div>
-
-						<div class="field-pair">
-							<input type="checkbox" name="rename_episodes" id="rename_episodes" #if $sickbeard.RENAME_EPISODES == True then "CHECKED" else ""# />
-							<label class="clearfix" for="rename_episodes">
-								<span class="component-title">Rename Episodes</span>
-								<span class="component-desc">Rename episode using the naming settings in <a href="$sbRoot/config/general">General</a>?</span>	
-							</label>						
-						</div>
-
-						<div class="field-pair">
-							<input type="checkbox" name="process_automatically" id="process_automatically" #if $sickbeard.PROCESS_AUTOMATICALLY == True then "CHECKED" else ""# />
-							<label class="clearfix" for="process_automatically">
-								<span class="component-title">Scan and Process</span>
-								<span class="component-desc">Scan and post-process any files in your <i>TV Download Dir</i>?</span>	
-							</label>
-							<label class="nocheck clearfix" for="process_automatically">
-								<span class="component-title">&nbsp;</span>
-								<span class="component-desc"><b>NOTE:</b> Do not use if you use sabToSickbeard w/ SABnzbd+!</span>	
-							</label>								
-						</div>
-
-						<div class="clearfix"></div>
-						<input type="submit" value="Save Changes"><br/>						
-						
-					</fieldset>					
-				</div><!-- /component-group3 -->	
-				
-			<br/><input type="submit" value="Save Changes"><br/>
-				
-			</div><!-- /config-components -->
->>>>>>> 32108ffe
-
-</form>
-</div></div>				
-<div class="clearfix"></div>
-
-<script type="text/javascript" charset="utf-8">
-    jQuery('#nzb_dir').fileBrowser({ title: 'Select NZB Black Hole/Watch Directory' });
-    jQuery('#torrent_dir').fileBrowser({ title: 'Select Torrent Black Hole/Watch Directory' });
-    jQuery('#tv_download_dir').fileBrowser({ title: 'Select TV Download Directory' });
-</script>
-
+#import sickbeard
+#set global $title="Config - Episode Search"
+#set global $header="Episode Download Options"
+
+#set global $sbPath="../.."
+
+<!--#set global $topmenu="config"#-->
+#import os.path
+#include $os.path.join($sickbeard.PROG_DIR, "data/interfaces/default/inc_top.tmpl")
+
+<script type="text/javascript">
+\$(document).ready(function(){
+
+    \$.fn.nzb_method_handler = function() {
+        
+        var selectedProvider = \$('#nzb_method :selected').val();
+
+        if (selectedProvider == "blackhole") {
+            \$('#blackhole_settings').show();
+            \$('#sabnzbd_settings').hide();
+        } else {
+            \$('#blackhole_settings').hide();
+            \$('#sabnzbd_settings').show();
+        }
+
+    }
+
+    \$('#nzb_method').change(\$(this).nzb_method_handler);
+    
+    \$(this).nzb_method_handler();
+
+});
+</script>
+
+<div id="config">
+<div id="config-content" class="clearfix">
+<h5>All non-absolute folder locations are relative to " <span class="path">$sickbeard.PROG_DIR</span> "</h5>
+<form action="saveEpisodeDownloads" method="POST">
+
+			<div id="config-components">
+				
+				<div id="core-component-group1" class="component-group clearfix">
+
+					<div class="component-group-desc">
+						<h3>Episode Search</h3>
+						<p>Settings that dictate how and when the search process works.</p>
+					</div>
+
+					<fieldset class="component-group-list">	
+						<div class="field-pair">
+							<input type="checkbox" name="download_propers" id="download_propers" #if $sickbeard.DOWNLOAD_PROPERS == True then "CHECKED" else ""# />
+							<label class="clearfix" for="download_propers">
+								<span class="component-title">Download Propers</span>
+								<span class="component-desc">Replace original download with "Proper/Repack" if nuked?</span>	
+							</label>						
+						</div>
+						
+						<div class="field-pair">
+							<label class="nocheck clearfix">
+								<span class="component-title">Search Frequency</span>
+								<input type="text" name="search_frequency" value="$sickbeard.SEARCH_FREQUENCY" size="5" />
+							</label>
+							<label class="nocheck clearfix">
+								<span class="component-title">&nbsp;</span>
+								<span class="component-desc">Time in minutes between searches (eg. 60)</span>
+							</label>							
+						</div>	
+
+						<div class="field-pair">
+							<label class="nocheck clearfix">
+								<span class="component-title">Backlog Search Freq.</span>
+								<input type="text" name="backlog_search_frequency" value="$sickbeard.BACKLOG_SEARCH_FREQUENCY" size="5" />
+							</label>
+							<label class="nocheck clearfix">
+								<span class="component-title">&nbsp;</span>
+								<span class="component-desc">Time in days between backlog searches (eg. 21)</span>
+							</label>							
+						</div>	
+
+						<div class="field-pair">
+							<label class="nocheck clearfix">
+								<span class="component-title">Usenet Retention</span>
+								<input type="text" name="usenet_retention" value="$sickbeard.USENET_RETENTION" size="5" />
+							</label>
+							<label class="nocheck clearfix">
+								<span class="component-title">&nbsp;</span>
+								<span class="component-desc">Age limit in days for usenet articles to be used. (eg. 500)</span>
+							</label>							
+						</div>	
+						
+						<div class="clearfix"></div>
+						<input type="submit" value="Save Changes"><br/>						
+						
+					</fieldset>					
+				</div><!-- /component-group1 -->
+
+				<div id="core-component-group2" class="component-group clearfix">
+
+					<div class="component-group-desc">
+						<h3>NZB/Torrent Options</h3>
+						<p>Settings that dictate how Sick Beard handles NZB and Torrents files.</p>
+					</div>
+
+					<fieldset class="component-group-list">	
+						<div class="field-pair">
+							<label class="clearfix" for="metadataTarget">
+								<span class="component-title jumbo">NZB Method:</span>
+								<span class="component-desc">
+									<select name="nzb_method" id="nzb_method">
+									#set $nzb_method_text = {'blackhole': "Black hole", 'sabnzbd': "SABnzbd"}
+									#for $curAction in ('sabnzbd', 'blackhole'):
+									  #if $sickbeard.NZB_METHOD == $curAction:
+										#set $nzb_method = "SELECTED"
+									  #else
+										#set $nzb_method = ""
+									  #end if
+									<option value="$curAction" $nzb_method>$nzb_method_text[$curAction]
+									#end for
+									</select>
+								</span>		
+							</label>
+						</div>
+
+						<div class="field-pair">
+							<label class="nocheck clearfix">
+								<span class="component-title">Torrent Black Hole</span>
+								<input type="text" name="torrent_dir" id="torrent_dir" value="$sickbeard.TORRENT_DIR" size="45" />
+							</label>						
+							<label class="nocheck clearfix">
+								<span class="component-title">&nbsp;</span>
+								<span class="component-desc">The directory where Sick Beard should store your <i>Torrent</i> files.</span>		
+							</label>														
+						</div>	
+
+						<div id="blackhole_settings">
+							<div class="field-pair">
+								<label class="nocheck clearfix">
+									<span class="component-title">NZB Black Hole</span>
+									<input type="text" name="nzb_dir" id="nzb_dir" value="$sickbeard.NZB_DIR" size="45" />
+								</label>
+								<label class="nocheck clearfix">
+									<span class="component-title">&nbsp;</span>
+									<span class="component-desc">The directory where Sick Beard should store your <i>NZB</i> files.</span>		
+								</label>							
+							</div>	
+						</div>
+
+						<div id="sabnzbd_settings">
+							<div class="field-pair">
+								<label class="nocheck clearfix">
+									<span class="component-title">SABnzbd IP:Port</span>
+									<input type="text" name="sab_host" value="$sickbeard.SAB_HOST" size="35" />
+								</label>						
+								<label class="nocheck clearfix">
+									<span class="component-title">&nbsp;</span>
+									<span class="component-desc">Host running SABnzbd+ (eg. 192.168.1.100:8080)</span>
+								</label>
+							</div>
+							
+							<div class="field-pair">
+								<label class="nocheck clearfix">
+									<span class="component-title">SABnzbd Username</span>
+									<input type="text" name="sab_username" value="$sickbeard.SAB_USERNAME" size="20" />
+								</label>						
+								<label class="nocheck clearfix">
+									<span class="component-title">&nbsp;</span>
+									<span class="component-desc">Username of your SABnzbd+ server (blank for none)</span>
+								</label>
+							</div>
+
+							<div class="field-pair">
+								<label class="nocheck clearfix">
+									<span class="component-title">SABnzbd Password</span>
+									<input type="password" name="sab_password" value="$sickbeard.SAB_PASSWORD" size="20" />
+								</label>						
+								<label class="nocheck clearfix">
+									<span class="component-title">&nbsp;</span>
+									<span class="component-desc">Password of your SABnzbd+ server (blank for none)</span>
+								</label>
+							</div>
+
+							<div class="field-pair">
+								<label class="nocheck clearfix">
+									<span class="component-title">SABnzbd API Key</span>
+									<input type="text" name="sab_apikey" value="$sickbeard.SAB_APIKEY" size="45" />
+								</label>
+								<label class="nocheck clearfix">
+									<span class="component-title">&nbsp;</span>
+									<span class="component-desc">SABnzbd+ Config -> General -> API Key.</span>
+								</label>
+							</div>
+							
+							<div class="field-pair">
+								<label class="nocheck clearfix">
+									<span class="component-title">SABnzbd Category</span>
+									<input type="text" name="sab_category" value="$sickbeard.SAB_CATEGORY" size="20" />
+								</label>						
+								<label class="nocheck clearfix">
+									<span class="component-title">&nbsp;</span>
+									<span class="component-desc">Category for downloads to go into (eg. TV)</span>
+								</label>
+							</div>
+						</div>
+						
+						<div class="clearfix"></div>
+						<input type="submit" value="Save Changes"><br/>						
+						
+					</fieldset>					
+				</div><!-- /component-group2 -->		
+
+				<div id="core-component-group3" class="component-group clearfix">
+
+					<div class="component-group-desc">
+						<h3>Post-Processing</h3>
+						<p>Settings that dictate how Sick Beard should process completed downloads.</p>
+					</div>
+
+					<fieldset class="component-group-list">	
+						<div class="field-pair">
+							<label class="nocheck clearfix" for="tv_download_dir">
+								<span class="component-title">TV Download Dir</span>
+								<input type="text" name="tv_download_dir" id="tv_download_dir" value="$sickbeard.TV_DOWNLOAD_DIR" size="45" />
+							</label>						
+							<label class="nocheck clearfix">
+								<span class="component-title">&nbsp;</span>
+								<span class="component-desc">The folder where your download client puts your TV downloads.</span>		
+							</label>
+							<label class="nocheck clearfix">
+								<span class="component-title">&nbsp;</span>
+								<span class="component-desc"><b>NOTE:</b> Use only if not using SABnzbd+ post processing.</span>	
+							</label>
+							<label class="nocheck clearfix">
+								<span class="component-title">&nbsp;</span>
+								<span class="component-desc">Or if SABnzbd+ and Sick Beard are on different PCs.</span>	
+							</label>							
+						</div>	
+
+						
+						<div class="field-pair">
+							<input type="checkbox" name="keep_processed_dir" id="keep_processed_dir" #if $sickbeard.KEEP_PROCESSED_DIR == True then "CHECKED" else ""# />
+							<label class="clearfix" for="keep_processed_dir">
+								<span class="component-title">Keep Original Files</span>
+								<span class="component-desc">Keep original files after they've been processed?</span>	
+							</label>						
+						</div>
+
+						<div class="field-pair">
+							<input type="checkbox" name="move_associated_files" id="move_associated_files" #if $sickbeard.MOVE_ASSOCIATED_FILES == True then "CHECKED" else ""# />
+							<label class="clearfix" for="move_associated_files">
+								<span class="component-title">Move Associated Files</span>
+								<span class="component-desc">Move srr/srt/sfv/etc files with the episode when processed?</span>	
+							</label>
+							<label class="nocheck clearfix" for="move_associated_files">
+								<span class="component-title">&nbsp;</span>
+								<span class="component-desc"><b>NOTE:</b> <i>.nfo</i> will be renamed to <i>.nfo-orig</i> when moved.</span>	
+							</label>				
+						</div>
+
+						<div class="field-pair">
+							<input type="checkbox" name="rename_episodes" id="rename_episodes" #if $sickbeard.RENAME_EPISODES == True then "CHECKED" else ""# />
+							<label class="clearfix" for="rename_episodes">
+								<span class="component-title">Rename Episodes</span>
+								<span class="component-desc">Rename episode using the naming settings in <a href="$sbRoot/config/general">General</a>?</span>	
+							</label>						
+						</div>
+
+						<div class="field-pair">
+							<input type="checkbox" name="process_automatically" id="process_automatically" #if $sickbeard.PROCESS_AUTOMATICALLY == True then "CHECKED" else ""# />
+							<label class="clearfix" for="process_automatically">
+								<span class="component-title">Scan and Process</span>
+								<span class="component-desc">Scan and post-process any files in your <i>TV Download Dir</i>?</span>	
+							</label>
+							<label class="nocheck clearfix" for="process_automatically">
+								<span class="component-title">&nbsp;</span>
+								<span class="component-desc"><b>NOTE:</b> Do not use if you use sabToSickbeard w/ SABnzbd+!</span>	
+							</label>								
+						</div>
+
+						<div class="clearfix"></div>
+						<input type="submit" value="Save Changes"><br/>						
+						
+					</fieldset>					
+				</div><!-- /component-group3 -->	
+				
+			<br/><input type="submit" value="Save Changes"><br/>
+				
+			</div><!-- /config-components -->
+
+</form>
+</div></div>				
+<div class="clearfix"></div>
+
+<script type="text/javascript" charset="utf-8">
+    jQuery('#nzb_dir').fileBrowser({ title: 'Select NZB Black Hole/Watch Directory' });
+    jQuery('#torrent_dir').fileBrowser({ title: 'Select Torrent Black Hole/Watch Directory' });
+    jQuery('#tv_download_dir').fileBrowser({ title: 'Select TV Download Directory' });
+</script>
+
 #include $os.path.join($sickbeard.PROG_DIR, "data/interfaces/default/inc_bottom.tmpl")