--- conflicted
+++ resolved
@@ -1,4 +1,3 @@
-<<<<<<< HEAD
 #import sickbeard.version
 <!DOCTYPE HTML>
 <html>
@@ -6,7 +5,6 @@
         <meta charset="utf-8">
         <title>Sick Beard - alpha $sickbeard.version.SICKBEARD_VERSION - $title</title>
         <meta http-equiv="X-UA-Compatible" content="IE=edge,chrome=1">
-        <meta name="viewport" content="width=device-width">
         <meta name="robots" content="noindex">
         <!--[if lt IE 9]>
             <script src="//html5shiv.googlecode.com/svn/trunk/html5.js"></script>
@@ -20,13 +18,13 @@
 
         <link rel="stylesheet" type="text/css" href="$sbRoot/css/lib/bootstrap.css?$sbPID"/>
         <link rel="stylesheet" type="text/css" href="$sbRoot/css/lib/jquery.pnotify.default.css?$sbPID" />
-        <link rel="stylesheet" type="text/css" href="$sbRoot/css/lib/jquery-ui-1.8.23.custom.css?$sbPID" />
+        <link rel="stylesheet" type="text/css" href="$sbRoot/css/lib/jquery-ui-1.8.24.custom.css?$sbPID" />
         <link rel="stylesheet" type="text/css" href="$sbRoot/css/lib/jquery.qtip.css?$sbPID"/>
         <link rel="stylesheet" type="text/css" href="$sbRoot/css/style.css?$sbPID"/>
 
 <style type="text/css">
 <!--
-#contentWrapper { background: url("$sbRoot/images/bg.png") repeat scroll 0 0 transparent; }
+#contentWrapper { background: url("$sbRoot/images/bg.png") repeat fixed 0 0 transparent; }
 
 [class^="icon-"], [class*=" icon-"] { background-image: url("$sbRoot/images/glyphicons-halflings.png"); }
 .icon-white { background-image: url("$sbRoot/images/glyphicons-halflings-white.png"); }
@@ -67,7 +65,7 @@
 </style>
 
     <script type="text/javascript" src="$sbRoot/js/lib/jquery-1.7.2.min.js?$sbPID"></script>
-    <script type="text/javascript" src="$sbRoot/js/lib/jquery-ui-1.8.21.custom.min.js?$sbPID"></script>
+    <script type="text/javascript" src="$sbRoot/js/lib/jquery-ui-1.8.24.custom.min.js?$sbPID"></script>
     <script type="text/javascript" src="$sbRoot/js/lib/bootstrap.min.js?$sbPID"></script>
     <script type="text/javascript" src="$sbRoot/js/lib/jquery.cookie.js?$sbPID"></script>
     <script type="text/javascript" src="$sbRoot/js/lib/jquery.cookiejar.js?$sbPID"></script>
@@ -144,7 +142,9 @@
                             <a data-toggle="dropdown" class="dropdown-toggle" href="#" onclick="return false;"><img src="$sbRoot/images/menu/system18.png" alt="" width="18" height="18" /> <b class="caret"></b></a>
                             <ul class="dropdown-menu">
                                 <li><a href="$sbRoot/manage/manageSearches/forceVersionCheck"><i class="icon-check"></i> Force Version Check</a></li>
+                                <li class="divider"></li>
                                 <li><a href="$sbRoot/home/restart/?pid=$sbPID" class="confirm"><i class="icon-repeat"></i> Restart</a></li>
+                                <li class="divider"></li>
                                 <li><a href="$sbRoot/home/shutdown/?pid=$sbPID" class="confirm"><i class="icon-off"></i> Shutdown</a></li>
                             </ul>
                         </li>
@@ -153,7 +153,9 @@
                             <a data-toggle="dropdown" class="dropdown-toggle disabled" href="$sbRoot/home/">Home <b class="caret"></b></a>
                             <ul class="dropdown-menu">
                                 <li><a href="$sbRoot/home/"><i class="icon-home"></i> Home</a></li>
+                                <li class="divider"></li>
                                 <li><a href="$sbRoot/home/addShows/"><i class="icon-plus-sign"></i> Add Shows</a></li>
+                                <li class="divider"></li>
                                 <li><a href="$sbRoot/home/postprocess/"><i class="icon-random"></i> Manual Post-Processing</a></li>
                             </ul>
                         </li>
@@ -170,8 +172,11 @@
                             <a data-toggle="dropdown" class="dropdown-toggle disabled" href="$sbRoot/manage/">Manage <b class="caret"></b></a>
                             <ul class="dropdown-menu">
                                 <li><a href="$sbRoot/manage/"><i class="icon-tasks"></i> Mass Update</a></li>
+                                <li class="divider"></li>
                                 <li><a href="$sbRoot/manage/backlogOverview/"><i class="icon-retweet"></i> Backlog Overview</a></li>
+                                <li class="divider"></li>
                                 <li><a href="$sbRoot/manage/manageSearches/"><i class="icon-search"></i> Manage Searches</a></li>
+                                <li class="divider"></li>
                                 <li><a href="$sbRoot/manage/episodeStatuses/"><i class="icon-list-alt"></i> Episode Status Management</a></li>
                             </ul>
                         </li>
@@ -180,10 +185,15 @@
                             <a data-toggle="dropdown" class="dropdown-toggle disabled" href="$sbRoot/config/">Config <b class="caret"></b></a>
                             <ul class="dropdown-menu">
                                 <li><a href="$sbRoot/config/"><i class="icon-question-sign"></i> Help &amp; Info</a></li>
+                                <li class="divider"></li>
                                 <li><a href="$sbRoot/config/general/"><i class="icon-cog"></i> General</a></li>
+                                <li class="divider"></li>
                                 <li><a href="$sbRoot/config/search/"><i class="icon-cog"></i> Search Settings</a></li>
+                                <li class="divider"></li>
                                 <li><a href="$sbRoot/config/providers/"><i class="icon-cog"></i> Search Providers</a></li>
+                                <li class="divider"></li>
                                 <li><a href="$sbRoot/config/postProcessing/"><i class="icon-cog"></i> Post Processing</a></li>
+                                <li class="divider"></li>
                                 <li><a href="$sbRoot/config/notifications/"><i class="icon-cog"></i> Notifications</a></li>
                                 <li><a href="$sbRoot/config/anime/"><i class="icon-cog"></i> Anime</a></li>
                             </ul>
@@ -193,6 +203,7 @@
                             <a data-toggle="dropdown" class="dropdown-toggle disabled" href="$sbRoot/errorlogs/">$logPageTitle <b class="caret"></b></a>
                             <ul class="dropdown-menu">
                                 <li><a href="$sbRoot/errorlogs/"><i class="icon-file"></i> View Log (Errors)</a></li>
+                                <li class="divider"></li>
                                 <li><a href="$sbRoot/errorlogs/viewlog/"><i class="icon-file"></i> View Log</a></li>
                             </ul>
                         </li>
@@ -240,255 +251,4 @@
 <h1 class="showTitle" id="scene_exception_$show.tvdbid" >#if $varExists('header') then $header else $title#</h1>
 #else
 <h1 class="title">#if $varExists('header') then $header else $title#</h1>
-#end if
-=======
-#import sickbeard.version
-<!DOCTYPE HTML>
-<html>
-    <head>
-        <meta charset="utf-8">
-        <title>Sick Beard - alpha $sickbeard.version.SICKBEARD_VERSION - $title</title>
-        <meta http-equiv="X-UA-Compatible" content="IE=edge,chrome=1">
-        <meta name="robots" content="noindex">
-        <!--[if lt IE 9]>
-            <script src="//html5shiv.googlecode.com/svn/trunk/html5.js"></script>
-        <![endif]-->
-
-        <link rel="shortcut icon" href="$sbRoot/images/ico/favicon.ico">
-        <link rel="apple-touch-icon-precomposed" sizes="144x144" href="$sbRoot/images/ico/apple-touch-icon-144x144-precomposed.png">
-        <link rel="apple-touch-icon-precomposed" sizes="114x114" href="$sbRoot/images/ico/apple-touch-icon-114x114-precomposed.png">
-        <link rel="apple-touch-icon-precomposed" sizes="72x72" href="$sbRoot/images/ico/apple-touch-icon-72x72-precomposed.png">
-        <link rel="apple-touch-icon-precomposed" href="$sbRoot/images/ico/apple-touch-icon-57x57-precomposed.png">
-
-        <link rel="stylesheet" type="text/css" href="$sbRoot/css/lib/bootstrap.css?$sbPID"/>
-        <link rel="stylesheet" type="text/css" href="$sbRoot/css/lib/jquery.pnotify.default.css?$sbPID" />
-        <link rel="stylesheet" type="text/css" href="$sbRoot/css/lib/jquery-ui-1.8.24.custom.css?$sbPID" />
-        <link rel="stylesheet" type="text/css" href="$sbRoot/css/lib/jquery.qtip.css?$sbPID"/>
-        <link rel="stylesheet" type="text/css" href="$sbRoot/css/style.css?$sbPID"/>
-
-<style type="text/css">
-<!--
-#contentWrapper { background: url("$sbRoot/images/bg.png") repeat fixed 0 0 transparent; }
-
-[class^="icon-"], [class*=" icon-"] { background-image: url("$sbRoot/images/glyphicons-halflings.png"); }
-.icon-white { background-image: url("$sbRoot/images/glyphicons-halflings-white.png"); }
-.dropdown-menu li > a:hover > [class^="icon-"], .dropdown-menu li > a:hover > [class*=" icon-"] { background-image: url("$sbRoot/images/glyphicons-halflings-white.png"); }
-[class^="icon16-"], [class*=" icon16-"] { background-image: url("$sbRoot/images/glyphicons-config.png"); }
-
-.ui-autocomplete-loading { background: white url("$sbRoot/images/loading16.gif") right center no-repeat; }
-.browserDialog.busy .ui-dialog-buttonpane { background: url("$sbRoot/images/loading.gif") 10px 50% no-repeat !important; }
-.ui-dialog, .ui-dialog-buttonpane { background: #eceadf url("$sbRoot/css/lib/images/ui-bg_fine-grain_10_eceadf_60x60.png") 50% 50% repeat !important; }
-.ui-accordion-content, .ui-tabs-panel { background: #ededed !important; background-image: none !important; }
-
-.ui-widget-content { border: 1px solid #aaaaaa; background: #dcdcdc url("$sbRoot/css/lib/images/ui-bg_highlight-soft_75_dcdcdc_1x100.png") 50% top repeat-x; color: #222222; }
-.ui-widget-header { border: 1px solid #aaaaaa; background: #ffffff url("$sbRoot/css/lib/images/ui-bg_flat_0_ffffff_40x100.png") 50% 50% repeat-x; color: #222222; font-weight: bold; }
-
-.ui-state-default, .ui-widget-content .ui-state-default, .ui-widget-header .ui-state-default { border: 1px solid #aaaaaa; background: #efefef url("$sbRoot/css/lib/images/ui-bg_highlight-soft_75_efefef_1x100.png") 50% 50% repeat-x; font-weight: bold; color: #222222; }
-.ui-state-hover, .ui-widget-content .ui-state-hover, .ui-widget-header .ui-state-hover, .ui-state-focus, .ui-widget-content .ui-state-focus, .ui-widget-header .ui-state-focus { border: 1px solid #999999; background: #dddddd url("$sbRoot/css/lib/images/ui-bg_highlight-soft_75_dddddd_1x100.png") 50% 50% repeat-x; font-weight: bold; color: #222222; }
-.ui-state-active, .ui-widget-content .ui-state-active, .ui-widget-header .ui-state-active { border: 1px solid #aaaaaa; background: #dfdfdf url("$sbRoot/css/lib/images/ui-bg_inset-soft_75_dfdfdf_1x100.png") 50% 50% repeat-x; font-weight: bold; color: #140f06; }
-
-.ui-state-highlight, .ui-widget-content .ui-state-highlight, .ui-widget-header .ui-state-highlight {border: 1px solid #aaaaaa; background: #fbf9ee url("$sbRoot/css/lib/images/ui-bg_glass_55_fbf9ee_1x400.png") 50% 50% repeat-x; color: #363636; }
-.ui-state-error, .ui-widget-content .ui-state-error, .ui-widget-header .ui-state-error {border: 1px solid #aaaaaa; background: #fef1ec url("$sbRoot/css/lib/images/ui-bg_glass_95_fef1ec_1x400.png") 50% 50% repeat-x; color: #8c291d; }
-
-.ui-icon { width: 16px; height: 16px; background-image: url("$sbRoot/css/lib/images/ui-icons_222222_256x240.png"); }
-.ui-widget-content .ui-icon {background-image: url("$sbRoot/css/lib/images/ui-icons_222222_256x240.png"); }
-.ui-widget-header .ui-icon {background-image: url("$sbRoot/css/lib/images/ui-icons_222222_256x240.png"); }
-.ui-state-default .ui-icon { background-image: url("$sbRoot/css/lib/images/ui-icons_8c291d_256x240.png"); }
-.ui-state-hover .ui-icon, .ui-state-focus .ui-icon {background-image: url("$sbRoot/css/lib/images/ui-icons_222222_256x240.png"); }
-.ui-state-active .ui-icon {background-image: url("$sbRoot/css/lib/images/ui-icons_8c291d_256x240.png"); }
-.ui-state-highlight .ui-icon {background-image: url("$sbRoot/css/lib/images/ui-icons_2e83ff_256x240.png"); }
-.ui-state-error .ui-icon, .ui-state-error-text .ui-icon {background-image: url("$sbRoot/css/lib/images/ui-icons_cd0a0a_256x240.png"); }
-
-.ui-widget-overlay { background: #aaaaaa url("$sbRoot/css/lib/images/ui-bg_flat_0_aaaaaa_40x100.png") 50% 50% repeat-x; opacity: .35;filter:Alpha(Opacity=35); }
-.ui-widget-shadow { margin: -8px 0 0 -8px; padding: 8px; background: #000000 url("$sbRoot/css/lib/images/ui-bg_flat_0_000000_40x100.png") 50% 50% repeat-x; opacity: .35;filter:Alpha(Opacity=35); -moz-border-radius: 8px; -khtml-border-radius: 8px; -webkit-border-radius: 8px; border-radius: 8px; }
-
-#if $sickbeard.NEWEST_VERSION_STRING:
-.ui-pnotify { top: 30px !important; }
-#end if
-//--> 
-</style>
-
-    <script type="text/javascript" src="$sbRoot/js/lib/jquery-1.7.2.min.js?$sbPID"></script>
-    <script type="text/javascript" src="$sbRoot/js/lib/jquery-ui-1.8.24.custom.min.js?$sbPID"></script>
-    <script type="text/javascript" src="$sbRoot/js/lib/bootstrap.min.js?$sbPID"></script>
-    <script type="text/javascript" src="$sbRoot/js/lib/jquery.cookie.js?$sbPID"></script>
-    <script type="text/javascript" src="$sbRoot/js/lib/jquery.cookiejar.js?$sbPID"></script>
-    <script type="text/javascript" src="$sbRoot/js/lib/jquery.json-2.2.min.js?$sbPID"></script>
-    <script type="text/javascript" src="$sbRoot/js/lib/jquery.selectboxes.min.js?$sbPID"></script>
-    <script type="text/javascript" src="$sbRoot/js/lib/jquery.tablesorter-2.1.19.min.js?$sbPID"></script>
-    <script type="text/javascript" src="$sbRoot/js/lib/jquery.tablesorter.widgets.min.js?$sbPID"></script>
-    <script type="text/javascript" src="$sbRoot/js/lib/jquery.qtip-2012-04-26.min.js?$sbPID"></script>
-    <script type="text/javascript" src="$sbRoot/js/lib/jquery.pnotify-1.2.0.min.js?$sbPID"></script>
-    <script type="text/javascript" src="$sbRoot/js/lib/jquery.expand-1.3.8.js?$sbPID"></script>
-    <script type="text/javascript" src="$sbRoot/js/lib/jquery.form-2.92.js?$sbPID"></script>
-
-    <script type="text/javascript" charset="utf-8">
-    <!--
-        sbRoot = "$sbRoot"; // needed for browser.js & ajaxNotifications.js
-        //HTML for scrolltopcontrol, which is auto wrapped in DIV w/ ID="topcontrol"
-        top_image_html = '<img src="$sbRoot/images/top.gif" style="width:31px; height:11px" alt="Jump to top" />'; 
-    //-->
-    </script>
-    <script type="text/javascript" src="$sbRoot/js/lib/jquery.scrolltopcontrol-1.1.js?$sbPID"></script>
-    <script type="text/javascript" src="$sbRoot/js/browser.js?$sbPID"></script>
-    <script type="text/javascript" src="$sbRoot/js/ajaxNotifications.js?$sbPID"></script>
-    <script type="text/javascript">
-    <!--
-        \$(document).ready(function(){ 
-            \$("#NAV$topmenu").addClass("active");
-
-            \$("a.confirm").bind("click",function(e) {
-                e.preventDefault();
-                var target = \$( this ).attr('href');
-                if ( confirm("Are you sure you want to " + \$(this).text() + "?") )
-                    location.href = target;
-                return false;
-            });
-
-        });
-    //-->
-    </script>
-</head>
-
-<body>
-    <header>
-#if $sickbeard.NEWEST_VERSION_STRING:
-<div id="upgrade-notification">
-    <div>
-        <span class="notify-text">$sickbeard.NEWEST_VERSION_STRING</span>
-    </div>
-</div>
-<div id="header-fix"></div>
-#end if
-<div id="header">
-    <a name="top"></a>
-    <span id="logo"><a href="$sbRoot/home/" title="Sick Beard homepage"><img alt="Sick Beard" src="$sbRoot/images/sickbeard.png" width="150" height="72" /></a></span>
-    <span id="versiontext">alpha <a href="https://github.com/midgetspy/Sick-Beard/wiki/ChangeLog" onclick="window.open(this.href, '_blank'); return false;">$sickbeard.version.SICKBEARD_VERSION</a></span>
-</div>
-
-    <div class="navbar">
-        <div class="navbar-inner">
-            <div class="container">
-                <a class="btn btn-navbar" data-toggle="collapse" data-target=".nav-collapse">
-                    <span class="icon-bar"></span>
-                    <span class="icon-bar"></span>
-                    <span class="icon-bar"></span>
-                </a>
-
-                <!--
-                <a class="brand" href="$sbRoot/home/" title="Sick Beard"><img alt="Sick Beard" src="$sbRoot/images/sickbeard.png" width="150" height="72" /></a>
-                -->
-
-                <div class="nav-collapse">
-                    <ul class="nav">
-                        <li class="divider-vertical"></li>
-                        <li id="NAVsystem" class="dropdown">
-                            <a data-toggle="dropdown" class="dropdown-toggle" href="#" onclick="return false;"><img src="$sbRoot/images/menu/system18.png" alt="" width="18" height="18" /> <b class="caret"></b></a>
-                            <ul class="dropdown-menu">
-                                <li><a href="$sbRoot/manage/manageSearches/forceVersionCheck"><i class="icon-check"></i> Force Version Check</a></li>
-                                <li class="divider"></li>
-                                <li><a href="$sbRoot/home/restart/?pid=$sbPID" class="confirm"><i class="icon-repeat"></i> Restart</a></li>
-                                <li class="divider"></li>
-                                <li><a href="$sbRoot/home/shutdown/?pid=$sbPID" class="confirm"><i class="icon-off"></i> Shutdown</a></li>
-                            </ul>
-                        </li>
-                        <li class="divider-vertical"></li>
-                        <li id="NAVhome" class="dropdown">
-                            <a data-toggle="dropdown" class="dropdown-toggle disabled" href="$sbRoot/home/">Home <b class="caret"></b></a>
-                            <ul class="dropdown-menu">
-                                <li><a href="$sbRoot/home/"><i class="icon-home"></i> Home</a></li>
-                                <li class="divider"></li>
-                                <li><a href="$sbRoot/home/addShows/"><i class="icon-plus-sign"></i> Add Shows</a></li>
-                                <li class="divider"></li>
-                                <li><a href="$sbRoot/home/postprocess/"><i class="icon-random"></i> Manual Post-Processing</a></li>
-                            </ul>
-                        </li>
-                        <li class="divider-vertical"></li>
-                        <li id="NAVcomingEpisodes">
-                            <a href="$sbRoot/comingEpisodes/">Coming Episodes</a>
-                        </li>
-                        <li class="divider-vertical"></li>
-                        <li id="NAVhistory">
-                            <a href="$sbRoot/history/">History</a>
-                        </li>
-                        <li class="divider-vertical"></li>
-                        <li id="NAVmanage" class="dropdown">
-                            <a data-toggle="dropdown" class="dropdown-toggle disabled" href="$sbRoot/manage/">Manage <b class="caret"></b></a>
-                            <ul class="dropdown-menu">
-                                <li><a href="$sbRoot/manage/"><i class="icon-tasks"></i> Mass Update</a></li>
-                                <li class="divider"></li>
-                                <li><a href="$sbRoot/manage/backlogOverview/"><i class="icon-retweet"></i> Backlog Overview</a></li>
-                                <li class="divider"></li>
-                                <li><a href="$sbRoot/manage/manageSearches/"><i class="icon-search"></i> Manage Searches</a></li>
-                                <li class="divider"></li>
-                                <li><a href="$sbRoot/manage/episodeStatuses/"><i class="icon-list-alt"></i> Episode Status Management</a></li>
-                            </ul>
-                        </li>
-                        <li class="divider-vertical"></li>
-                        <li id="NAVconfig" class="dropdown">
-                            <a data-toggle="dropdown" class="dropdown-toggle disabled" href="$sbRoot/config/">Config <b class="caret"></b></a>
-                            <ul class="dropdown-menu">
-                                <li><a href="$sbRoot/config/"><i class="icon-question-sign"></i> Help &amp; Info</a></li>
-                                <li class="divider"></li>
-                                <li><a href="$sbRoot/config/general/"><i class="icon-cog"></i> General</a></li>
-                                <li class="divider"></li>
-                                <li><a href="$sbRoot/config/search/"><i class="icon-cog"></i> Search Settings</a></li>
-                                <li class="divider"></li>
-                                <li><a href="$sbRoot/config/providers/"><i class="icon-cog"></i> Search Providers</a></li>
-                                <li class="divider"></li>
-                                <li><a href="$sbRoot/config/postProcessing/"><i class="icon-cog"></i> Post Processing</a></li>
-                                <li class="divider"></li>
-                                <li><a href="$sbRoot/config/notifications/"><i class="icon-cog"></i> Notifications</a></li>
-                            </ul>
-                        </li>
-                        <li class="divider-vertical"></li>
-                        <li id="NAVerrorlogs" class="dropdown">
-                            <a data-toggle="dropdown" class="dropdown-toggle disabled" href="$sbRoot/errorlogs/">$logPageTitle <b class="caret"></b></a>
-                            <ul class="dropdown-menu">
-                                <li><a href="$sbRoot/errorlogs/"><i class="icon-file"></i> View Log (Errors)</a></li>
-                                <li class="divider"></li>
-                                <li><a href="$sbRoot/errorlogs/viewlog/"><i class="icon-file"></i> View Log</a></li>
-                            </ul>
-                        </li>
-                        <li class="divider-vertical"></li>
-                    </ul>
-                    <ul class="nav pull-right">
-                        <li>
-                            <a id="navDonate" href="https://www.paypal.com/cgi-bin/webscr?cmd=_s-xclick&amp;hosted_button_id=JA8M7VDY89SQ4" onclick="window.open(this.href); return false;"><img src="$sbRoot/images/paypal/btn_donate_LG.gif" alt="[donate]" height="26" width="92" /></a>
-                        </li>
-                    </ul>
-                </div><!-- /nav-collapse -->
-
-            </div><!-- /container -->
-        </div><!-- /navbar-inner -->
-    </div><!-- /navbar -->
-
-#if $varExists('submenu'):
-    <div id="SubMenu">
-        <span>
-    #set $first = True
-    #for $menuItem in $submenu:
-        #if 'requires' not in $menuItem or $menuItem.requires():
-            #if type($menuItem.path) == dict:
-                #if $first then "" else "</span>| <span>"#<b>$menuItem.title</b>
-                #set $first = False
-                #set $inner_first = True
-                #for $cur_link in $menuItem.path:
-                    #if $inner_first then "" else "&middot; "#<a class="inner" href="$sbRoot/$menuItem.path[$cur_link]">$cur_link</a>
-                    #set $inner_first = False
-                #end for
-            #else
-                #if $first then "" else "| "#<a href="$sbRoot/$menuItem.path" #if 'confirm' in $menuItem then "class=\"confirm\"" else "" #>$menuItem.title</a>
-                #set $first = False
-            #end if
-        #end if
-    #end for
-        </span>
-    </div>
-#end if
-    </header>
-
-<div id="contentWrapper">
-    <div id="content">
-    <h1 class="title">#if $varExists('header') then $header else $title#</h1>
->>>>>>> fb37d332
+#end if