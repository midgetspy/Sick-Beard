--- conflicted
+++ resolved
@@ -1,250 +1,243 @@
-#import sickbeard.version
-#import sickbeard
-
-<!DOCTYPE html PUBLIC "-//W3C//DTD XHTML 1.0 Transitional//EN"
-"http://www.w3.org/TR/xhtml1/DTD/xhtml1-transitional.dtd">
-<html xmlns="http://www.w3.org/1999/xhtml"> 
-<head>
-    <title>Sick Beard - alpha $sickbeard.version.SICKBEARD_VERSION - $title</title>
-    <meta http-equiv="Content-Type" content="text/html; charset=utf-8" />
-    <link rel="shortcut icon" href="$sbRoot/images/favicon.ico" />
-    <link rel="apple-touch-icon" href="$sbRoot/images/sickbeard_touch_icon.png" />
-    <link rel="stylesheet" type="text/css" href="$sbRoot/css/default.css" />
-    <link rel="stylesheet" type="text/css" href="$sbRoot/css/browser.css" />
-    <link rel="stylesheet" type="text/css" href="$sbRoot/css/comingEpisodes.css" />
-    <link rel="stylesheet" type="text/css" href="$sbRoot/css/config.css" />
-    <link rel="stylesheet" type="text/css" href="$sbRoot/css/jquery.pnotify.default.css" />
-    <link rel="stylesheet" type="text/css" href="$sbRoot/css/jquery.autocomplete.css" />
-    <link rel="stylesheet" type="text/css" href="$sbRoot/css/smooth-grinder/jquery-ui-1.8.9.custom.css" />
-    <link rel="stylesheet" type="text/css" href="$sbRoot/css/superfish.css" />
-    <link rel="stylesheet" type="text/css" href="$sbRoot/css/tablesorter.css"/>
-    <link rel="stylesheet" type="text/css" media="only screen and (max-device-width: 480px)" href="$sbRoot/css/iphone.css" />
-<style type="text/css">
-<!--
-.ac_loading { background: white url("$sbRoot/images/indicator.gif") right center no-repeat; }
-.sf-sub-indicator { background: url("$sbRoot/images/arrows.png") no-repeat -10px -100px; }
-.sf-shadow ul { background: url("$sbRoot/images/shadow.png") no-repeat bottom right; }
-table.tablesorter thead tr .header { background-image: url("$sbRoot/images/tablesorter/bg.gif"); }
-table.tablesorter thead tr .headerSortUp { background-image: url("$sbRoot/images/tablesorter/asc.gif"); }
-table.tablesorter thead tr .headerSortDown { background-image: url("$sbRoot/images/tablesorter/desc.gif"); }
-.browserDialog.busy .ui-dialog-buttonpane { background: url("$sbRoot/images/loading.gif") 10px 50% no-repeat; }
-
-.ui-dialog, .ui-dialog-buttonpane { background: #eceadf url("$sbRoot/css/smooth-grinder/images/ui-bg_fine-grain_10_eceadf_60x60.png") 50% 50% repeat !important; }
-.ui-widget-content { border: 1px solid #aaaaaa; background: #ffffff url("$sbRoot/css/smooth-grinder/images/ui-bg_flat_0_ffffff_40x100.png") 50% 50% repeat; color: #222222; }
-.ui-widget-header { border: 1px solid #aaaaaa; background: #dcdcdc url("$sbRoot/css/smooth-grinder/images/ui-bg_highlight-soft_75_dcdcdc_1x100.png") 50% 50% repeat-x; color: #222222; font-weight: bold; }
-
-.ui-state-default, .ui-widget-content .ui-state-default, .ui-widget-header .ui-state-default { border: 1px solid #aaaaaa; background: #e6e6e6 url("$sbRoot/css/smooth-grinder/images/ui-bg_glass_75_e6e6e6_1x400.png") 50% 50% repeat-x; font-weight: bold; color: #654b24; }
-.ui-state-hover, .ui-widget-content .ui-state-hover, .ui-widget-header .ui-state-hover, .ui-state-focus, .ui-widget-content .ui-state-focus, .ui-widget-header .ui-state-focus { border: 1px solid #999999; background: #dadada url("$sbRoot/css/smooth-grinder/images/ui-bg_glass_75_dadada_1x400.png") 50% 50% repeat-x; font-weight: bold; color: #222222; }
-.ui-state-active, .ui-widget-content .ui-state-active, .ui-widget-header .ui-state-active { border: 1px solid #aaaaaa; background: #ffffff url("$sbRoot/css/smooth-grinder/images/ui-bg_glass_65_ffffff_1x400.png") 50% 50% repeat-x; font-weight: bold; color: #140f06; }
-
-.ui-state-highlight, .ui-widget-content .ui-state-highlight, .ui-widget-header .ui-state-highlight  {border: 1px solid #aaaaaa; background: #fbf9ee url("$sbRoot/css/smooth-grinder/images/ui-bg_glass_55_fbf9ee_1x400.png") 50% 50% repeat-x; color: #363636; }
-.ui-state-error, .ui-widget-content .ui-state-error, .ui-widget-header .ui-state-error {border: 1px solid #aaaaaa; background: #fef1ec url("$sbRoot/css/smooth-grinder/images/ui-bg_glass_95_fef1ec_1x400.png") 50% 50% repeat-x; color: #8c291d; }
-
-.ui-icon { width: 16px; height: 16px; background-image: url("$sbRoot/css/smooth-grinder/images/ui-icons_222222_256x240.png"); }
-.ui-widget-content .ui-icon {background-image: url("$sbRoot/css/smooth-grinder/images/ui-icons_222222_256x240.png"); }
-.ui-widget-header .ui-icon {background-image: url("$sbRoot/css/smooth-grinder/images/ui-icons_222222_256x240.png"); }
-.ui-state-default .ui-icon { background-image: url("$sbRoot/css/smooth-grinder/images/ui-icons_8c291d_256x240.png"); }
-.ui-state-hover .ui-icon, .ui-state-focus .ui-icon {background-image: url("$sbRoot/css/smooth-grinder/images/ui-icons_222222_256x240.png"); }
-.ui-state-active .ui-icon {background-image: url("$sbRoot/css/smooth-grinder/images/ui-icons_8c291d_256x240.png"); }
-.ui-state-highlight .ui-icon {background-image: url("$sbRoot/css/smooth-grinder/images/ui-icons_2e83ff_256x240.png"); }
-.ui-state-error .ui-icon, .ui-state-error-text .ui-icon {background-image: url("$sbRoot/css/smooth-grinder/images/ui-icons_cd0a0a_256x240.png"); }
-
-.ui-widget-overlay { background: #aaaaaa url("$sbRoot/css/smooth-grinder/images/ui-bg_flat_0_000000_40x100.png") 50% 50% repeat; opacity: .35;filter:Alpha(Opacity=35); }
-.ui-widget-shadow { margin: -8px 0 0 -8px; padding: 8px; background: #000000 url("$sbRoot/css/smooth-grinder/images/ui-bg_flat_0_000000_40x100.png") 50% 50% repeat-x; opacity: .35;filter:Alpha(Opacity=35); -moz-border-radius: 8px; -webkit-border-radius: 8px; border-radius: 8px; }
--->
-</style>
-
-    <script type="text/javascript" src="$sbRoot/js/jquery-1.5.min.js"></script>
-    <script type="text/javascript" src="$sbRoot/js/jquery-ui-1.8.9.custom.min.js"></script>
-    <script type="text/javascript" src="$sbRoot/js/superfish-1.4.8.js"></script>
-    <script type="text/javascript" src="$sbRoot/js/supersubs-0.2b.js"></script>
-    <script type="text/javascript" src="$sbRoot/js/jquery.autocomplete.min.js"></script>
-    <script type="text/javascript" src="$sbRoot/js/jquery.cookie.js"></script>
-    <script type="text/javascript" src="$sbRoot/js/jquery.cookiejar.js"></script>
-    <script type="text/javascript" src="$sbRoot/js/jquery.json-2.2.min.js"></script>
-    <script type="text/javascript" src="$sbRoot/js/jquery.selectboxes.min.js"></script>
-    <script type="text/javascript" src="$sbRoot/js/jquery.tablesorter-2.0.3.min.js"></script>
-    <script type="text/javascript" src="$sbRoot/js/tools.tooltip-1.2.5.min.js"></script>
-    <script type="text/javascript" src="$sbRoot/js/jquery.pnotify-1.0.1.min.js"></script>
-    <script type="text/javascript" charset="utf-8">
-        //HTML for scrolltopcontrol, which is auto wrapped in DIV w/ ID="topcontrol"
-        top_image_html = '<img src="$sbRoot/images/top.gif" style="width:31px; height:11px" />'; 
-        
-        $.Browser = {
-            defaults: {
-                title:             'Choose Directory',
-                url:               '$sbRoot/browser/',
-                autocompleteURL:   '$sbRoot/browser/complete'
-            }
-        };
-    </script>
-    <script type="text/javascript" src="$sbRoot/js/jquery.scrolltopcontrol-1.1.js"></script>
-    <script type="text/javascript" src="$sbRoot/js/browser.js"></script>
-    
-<script type="text/javascript"> 
-    \$(document).ready(function(){ 
-        \$("ul.sf-menu").supersubs({ 
-            minWidth:    12,   // minimum width of sub-menus in em units 
-            maxWidth:    27,   // maximum width of sub-menus in em units 
-            extraWidth:  1     // extra width can ensure lines don't sometimes turn over 
-                               // due to slight rounding differences and font-family 
-        }).superfish({
-            delay:         150,
-            disableHI:     true, 
-            animation:   {opacity:'show',height:'show'},
-            speed:       'fast',
-            dropShadows: false
-        });
-        \$("#MainMenu.sf-menu ul li a").mouseover(function(){
-            imgsrc = \$(this).children("img").attr("src");
-            if(imgsrc!=null) {
-                matches = imgsrc.match(/_over/);
-                if (!matches) {
-                    imgsrcON = imgsrc.replace(/.png$/ig,"_over.png");
-                    \$(this).children("img").attr("src", imgsrcON);
-                }
-                \$("#MainMenu.sf-menu ul li a").mouseout(function(){
-                    \$(this).children("img").attr("src", imgsrc);
-                });
-            }
-        });
-        \$("#MainMenu.sf-menu ul li img").each(function() {
-            rollsrc = \$(this).attr("src");
-            rollON = rollsrc.replace(/.png$/ig,"_over.png");
-            \$("<img>").attr("src", rollON);
-        });
-
-        \$("#NAV$topmenu").addClass("current");
-
-        \$("a.confirm").bind("click",function() {
-            var target = \$( this ).attr('href');
-<<<<<<< HEAD
-            if (confirm("Are you sure?"))
-                location.href = target;
-            return false;
-=======
-            var answer = confirm("Are you sure you want to " + \$(this).attr('text') + "?");
-            if(answer)
-                location.href = target;
-            return false;
-        });
-
-    \$.pnotify.defaults.pnotify_width = "325px";
-    \$.pnotify.defaults.pnotify_history = false;
-    \$.pnotify.defaults.pnotify_delay = 1500;
-
-    #for $curMessage in $flash.messages():
-        \$.pnotify({
-            pnotify_title: '$curMessage[0].replace('\\','\\\\').replace('"','\\"')',
-            pnotify_text: '$curMessage[1].replace('\\','\\\\').replace('"','\\"')'
-        });
-    #end for
-
-    #for $curError in $flash.errors():
-        \$.pnotify({
-            pnotify_type: 'error',
-            pnotify_hide: false,
-            pnotify_title: '$curError[0].replace('\\','\\\\').replace('"','\\"')',
-            pnotify_text: '$curError[1].replace('\\','\\\\').replace('"','\\"')'
->>>>>>> a88a1df8
-        });
-    #end for
-
-    });
-</script>
-</head>
-
-<body>
-#if $sickbeard.NEWEST_VERSION_STRING:
-<div id="upgrade-notification">
-    <div>
-        <span class="notify-text">$sickbeard.NEWEST_VERSION_STRING</span>
-    </div>
-</div>
-<div id="header-fix"></div>
-#end if
-<div id="header">
-    <a name="top"></a>
-    <span id="logo"><a href="$sbRoot/home/" title="Sick Beard homepage"><img alt="Sick Beard" src="$sbRoot/images/sickbeard_small.png" width="150" /></a></span>
-    <span id="versiontext">alpha $sickbeard.version.SICKBEARD_VERSION</span>
-</div>
-<ul id="MainMenu" class="sf-menu">
-            <li id="NAVsystem" class="first"><a href="#" class="navIcon"><img src="$sbRoot/images/menu/system18.png" alt="" width="18" height="18" /></a>
-                <ul>
-                        <li><a href="$sbRoot/manage/manageSearches/forceVersionCheck"><img src="$sbRoot/images/menu/update16.png" alt="" width="16" height="16" />Force Version Check</a></li>
-                        <li><a href="$sbRoot/home/restart/?pid=$sbPID" class="confirm"><img src="$sbRoot/images/menu/restart16.png" alt="" width="16" height="16" />Restart</a></li>
-                        <li><a href="$sbRoot/home/shutdown/" class="confirm"><img src="$sbRoot/images/menu/shutdown16.png" alt="" width="16" height="16" />Shutdown</a></li>
-                </ul>
-            </li>
-            <li id="NAVhome"><a href="$sbRoot/home">Home</a>
-                <ul>
-                        <li><a href="$sbRoot/home/addShows/"><img src="$sbRoot/images/menu/addshow16.png" alt="" width="16" height="16" />Add Shows</a></li>
-                        <li><a href="$sbRoot/home/postprocess/"><img src="$sbRoot/images/menu/postprocess16.png" alt="" width="16" height="16" />Manual Post-Processing</a></li>
-                </ul>
-            </li>
-            <li id="NAVcomingEpisodes"><a href="$sbRoot/comingEpisodes">Coming Episodes</a></li>
-            <li id="NAVhistory"><a href="$sbRoot/history">History</a></li>
-            <li id="NAVmanage"><a href="$sbRoot/manage">Manage</a>
-                <ul>
-                        <li><a href="$sbRoot/manage/backlogOverview"><img src="$sbRoot/images/menu/backlog16.png" alt="" width="16" height="16" />Backlog Overview</a></li>
-                        <li><a href="$sbRoot/manage/manageSearches"><img src="$sbRoot/images/menu/managesearches16.png" alt="" width="16" height="16" />Manage Searches</a></li>
-                </ul>
-            </li>
-            <li id="NAVconfig"><a href="$sbRoot/config">Config</a>
-                <ul>
-                        <li><a href="$sbRoot/config/general/"><img src="$sbRoot/images/menu/config16.png" alt="" width="16" height="16" />General</a></li>
-                        <li><a href="$sbRoot/config/episodedownloads/"><img src="$sbRoot/images/menu/config16.png" alt="" width="16" height="16" />Episode Downloads</a></li>
-                        <li><a href="$sbRoot/config/notifications/"><img src="$sbRoot/images/menu/config16.png" alt="" width="16" height="16" />Notifications</a></li>
-                        <li><a href="$sbRoot/config/providers/"><img src="$sbRoot/images/menu/config16.png" alt="" width="16" height="16" />Search Providers</a></li>
-                </ul>
-            </li>
-            <li id="NAVerrorlogs"><a href="$sbRoot/errorlogs">$logPageTitle</a>
-                <ul>
-                        <li><a href="$sbRoot/errorlogs/viewlog"><img src="$sbRoot/images/menu/viewlog16.png" alt="" width="16" height="16" />View Log</a></li>
-                </ul>
-            </li>
-            <li id="donate"><a href="https://www.paypal.com/cgi-bin/webscr?cmd=_s-xclick&amp;hosted_button_id=JA8M7VDY89SQ4" onclick="window.open(this.href); return false;"><img src="https://www.paypal.com/en_US/i/btn/btn_donate_LG.gif" alt="[donate]" /></a></li>
-</ul>
-#if $varExists('submenu'):
-<div id="SubMenu">
-<span>
-#set $first = True
-#for $menuItem in $submenu:
-    #if 'requires' not in $menuItem or $menuItem.requires():
-        #if type($menuItem.path) == dict:
-            #if $first then "" else "</span>| <span>"#<b>$menuItem.title</b>
-            #set $first = False
-            #set $inner_first = True
-            #for $cur_link in $menuItem.path:
-                #if $inner_first then "" else "&middot; "#<a class="inner" href="$sbRoot/$menuItem.path[$cur_link]">$cur_link</a>
-                #set $inner_first = False
-            #end for
-        #else
-            #if $first then "" else "| "#<a href="$sbRoot/$menuItem.path" #if 'confirm' in $menuItem then "class=\"confirm\"" else "" #>$menuItem.title</a>
-            #set $first = False
-        #end if
-    #end if
-#end for
-</span>
-</div>
-#end if
-
-<div id="content">
-
-#for $curMessage in $flash.messages():
-<br />
-<div class="message ui-state-highlight ui-corner-all">
-    <p><span class="ui-icon ui-icon-info"></span>$curMessage[0]</p>
-    $curMessage[1]
-</div>
-#end for
-
-#for $curError in $flash.errors():
-<br />
-<div class="message ui-state-error ui-corner-all">
-    <p><span class="ui-icon ui-icon-alert"></span>$curError[0]</p>
-    $curError[1]
-</div>
-#end for
-
-<h1>#if $varExists('header') then $header else $title#</h1>
+#import sickbeard.version
+#import sickbeard
+
+<!DOCTYPE html PUBLIC "-//W3C//DTD XHTML 1.0 Transitional//EN"
+"http://www.w3.org/TR/xhtml1/DTD/xhtml1-transitional.dtd">
+<html xmlns="http://www.w3.org/1999/xhtml"> 
+<head>
+    <title>Sick Beard - alpha $sickbeard.version.SICKBEARD_VERSION - $title</title>
+    <meta http-equiv="Content-Type" content="text/html; charset=utf-8" />
+    <link rel="shortcut icon" href="$sbRoot/images/favicon.ico" />
+    <link rel="apple-touch-icon" href="$sbRoot/images/sickbeard_touch_icon.png" />
+    <link rel="stylesheet" type="text/css" href="$sbRoot/css/default.css" />
+    <link rel="stylesheet" type="text/css" href="$sbRoot/css/browser.css" />
+    <link rel="stylesheet" type="text/css" href="$sbRoot/css/comingEpisodes.css" />
+    <link rel="stylesheet" type="text/css" href="$sbRoot/css/config.css" />
+    <link rel="stylesheet" type="text/css" href="$sbRoot/css/jquery.pnotify.default.css" />
+    <link rel="stylesheet" type="text/css" href="$sbRoot/css/jquery.autocomplete.css" />
+    <link rel="stylesheet" type="text/css" href="$sbRoot/css/smooth-grinder/jquery-ui-1.8.9.custom.css" />
+    <link rel="stylesheet" type="text/css" href="$sbRoot/css/superfish.css" />
+    <link rel="stylesheet" type="text/css" href="$sbRoot/css/tablesorter.css"/>
+    <link rel="stylesheet" type="text/css" media="only screen and (max-device-width: 480px)" href="$sbRoot/css/iphone.css" />
+<style type="text/css">
+<!--
+.ac_loading { background: white url("$sbRoot/images/indicator.gif") right center no-repeat; }
+.sf-sub-indicator { background: url("$sbRoot/images/arrows.png") no-repeat -10px -100px; }
+.sf-shadow ul { background: url("$sbRoot/images/shadow.png") no-repeat bottom right; }
+table.tablesorter thead tr .header { background-image: url("$sbRoot/images/tablesorter/bg.gif"); }
+table.tablesorter thead tr .headerSortUp { background-image: url("$sbRoot/images/tablesorter/asc.gif"); }
+table.tablesorter thead tr .headerSortDown { background-image: url("$sbRoot/images/tablesorter/desc.gif"); }
+.browserDialog.busy .ui-dialog-buttonpane { background: url("$sbRoot/images/loading.gif") 10px 50% no-repeat; }
+
+.ui-dialog, .ui-dialog-buttonpane { background: #eceadf url("$sbRoot/css/smooth-grinder/images/ui-bg_fine-grain_10_eceadf_60x60.png") 50% 50% repeat !important; }
+.ui-widget-content { border: 1px solid #aaaaaa; background: #ffffff url("$sbRoot/css/smooth-grinder/images/ui-bg_flat_0_ffffff_40x100.png") 50% 50% repeat; color: #222222; }
+.ui-widget-header { border: 1px solid #aaaaaa; background: #dcdcdc url("$sbRoot/css/smooth-grinder/images/ui-bg_highlight-soft_75_dcdcdc_1x100.png") 50% 50% repeat-x; color: #222222; font-weight: bold; }
+
+.ui-state-default, .ui-widget-content .ui-state-default, .ui-widget-header .ui-state-default { border: 1px solid #aaaaaa; background: #e6e6e6 url("$sbRoot/css/smooth-grinder/images/ui-bg_glass_75_e6e6e6_1x400.png") 50% 50% repeat-x; font-weight: bold; color: #654b24; }
+.ui-state-hover, .ui-widget-content .ui-state-hover, .ui-widget-header .ui-state-hover, .ui-state-focus, .ui-widget-content .ui-state-focus, .ui-widget-header .ui-state-focus { border: 1px solid #999999; background: #dadada url("$sbRoot/css/smooth-grinder/images/ui-bg_glass_75_dadada_1x400.png") 50% 50% repeat-x; font-weight: bold; color: #222222; }
+.ui-state-active, .ui-widget-content .ui-state-active, .ui-widget-header .ui-state-active { border: 1px solid #aaaaaa; background: #ffffff url("$sbRoot/css/smooth-grinder/images/ui-bg_glass_65_ffffff_1x400.png") 50% 50% repeat-x; font-weight: bold; color: #140f06; }
+
+.ui-state-highlight, .ui-widget-content .ui-state-highlight, .ui-widget-header .ui-state-highlight  {border: 1px solid #aaaaaa; background: #fbf9ee url("$sbRoot/css/smooth-grinder/images/ui-bg_glass_55_fbf9ee_1x400.png") 50% 50% repeat-x; color: #363636; }
+.ui-state-error, .ui-widget-content .ui-state-error, .ui-widget-header .ui-state-error {border: 1px solid #aaaaaa; background: #fef1ec url("$sbRoot/css/smooth-grinder/images/ui-bg_glass_95_fef1ec_1x400.png") 50% 50% repeat-x; color: #8c291d; }
+
+.ui-icon { width: 16px; height: 16px; background-image: url("$sbRoot/css/smooth-grinder/images/ui-icons_222222_256x240.png"); }
+.ui-widget-content .ui-icon {background-image: url("$sbRoot/css/smooth-grinder/images/ui-icons_222222_256x240.png"); }
+.ui-widget-header .ui-icon {background-image: url("$sbRoot/css/smooth-grinder/images/ui-icons_222222_256x240.png"); }
+.ui-state-default .ui-icon { background-image: url("$sbRoot/css/smooth-grinder/images/ui-icons_8c291d_256x240.png"); }
+.ui-state-hover .ui-icon, .ui-state-focus .ui-icon {background-image: url("$sbRoot/css/smooth-grinder/images/ui-icons_222222_256x240.png"); }
+.ui-state-active .ui-icon {background-image: url("$sbRoot/css/smooth-grinder/images/ui-icons_8c291d_256x240.png"); }
+.ui-state-highlight .ui-icon {background-image: url("$sbRoot/css/smooth-grinder/images/ui-icons_2e83ff_256x240.png"); }
+.ui-state-error .ui-icon, .ui-state-error-text .ui-icon {background-image: url("$sbRoot/css/smooth-grinder/images/ui-icons_cd0a0a_256x240.png"); }
+
+.ui-widget-overlay { background: #aaaaaa url("$sbRoot/css/smooth-grinder/images/ui-bg_flat_0_000000_40x100.png") 50% 50% repeat; opacity: .35;filter:Alpha(Opacity=35); }
+.ui-widget-shadow { margin: -8px 0 0 -8px; padding: 8px; background: #000000 url("$sbRoot/css/smooth-grinder/images/ui-bg_flat_0_000000_40x100.png") 50% 50% repeat-x; opacity: .35;filter:Alpha(Opacity=35); -moz-border-radius: 8px; -webkit-border-radius: 8px; border-radius: 8px; }
+-->
+</style>
+
+    <script type="text/javascript" src="$sbRoot/js/jquery-1.5.min.js"></script>
+    <script type="text/javascript" src="$sbRoot/js/jquery-ui-1.8.9.custom.min.js"></script>
+    <script type="text/javascript" src="$sbRoot/js/superfish-1.4.8.js"></script>
+    <script type="text/javascript" src="$sbRoot/js/supersubs-0.2b.js"></script>
+    <script type="text/javascript" src="$sbRoot/js/jquery.autocomplete.min.js"></script>
+    <script type="text/javascript" src="$sbRoot/js/jquery.cookie.js"></script>
+    <script type="text/javascript" src="$sbRoot/js/jquery.cookiejar.js"></script>
+    <script type="text/javascript" src="$sbRoot/js/jquery.json-2.2.min.js"></script>
+    <script type="text/javascript" src="$sbRoot/js/jquery.selectboxes.min.js"></script>
+    <script type="text/javascript" src="$sbRoot/js/jquery.tablesorter-2.0.3.min.js"></script>
+    <script type="text/javascript" src="$sbRoot/js/tools.tooltip-1.2.5.min.js"></script>
+    <script type="text/javascript" src="$sbRoot/js/jquery.pnotify-1.0.1.min.js"></script>
+    <script type="text/javascript" charset="utf-8">
+        //HTML for scrolltopcontrol, which is auto wrapped in DIV w/ ID="topcontrol"
+        top_image_html = '<img src="$sbRoot/images/top.gif" style="width:31px; height:11px" />'; 
+        
+        $.Browser = {
+            defaults: {
+                title:             'Choose Directory',
+                url:               '$sbRoot/browser/',
+                autocompleteURL:   '$sbRoot/browser/complete'
+            }
+        };
+    </script>
+    <script type="text/javascript" src="$sbRoot/js/jquery.scrolltopcontrol-1.1.js"></script>
+    <script type="text/javascript" src="$sbRoot/js/browser.js"></script>
+    
+<script type="text/javascript"> 
+    \$(document).ready(function(){ 
+        \$("ul.sf-menu").supersubs({ 
+            minWidth:    12,   // minimum width of sub-menus in em units 
+            maxWidth:    27,   // maximum width of sub-menus in em units 
+            extraWidth:  1     // extra width can ensure lines don't sometimes turn over 
+                               // due to slight rounding differences and font-family 
+        }).superfish({
+            delay:         150,
+            disableHI:     true, 
+            animation:   {opacity:'show',height:'show'},
+            speed:       'fast',
+            dropShadows: false
+        });
+        \$("#MainMenu.sf-menu ul li a").mouseover(function(){
+            imgsrc = \$(this).children("img").attr("src");
+            if(imgsrc!=null) {
+                matches = imgsrc.match(/_over/);
+                if (!matches) {
+                    imgsrcON = imgsrc.replace(/.png$/ig,"_over.png");
+                    \$(this).children("img").attr("src", imgsrcON);
+                }
+                \$("#MainMenu.sf-menu ul li a").mouseout(function(){
+                    \$(this).children("img").attr("src", imgsrc);
+                });
+            }
+        });
+        \$("#MainMenu.sf-menu ul li img").each(function() {
+            rollsrc = \$(this).attr("src");
+            rollON = rollsrc.replace(/.png$/ig,"_over.png");
+            \$("<img>").attr("src", rollON);
+        });
+
+        \$("#NAV$topmenu").addClass("current");
+
+        \$("a.confirm").bind("click",function() {
+            var target = \$( this ).attr('href');
+            if (confirm("Are you sure?"))
+                location.href = target;
+            return false;
+        });
+
+    \$.pnotify.defaults.pnotify_width = "325px";
+    \$.pnotify.defaults.pnotify_history = false;
+    \$.pnotify.defaults.pnotify_delay = 1500;
+
+    #for $curMessage in $flash.messages():
+        \$.pnotify({
+            pnotify_title: '$curMessage[0].replace('\\','\\\\').replace('"','\\"')',
+            pnotify_text: '$curMessage[1].replace('\\','\\\\').replace('"','\\"')'
+        });
+    #end for
+
+    #for $curError in $flash.errors():
+        \$.pnotify({
+            pnotify_type: 'error',
+            pnotify_hide: false,
+            pnotify_title: '$curError[0].replace('\\','\\\\').replace('"','\\"')',
+            pnotify_text: '$curError[1].replace('\\','\\\\').replace('"','\\"')'
+        });
+    #end for
+
+    });
+</script>
+</head>
+
+<body>
+#if $sickbeard.NEWEST_VERSION_STRING:
+<div id="upgrade-notification">
+    <div>
+        <span class="notify-text">$sickbeard.NEWEST_VERSION_STRING</span>
+    </div>
+</div>
+<div id="header-fix"></div>
+#end if
+<div id="header">
+    <a name="top"></a>
+    <span id="logo"><a href="$sbRoot/home/" title="Sick Beard homepage"><img alt="Sick Beard" src="$sbRoot/images/sickbeard_small.png" width="150" /></a></span>
+    <span id="versiontext">alpha $sickbeard.version.SICKBEARD_VERSION</span>
+</div>
+<ul id="MainMenu" class="sf-menu">
+            <li id="NAVsystem" class="first"><a href="#" class="navIcon"><img src="$sbRoot/images/menu/system18.png" alt="" width="18" height="18" /></a>
+                <ul>
+                        <li><a href="$sbRoot/manage/manageSearches/forceVersionCheck"><img src="$sbRoot/images/menu/update16.png" alt="" width="16" height="16" />Force Version Check</a></li>
+                        <li><a href="$sbRoot/home/restart/?pid=$sbPID" class="confirm"><img src="$sbRoot/images/menu/restart16.png" alt="" width="16" height="16" />Restart</a></li>
+                        <li><a href="$sbRoot/home/shutdown/" class="confirm"><img src="$sbRoot/images/menu/shutdown16.png" alt="" width="16" height="16" />Shutdown</a></li>
+                </ul>
+            </li>
+            <li id="NAVhome"><a href="$sbRoot/home">Home</a>
+                <ul>
+                        <li><a href="$sbRoot/home/addShows/"><img src="$sbRoot/images/menu/addshow16.png" alt="" width="16" height="16" />Add Shows</a></li>
+                        <li><a href="$sbRoot/home/postprocess/"><img src="$sbRoot/images/menu/postprocess16.png" alt="" width="16" height="16" />Manual Post-Processing</a></li>
+                </ul>
+            </li>
+            <li id="NAVcomingEpisodes"><a href="$sbRoot/comingEpisodes">Coming Episodes</a></li>
+            <li id="NAVhistory"><a href="$sbRoot/history">History</a></li>
+            <li id="NAVmanage"><a href="$sbRoot/manage">Manage</a>
+                <ul>
+                        <li><a href="$sbRoot/manage/backlogOverview"><img src="$sbRoot/images/menu/backlog16.png" alt="" width="16" height="16" />Backlog Overview</a></li>
+                        <li><a href="$sbRoot/manage/manageSearches"><img src="$sbRoot/images/menu/managesearches16.png" alt="" width="16" height="16" />Manage Searches</a></li>
+                </ul>
+            </li>
+            <li id="NAVconfig"><a href="$sbRoot/config">Config</a>
+                <ul>
+                        <li><a href="$sbRoot/config/general/"><img src="$sbRoot/images/menu/config16.png" alt="" width="16" height="16" />General</a></li>
+                        <li><a href="$sbRoot/config/episodedownloads/"><img src="$sbRoot/images/menu/config16.png" alt="" width="16" height="16" />Episode Downloads</a></li>
+                        <li><a href="$sbRoot/config/notifications/"><img src="$sbRoot/images/menu/config16.png" alt="" width="16" height="16" />Notifications</a></li>
+                        <li><a href="$sbRoot/config/providers/"><img src="$sbRoot/images/menu/config16.png" alt="" width="16" height="16" />Search Providers</a></li>
+                </ul>
+            </li>
+            <li id="NAVerrorlogs"><a href="$sbRoot/errorlogs">$logPageTitle</a>
+                <ul>
+                        <li><a href="$sbRoot/errorlogs/viewlog"><img src="$sbRoot/images/menu/viewlog16.png" alt="" width="16" height="16" />View Log</a></li>
+                </ul>
+            </li>
+            <li id="donate"><a href="https://www.paypal.com/cgi-bin/webscr?cmd=_s-xclick&amp;hosted_button_id=JA8M7VDY89SQ4" onclick="window.open(this.href); return false;"><img src="https://www.paypal.com/en_US/i/btn/btn_donate_LG.gif" alt="[donate]" /></a></li>
+</ul>
+#if $varExists('submenu'):
+<div id="SubMenu">
+<span>
+#set $first = True
+#for $menuItem in $submenu:
+    #if 'requires' not in $menuItem or $menuItem.requires():
+        #if type($menuItem.path) == dict:
+            #if $first then "" else "</span>| <span>"#<b>$menuItem.title</b>
+            #set $first = False
+            #set $inner_first = True
+            #for $cur_link in $menuItem.path:
+                #if $inner_first then "" else "&middot; "#<a class="inner" href="$sbRoot/$menuItem.path[$cur_link]">$cur_link</a>
+                #set $inner_first = False
+            #end for
+        #else
+            #if $first then "" else "| "#<a href="$sbRoot/$menuItem.path" #if 'confirm' in $menuItem then "class=\"confirm\"" else "" #>$menuItem.title</a>
+            #set $first = False
+        #end if
+    #end if
+#end for
+</span>
+</div>
+#end if
+
+<div id="content">
+
+#for $curMessage in $flash.messages():
+<br />
+<div class="message ui-state-highlight ui-corner-all">
+    <p><span class="ui-icon ui-icon-info"></span>$curMessage[0]</p>
+    $curMessage[1]
+</div>
+#end for
+
+#for $curError in $flash.errors():
+<br />
+<div class="message ui-state-error ui-corner-all">
+    <p><span class="ui-icon ui-icon-alert"></span>$curError[0]</p>
+    $curError[1]
+</div>
+#end for
+
+<h1>#if $varExists('header') then $header else $title#</h1>