--- conflicted
+++ resolved
@@ -1,98 +1,87 @@
-#import sickbeard.version
-#import sickbeard
-
-<!DOCTYPE HTML PUBLIC "-//W3C//DTD HTML 4.0//EN">
-<html>
-<head>
-    <title>Sick Beard - alpha $sickbeard.version.SICKBEARD_VERSION - $title</title>
-    <meta http-equiv="Content-Type" content="text/html;charset=utf-8" />
-    <link rel="SHORTCUT ICON" href="$sbRoot/images/favicon.ico"/>
-    <link rel="stylesheet" type="text/css" href="$sbRoot/css/default.css"/>
-    <link rel="stylesheet" type="text/css" href="$sbRoot/css/defaultcolors.css"/>
-    <link rel="stylesheet" type="text/css" href="$sbRoot/css/comingEpisodes.css" />
-    <link rel="stylesheet" type="text/css" href="$sbRoot/css/tablesorter.css"/>
-    <link rel="stylesheet" type="text/css" href="$sbRoot/css/jquery.autocomplete.css"/>
-    <link rel="stylesheet" type="text/css" href="$sbRoot/css/pepper-grinder/jquery-ui-1.8.custom.css" />
-    <link rel="stylesheet" type="text/css" href="$sbRoot/css/browser.css" />
-    <link rel="stylesheet" type="text/css" media="only screen and (max-device-width: 480px)" href="$sbRoot/css/iphone.css" />
-    <link rel="stylesheet" type="text/css" href="$sbRoot/css/config.css" />	
-    <script type="text/javascript" src="$sbRoot/js/jquery-1.4.2.min.js"></script>
-    <script type="text/javascript" src="$sbRoot/js/jquery-ui-1.8.custom.min.js"></script>
-    <script type="text/javascript" src="$sbRoot/js/jquery.tablesorter.min.js"></script>
-    <script type="text/javascript" src="$sbRoot/js/jquery.selectboxes.min.js"></script>
-    <script type="text/javascript" src="$sbRoot/js/jquery.cookie.js"></script>
-    <script type="text/javascript" src="$sbRoot/js/jquery.cookiejar.js"></script>
-    <script type="text/javascript" src="$sbRoot/js/jquery.json-2.2.min.js"></script>
-    <script type='text/javascript' src='$sbRoot/js/tools.tooltip-1.1.3.min.js'></script>
-    <script type='text/javascript' src='$sbRoot/js/jquery.autocomplete.min.js'></script>
-    <script type="text/javascript" src="$sbRoot/js/browser.js"></script>
-    <script type="text/javascript" charset="utf-8">
-    $.Browser.defaults.url             = '$sbRoot/browser/';
-    $.Browser.defaults.autocompleteURL = '$sbRoot/browser/complete';
-    </script>
-	
-</head>
-<body>
-<a name="top">
-<div id="header">
-    <span id="logo"><a href="$sbRoot/home/" title="Sick Beard homepage"><img alt="Sick Beard" src="$sbRoot/images/sickbeard_small.png" width="150"></a></span>
-    <span id="versiontext">alpha $sickbeard.version.SICKBEARD_VERSION</span>
-    <span id="tagline"><br /><a class="imgLink" href="https://www.paypal.com/cgi-bin/webscr?cmd=_s-xclick&hosted_button_id=JA8M7VDY89SQ4" target="_new"><img src="https://www.paypal.com/en_US/i/btn/btn_donate_LG.gif" border="0"></a></span>
-</div>
-<span class="MainMenu">
-    #for $menuItem in $menu:
-        #if $topmenu == $menuItem.key
-            <a class="current" href="$sbRoot/$menuItem.key">$menuItem.title</a> |
-        #else
-            <a href="$sbRoot/$menuItem.key">$menuItem.title</a> |
-        #end if
-    #end for
-    <br />
-</span>
-
-#if $varExists('submenu'):
-<span class="SubMenu">
-#for $menuItem in $submenu:
-    #if 'requires' not in $menuItem or $menuItem.requires():
-    <a href="$sbRoot/$menuItem.path">$menuItem.title</a> |
-    #end if
-#end for
-</span>
-#end if
-
-#if $sickbeard.VERSION_NOTIFY and $sickbeard.NEWEST_VERSION_STRING:
-<br />
-<div class="message ui-state-highlight ui-corner-all">
-    <p><span class="ui-icon ui-icon-alert"></span>$sickbeard.NEWEST_VERSION_STRING</a></p>
-</div>
-#end if
-
-
-<h1>#if $varExists('header') then $header else $title#</h1>
-
-#for $curMessage in $flash.messages():
-<br />
-<div class="message ui-state-highlight ui-corner-all">
-    <p><span class="ui-icon ui-icon-info"></span>$curMessage[0]</p>
-    $curMessage[1]
-</div><br />
-#end for
-
-<<<<<<< HEAD
-
-=======
->>>>>>> 205bf045
-#for $curError in $flash.errors():
-<br />
-<div class="message ui-state-error ui-corner-all">
-    <p><span class="ui-icon ui-icon-alert"></span>$curError[0]</p>
-    $curError[1]
-<<<<<<< HEAD
-</div><br />
-#end for
-=======
-</div>
-#end for
-
-
->>>>>>> 205bf045
+#import sickbeard.version
+#import sickbeard
+
+<!DOCTYPE HTML PUBLIC "-//W3C//DTD HTML 4.0//EN">
+<html>
+<head>
+    <title>Sick Beard - alpha $sickbeard.version.SICKBEARD_VERSION - $title</title>
+    <meta http-equiv="Content-Type" content="text/html;charset=utf-8" />
+    <link rel="SHORTCUT ICON" href="$sbRoot/images/favicon.ico"/>
+    <link rel="stylesheet" type="text/css" href="$sbRoot/css/default.css"/>
+    <link rel="stylesheet" type="text/css" href="$sbRoot/css/defaultcolors.css"/>
+    <link rel="stylesheet" type="text/css" href="$sbRoot/css/comingEpisodes.css" />
+    <link rel="stylesheet" type="text/css" href="$sbRoot/css/tablesorter.css"/>
+    <link rel="stylesheet" type="text/css" href="$sbRoot/css/jquery.autocomplete.css"/>
+    <link rel="stylesheet" type="text/css" href="$sbRoot/css/pepper-grinder/jquery-ui-1.8.custom.css" />
+    <link rel="stylesheet" type="text/css" href="$sbRoot/css/browser.css" />
+    <link rel="stylesheet" type="text/css" media="only screen and (max-device-width: 480px)" href="$sbRoot/css/iphone.css" />
+	<link rel="stylesheet" type="text/css" href="$sbRoot/css/config.css" />	
+    <script type="text/javascript" src="$sbRoot/js/jquery-1.4.2.min.js"></script>
+    <script type="text/javascript" src="$sbRoot/js/jquery-ui-1.8.custom.min.js"></script>
+    <script type="text/javascript" src="$sbRoot/js/jquery.tablesorter.min.js"></script>
+    <script type="text/javascript" src="$sbRoot/js/jquery.selectboxes.min.js"></script>
+    <script type="text/javascript" src="$sbRoot/js/jquery.cookie.js"></script>
+    <script type="text/javascript" src="$sbRoot/js/jquery.cookiejar.js"></script>
+    <script type="text/javascript" src="$sbRoot/js/jquery.json-2.2.min.js"></script>
+    <script type='text/javascript' src='$sbRoot/js/tools.tooltip-1.1.3.min.js'></script>
+    <script type='text/javascript' src='$sbRoot/js/jquery.autocomplete.min.js'></script>
+    <script type="text/javascript" src="$sbRoot/js/browser.js"></script>
+    <script type="text/javascript" charset="utf-8">
+    $.Browser.defaults.url             = '$sbRoot/browser/';
+    $.Browser.defaults.autocompleteURL = '$sbRoot/browser/complete';
+    </script>
+</head>
+<body>
+<a name="top">
+<div id="header">
+    <span id="logo"><a href="$sbRoot/home/" title="Sick Beard homepage"><img alt="Sick Beard" src="$sbRoot/images/sickbeard_small.png" width="150"></a></span>
+    <span id="versiontext">alpha $sickbeard.version.SICKBEARD_VERSION</span>
+    <span id="tagline"><br /><a class="imgLink" href="https://www.paypal.com/cgi-bin/webscr?cmd=_s-xclick&hosted_button_id=JA8M7VDY89SQ4" target="_new"><img src="https://www.paypal.com/en_US/i/btn/btn_donate_LG.gif" border="0"></a></span>
+</div>
+<span class="MainMenu">
+    #for $menuItem in $menu:
+        #if $topmenu == $menuItem.key
+            <a class="current" href="$sbRoot/$menuItem.key">$menuItem.title</a> |
+        #else
+            <a href="$sbRoot/$menuItem.key">$menuItem.title</a> |
+        #end if
+    #end for
+    <br />
+</span>
+
+#if $varExists('submenu'):
+<span class="SubMenu">
+#for $menuItem in $submenu:
+    #if 'requires' not in $menuItem or $menuItem.requires():
+    <a href="$sbRoot/$menuItem.path">$menuItem.title</a> |
+    #end if
+#end for
+</span>
+#end if
+
+#if $sickbeard.VERSION_NOTIFY and $sickbeard.NEWEST_VERSION_STRING:
+<br />
+<div class="message ui-state-highlight ui-corner-all">
+    <p><span class="ui-icon ui-icon-alert"></span>$sickbeard.NEWEST_VERSION_STRING</a></p>
+</div>
+#end if
+
+
+<h1>#if $varExists('header') then $header else $title#</h1>
+
+#for $curMessage in $flash.messages():
+<br />
+<div class="message ui-state-highlight ui-corner-all">
+    <p><span class="ui-icon ui-icon-info"></span>$curMessage[0]</p>
+    $curMessage[1]
+</div>
+#end for
+
+#for $curError in $flash.errors():
+<br />
+<div class="message ui-state-error ui-corner-all">
+    <p><span class="ui-icon ui-icon-alert"></span>$curError[0]</p>
+    $curError[1]
+</div>
+#end for
+