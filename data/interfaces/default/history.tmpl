#import sickbeard
#import os.path
#import datetime
#import re
#from sickbeard import history
#from sickbeard import providers
#from sickbeard.providers import generic
#from sickbeard.common import *
#set global $title="History"

#set global $sbPath=".."

<!--#set global $topmenu="history"#-->
#include $os.path.join($sickbeard.PROG_DIR, "data/interfaces/default/inc_top.tmpl")

<script type="text/javascript">
\$(document).ready(function() 
{ 
    \$("#historyTable").tablesorter({
        widgets: ['zebra'],
        sortList: [[0,1]]
    }); 
});
</script>


<table id="historyTable" class="sickbeardTable tablesorter" cellspacing="1" border="0" cellpadding="0">
  <thead><tr><th>Time</th><th>Episode</th><th>Action</th><th>Provider</th><th>Quality</th></tr></thead>
  <tbody>
#for $hItem in $historyResults:
#set $curStatus, $curQuality = $Quality.splitCompositeStatus(int($hItem["action"]))
<<<<<<< HEAD
  <tr class="evenLine">
    <td>$datetime.datetime.strptime(str($hItem["date"]), $history.dateFormat)</td>
    <td><a href="$sbRoot/home/displayShow?show=$hItem["showid"]#season-$hItem["season"]">$hItem["show_name"] -
      #if $hItem["absolute_numbering"]
        <%=str(hItem["absolute_episode"]) %></a></td>
      #else
        <%=str(hItem["season"]) +"x"+ "%02i" % int(hItem["episode"]) %></a></td>
      #end if
    <td align="center">$statusStrings[$curStatus]</td>
    <td align="center">
      #if $curStatus == DOWNLOADED:
	#set $match = $re.search("\-(\w+)\.\w{3}\Z", $os.path.basename($hItem["resource"]))
	#if $match
	  #if $match.group(1).upper() in ("X264", "720P"):
	    #set $match = $re.search("(\w+)\-.*\-"+$match.group(1)+"\.\w{3}\Z", $os.path.basename($hItem["resource"]), re.IGNORECASE)
	      #if $match
	        $match.group(1).upper()
	      #end if
	  #else:
            $match.group(1).upper()
          #end if
        #else:
          #set $match = $re.search("^\[(.+?)\][ ]?", $os.path.basename($hItem["resource"]))
          #if $match
            $match.group(1).upper()
          #end if
	#end if
      #else
        #if $hItem["provider"] > 0
          #set $provider = $providers.getProviderClass($generic.GenericProvider.makeID($hItem["provider"]))
          #if $provider != None: 
            <img src="$sbRoot/images/providers/<%=provider.imageName()%>" width="16" height="16" alt="$provider.name">
          #end if
        #end if
      #end if
      </td>
=======
  <tr>
    <td>$datetime.datetime.strptime(str($hItem["date"]), $history.dateFormat)</td>
    <td><a href="$sbRoot/home/displayShow?show=$hItem["showid"]#season-$hItem["season"]">$hItem["show_name"] - <%=str(hItem["season"]) +"x"+ "%02i" % int(hItem["episode"]) %></a></td>
    <td align="center">$statusStrings[$curStatus]</td>
    <td align="center">
    #if $curStatus == DOWNLOADED:
      #set $match = $re.search("\-(\w+)\.\w{3}\Z", $os.path.basename($hItem["resource"]))
      #if $match
          #if $match.group(1).upper() in ("X264", "720P"):
            #set $match = $re.search("(\w+)\-.*\-"+$match.group(1)+"\.\w{3}\Z", $os.path.basename($hItem["resource"]), re.IGNORECASE)
            #if $match
                $match.group(1).upper()
          #end if
          #else:
          $match.group(1).upper()
        #end if
      #end if
    #else
      #if $hItem["provider"] > 0
        #set $provider = $providers.getProviderClass($generic.GenericProvider.makeID($hItem["provider"]))
        #if $provider != None: 
        <img src="$sbRoot/images/providers/<%=provider.imageName()%>" width="16" height="16" alt="$provider.name" />
        #end if
      #end if
    #end if
    </td>
>>>>>>> 7be7eaa0
    <td align="center">$Quality.qualityStrings[$curQuality]</td>
  </tr>
#end for
  </tbody>
</table>

#include $os.path.join($sickbeard.PROG_DIR, "data/interfaces/default/inc_bottom.tmpl")
<|MERGE_RESOLUTION|>--- conflicted
+++ resolved
@@ -1,103 +1,74 @@
-#import sickbeard
-#import os.path
-#import datetime
-#import re
-#from sickbeard import history
-#from sickbeard import providers
-#from sickbeard.providers import generic
-#from sickbeard.common import *
-#set global $title="History"
-
-#set global $sbPath=".."
-
-<!--#set global $topmenu="history"#-->
-#include $os.path.join($sickbeard.PROG_DIR, "data/interfaces/default/inc_top.tmpl")
-
-<script type="text/javascript">
-\$(document).ready(function() 
-{ 
-    \$("#historyTable").tablesorter({
-        widgets: ['zebra'],
-        sortList: [[0,1]]
-    }); 
-});
-</script>
-
-
-<table id="historyTable" class="sickbeardTable tablesorter" cellspacing="1" border="0" cellpadding="0">
-  <thead><tr><th>Time</th><th>Episode</th><th>Action</th><th>Provider</th><th>Quality</th></tr></thead>
-  <tbody>
-#for $hItem in $historyResults:
-#set $curStatus, $curQuality = $Quality.splitCompositeStatus(int($hItem["action"]))
-<<<<<<< HEAD
-  <tr class="evenLine">
-    <td>$datetime.datetime.strptime(str($hItem["date"]), $history.dateFormat)</td>
-    <td><a href="$sbRoot/home/displayShow?show=$hItem["showid"]#season-$hItem["season"]">$hItem["show_name"] -
-      #if $hItem["absolute_numbering"]
-        <%=str(hItem["absolute_episode"]) %></a></td>
-      #else
-        <%=str(hItem["season"]) +"x"+ "%02i" % int(hItem["episode"]) %></a></td>
-      #end if
-    <td align="center">$statusStrings[$curStatus]</td>
-    <td align="center">
-      #if $curStatus == DOWNLOADED:
-	#set $match = $re.search("\-(\w+)\.\w{3}\Z", $os.path.basename($hItem["resource"]))
-	#if $match
-	  #if $match.group(1).upper() in ("X264", "720P"):
-	    #set $match = $re.search("(\w+)\-.*\-"+$match.group(1)+"\.\w{3}\Z", $os.path.basename($hItem["resource"]), re.IGNORECASE)
-	      #if $match
-	        $match.group(1).upper()
-	      #end if
-	  #else:
-            $match.group(1).upper()
-          #end if
-        #else:
-          #set $match = $re.search("^\[(.+?)\][ ]?", $os.path.basename($hItem["resource"]))
-          #if $match
-            $match.group(1).upper()
-          #end if
-	#end if
-      #else
-        #if $hItem["provider"] > 0
-          #set $provider = $providers.getProviderClass($generic.GenericProvider.makeID($hItem["provider"]))
-          #if $provider != None: 
-            <img src="$sbRoot/images/providers/<%=provider.imageName()%>" width="16" height="16" alt="$provider.name">
-          #end if
-        #end if
-      #end if
-      </td>
-=======
-  <tr>
-    <td>$datetime.datetime.strptime(str($hItem["date"]), $history.dateFormat)</td>
-    <td><a href="$sbRoot/home/displayShow?show=$hItem["showid"]#season-$hItem["season"]">$hItem["show_name"] - <%=str(hItem["season"]) +"x"+ "%02i" % int(hItem["episode"]) %></a></td>
-    <td align="center">$statusStrings[$curStatus]</td>
-    <td align="center">
-    #if $curStatus == DOWNLOADED:
-      #set $match = $re.search("\-(\w+)\.\w{3}\Z", $os.path.basename($hItem["resource"]))
-      #if $match
-          #if $match.group(1).upper() in ("X264", "720P"):
-            #set $match = $re.search("(\w+)\-.*\-"+$match.group(1)+"\.\w{3}\Z", $os.path.basename($hItem["resource"]), re.IGNORECASE)
-            #if $match
-                $match.group(1).upper()
-          #end if
-          #else:
-          $match.group(1).upper()
-        #end if
-      #end if
-    #else
-      #if $hItem["provider"] > 0
-        #set $provider = $providers.getProviderClass($generic.GenericProvider.makeID($hItem["provider"]))
-        #if $provider != None: 
-        <img src="$sbRoot/images/providers/<%=provider.imageName()%>" width="16" height="16" alt="$provider.name" />
-        #end if
-      #end if
-    #end if
+#import sickbeard
+#import os.path
+#import datetime
+#import re
+#from sickbeard import history
+#from sickbeard import providers
+#from sickbeard.providers import generic
+#from sickbeard.common import *
+#set global $title="History"
+
+#set global $sbPath=".."
+
+<!--#set global $topmenu="history"#-->
+#include $os.path.join($sickbeard.PROG_DIR, "data/interfaces/default/inc_top.tmpl")
+
+<script type="text/javascript">
+\$(document).ready(function() 
+{ 
+    \$("#historyTable").tablesorter({
+        widgets: ['zebra'],
+        sortList: [[0,1]]
+    }); 
+});
+</script>
+
+
+<table id="historyTable" class="sickbeardTable tablesorter" cellspacing="1" border="0" cellpadding="0">
+  <thead><tr><th>Time</th><th>Episode</th><th>Action</th><th>Provider</th><th>Quality</th></tr></thead>
+  <tbody>
+#for $hItem in $historyResults:
+#set $curStatus, $curQuality = $Quality.splitCompositeStatus(int($hItem["action"]))
+  <tr>
+    <td>$datetime.datetime.strptime(str($hItem["date"]), $history.dateFormat)</td>
+    <td><a href="$sbRoot/home/displayShow?show=$hItem["showid"]#season-$hItem["season"]">$hItem["show_name"] -
+      #if $hItem["absolute_numbering"]
+        <%=str(hItem["absolute_episode"]) %></a></td>
+      #else
+        <%=str(hItem["season"]) +"x"+ "%02i" % int(hItem["episode"]) %></a></td>
+      #end if
+    <td align="center">$statusStrings[$curStatus]</td>
+    <td align="center">
+      #if $curStatus == DOWNLOADED:
+    #set $match = $re.search("\-(\w+)\.\w{3}\Z", $os.path.basename($hItem["resource"]))
+    #if $match
+      #if $match.group(1).upper() in ("X264", "720P"):
+        #set $match = $re.search("(\w+)\-.*\-"+$match.group(1)+"\.\w{3}\Z", $os.path.basename($hItem["resource"]), re.IGNORECASE)
+          #if $match
+            $match.group(1).upper()
+          #end if
+      #else:
+            $match.group(1).upper()
+          #end if
+        #else:
+          #set $match = $re.search("^\[(.+?)\][ ]?", $os.path.basename($hItem["resource"]))
+          #if $match
+            $match.group(1).upper()
+          #end if
+    #end if
+    #else
+      #if $hItem["provider"] > 0
+        #set $provider = $providers.getProviderClass($generic.GenericProvider.makeID($hItem["provider"]))
+        #if $provider != None: 
+        <img src="$sbRoot/images/providers/<%=provider.imageName()%>" width="16" height="16" alt="$provider.name" />
+        #end if
+      #end if
+    #end if
     </td>
->>>>>>> 7be7eaa0
-    <td align="center">$Quality.qualityStrings[$curQuality]</td>
-  </tr>
-#end for
-  </tbody>
-</table>
-
-#include $os.path.join($sickbeard.PROG_DIR, "data/interfaces/default/inc_bottom.tmpl")
+    <td align="center">$Quality.qualityStrings[$curQuality]</td>
+  </tr>
+#end for
+  </tbody>
+</table>
+
+#include $os.path.join($sickbeard.PROG_DIR, "data/interfaces/default/inc_bottom.tmpl")