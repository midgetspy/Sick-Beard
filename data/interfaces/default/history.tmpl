<<<<<<< HEAD
#import sickbeard
#import os.path
#import datetime
#import re
#from sickbeard import history
#from sickbeard import providers
#from sickbeard.providers import generic
#from sickbeard.common import *
#set global $title="History"

#set global $sbPath=".."

#set global $topmenu="history"#
#include $os.path.join($sickbeard.PROG_DIR, "data/interfaces/default/inc_top.tmpl")

<script type="text/javascript">
<!--
\$(document).ready(function() 
{ 
    \$("#historyTable:has(tbody tr)").tablesorter({
        widgets: ['zebra', 'stickyHeaders', 'filter'],
        sortList: [[0,1]],
        textExtraction: {
            4: function(node) { return \$(node).find("span").text().toLowerCase(); }
        }
    });
    \$('#limit').change(function(){
        url = '$sbRoot/history/?limit='+\$(this).val()
        window.location.href = url
    });
});
//-->
</script>

<div class="h2footer align-right"><b>Limit:</b> 
    <select name="limit" id="limit">
        <option value="100" #if $limit == "100" then "selected=\"selected\"" else ""#>100</option>
        <option value="250" #if $limit == "250" then "selected=\"selected\"" else ""#>250</option>
        <option value="500" #if $limit == "500" then "selected=\"selected\"" else ""#>500</option>
        <option value="0" #if $limit == "0" then "selected=\"selected\"" else ""#>All</option>
    </select>
</div><br/>

<table id="historyTable" class="tablesorter" cellspacing="1" border="0" cellpadding="0">
  <thead><tr><th class="nowrap">Time</th><th>Episode</th><th>Action</th><th>Provider</th><th>Quality</th></tr></thead>
  <tbody>
#for $hItem in $historyResults:
#set $curStatus, $curQuality = $Quality.splitCompositeStatus(int($hItem["action"]))
  <tr>
    <td class="nowrap">$datetime.datetime.strptime(str($hItem["date"]), $history.dateFormat)</td>
    <td><a href="$sbRoot/home/displayShow?show=$hItem["showid"]#season-$hItem["season"]">$hItem["show_name"] - <%=str(hItem["season"]) +"x"+ "%02i" % int(hItem["episode"]) %></a></td>
    <td align="center">$statusStrings[$curStatus]</td>
    <td align="center">
    #if $curStatus == DOWNLOADED and $str($hItem["provider"]) == '-1':
        #set $match = $re.search("\-(\w+)\.\w{3}\Z", $os.path.basename($hItem["resource"]))
        #if $match:
            #if $match.group(1).upper() in ("X264", "720P"):
                #set $match = $re.search("(\w+)\-.*\-"+$match.group(1)+"\.\w{3}\Z", $os.path.basename($hItem["resource"]), re.IGNORECASE)
                #if $match:
                    $match.group(1).upper()
                #end if
            #else:
                $match.group(1).upper()
            #end if
        #end if
    #elif $curStatus == DOWNLOADED:
        $hItem["provider"]
    #else
      #if $len($hItem["provider"]) > 0
        #set $provider = $providers.getProviderClass($generic.GenericProvider.makeID($hItem["provider"]))
        #if $provider != None: 
        <img src="$sbRoot/images/providers/<%=provider.imageName()%>" width="16" height="16" alt="$provider.name" title="$provider.name"/>
        #end if
      #end if
    #end if
    </td>
    <td align="center"><span class="quality $Quality.qualityStrings[$curQuality]">$Quality.qualityStrings[$curQuality]</span></td>
  </tr>
#end for
  </tbody>
</table>

#include $os.path.join($sickbeard.PROG_DIR, "data/interfaces/default/inc_bottom.tmpl")
=======
#import sickbeard
#import os.path
#import datetime
#import re
#from sickbeard import history
#from sickbeard import providers
#from sickbeard.providers import generic
#from sickbeard.common import *
#set global $title="History"

#set global $sbPath=".."

#set global $topmenu="history"#
#include $os.path.join($sickbeard.PROG_DIR, "data/interfaces/default/inc_top.tmpl")

<script type="text/javascript">
<!--
\$(document).ready(function() 
{ 
    \$("#historyTable:has(tbody tr)").tablesorter({
        widgets: ['zebra', 'stickyHeaders', 'filter'],
        sortList: [[0,1]],
        textExtraction: {
            4: function(node) { return \$(node).find("span").text().toLowerCase(); }
        }
    });
    \$('#limit').change(function(){
        url = '$sbRoot/history/?limit='+\$(this).val()
        window.location.href = url
    });
});
//-->
</script>

<div class="h2footer align-right"><b>Limit:</b> 
    <select name="limit" id="limit">
        <option value="100" #if $limit == "100" then "selected=\"selected\"" else ""#>100</option>
        <option value="250" #if $limit == "250" then "selected=\"selected\"" else ""#>250</option>
        <option value="500" #if $limit == "500" then "selected=\"selected\"" else ""#>500</option>
        <option value="0" #if $limit == "0" then "selected=\"selected\"" else ""#>All</option>
    </select>
</div><br/>

<table id="historyTable" class="tablesorter" cellspacing="1" border="0" cellpadding="0">
  <thead><tr><th class="nowrap">Time</th><th>Episode</th><th>Action</th><th>Provider</th><th>Quality</th></tr></thead>
  <tbody>
#for $hItem in $historyResults:
#set $curStatus, $curQuality = $Quality.splitCompositeStatus(int($hItem["action"]))
  <tr>
    <td class="nowrap">$datetime.datetime.strptime(str($hItem["date"]), $history.dateFormat)</td>
    <td><a href="$sbRoot/home/displayShow?show=$hItem["showid"]#season-$hItem["season"]">$hItem["show_name"] - <%=str(hItem["season"]) +"x"+ "%02i" % int(hItem["episode"]) %></a></td>
    <td align="center">$statusStrings[$curStatus]</td>
    <td align="center">
    #if $curStatus == DOWNLOADED and $str($hItem["provider"]) == '-1':
        #set $match = $re.search("\-(\w+)\.\w{3}\Z", $os.path.basename($hItem["resource"]))
        #if $match:
            #if $match.group(1).upper() in ("X264", "720P"):
                #set $match = $re.search("(\w+)\-.*\-"+$match.group(1)+"\.\w{3}\Z", $os.path.basename($hItem["resource"]), re.IGNORECASE)
                #if $match:
                    $match.group(1).upper()
                #end if
            #else:
                $match.group(1).upper()
            #end if
        #end if
    #elif $curStatus == DOWNLOADED:
        $hItem["provider"]
    #else
      #if $len($hItem["provider"]) > 0
        #set $provider = $providers.getProviderClass($generic.GenericProvider.makeID($hItem["provider"]))
        #if $provider != None: 
        <img src="$sbRoot/images/providers/<%=provider.imageName()%>" width="16" height="16" alt="$provider.name" title="$provider.name"/>
        #else:
        <img src="$sbRoot/images/providers/missing.png" width="16" height="16" alt="missing provider" title="missing provider"/>
        #end if
      #end if
    #end if
    </td>
    <td align="center"><span class="quality $Quality.qualityStrings[$curQuality].replace("720p","HD720p").replace("1080p","HD1080p").replace("RawHD TV", "RawHD").replace("HD TV", "HD720p")">$Quality.qualityStrings[$curQuality]</span></td>
  </tr>
#end for
  </tbody>
</table>

#include $os.path.join($sickbeard.PROG_DIR, "data/interfaces/default/inc_bottom.tmpl")
>>>>>>> fb37d332
<|MERGE_RESOLUTION|>--- conflicted
+++ resolved
@@ -1,88 +1,3 @@
-<<<<<<< HEAD
-#import sickbeard
-#import os.path
-#import datetime
-#import re
-#from sickbeard import history
-#from sickbeard import providers
-#from sickbeard.providers import generic
-#from sickbeard.common import *
-#set global $title="History"
-
-#set global $sbPath=".."
-
-#set global $topmenu="history"#
-#include $os.path.join($sickbeard.PROG_DIR, "data/interfaces/default/inc_top.tmpl")
-
-<script type="text/javascript">
-<!--
-\$(document).ready(function() 
-{ 
-    \$("#historyTable:has(tbody tr)").tablesorter({
-        widgets: ['zebra', 'stickyHeaders', 'filter'],
-        sortList: [[0,1]],
-        textExtraction: {
-            4: function(node) { return \$(node).find("span").text().toLowerCase(); }
-        }
-    });
-    \$('#limit').change(function(){
-        url = '$sbRoot/history/?limit='+\$(this).val()
-        window.location.href = url
-    });
-});
-//-->
-</script>
-
-<div class="h2footer align-right"><b>Limit:</b> 
-    <select name="limit" id="limit">
-        <option value="100" #if $limit == "100" then "selected=\"selected\"" else ""#>100</option>
-        <option value="250" #if $limit == "250" then "selected=\"selected\"" else ""#>250</option>
-        <option value="500" #if $limit == "500" then "selected=\"selected\"" else ""#>500</option>
-        <option value="0" #if $limit == "0" then "selected=\"selected\"" else ""#>All</option>
-    </select>
-</div><br/>
-
-<table id="historyTable" class="tablesorter" cellspacing="1" border="0" cellpadding="0">
-  <thead><tr><th class="nowrap">Time</th><th>Episode</th><th>Action</th><th>Provider</th><th>Quality</th></tr></thead>
-  <tbody>
-#for $hItem in $historyResults:
-#set $curStatus, $curQuality = $Quality.splitCompositeStatus(int($hItem["action"]))
-  <tr>
-    <td class="nowrap">$datetime.datetime.strptime(str($hItem["date"]), $history.dateFormat)</td>
-    <td><a href="$sbRoot/home/displayShow?show=$hItem["showid"]#season-$hItem["season"]">$hItem["show_name"] - <%=str(hItem["season"]) +"x"+ "%02i" % int(hItem["episode"]) %></a></td>
-    <td align="center">$statusStrings[$curStatus]</td>
-    <td align="center">
-    #if $curStatus == DOWNLOADED and $str($hItem["provider"]) == '-1':
-        #set $match = $re.search("\-(\w+)\.\w{3}\Z", $os.path.basename($hItem["resource"]))
-        #if $match:
-            #if $match.group(1).upper() in ("X264", "720P"):
-                #set $match = $re.search("(\w+)\-.*\-"+$match.group(1)+"\.\w{3}\Z", $os.path.basename($hItem["resource"]), re.IGNORECASE)
-                #if $match:
-                    $match.group(1).upper()
-                #end if
-            #else:
-                $match.group(1).upper()
-            #end if
-        #end if
-    #elif $curStatus == DOWNLOADED:
-        $hItem["provider"]
-    #else
-      #if $len($hItem["provider"]) > 0
-        #set $provider = $providers.getProviderClass($generic.GenericProvider.makeID($hItem["provider"]))
-        #if $provider != None: 
-        <img src="$sbRoot/images/providers/<%=provider.imageName()%>" width="16" height="16" alt="$provider.name" title="$provider.name"/>
-        #end if
-      #end if
-    #end if
-    </td>
-    <td align="center"><span class="quality $Quality.qualityStrings[$curQuality]">$Quality.qualityStrings[$curQuality]</span></td>
-  </tr>
-#end for
-  </tbody>
-</table>
-
-#include $os.path.join($sickbeard.PROG_DIR, "data/interfaces/default/inc_bottom.tmpl")
-=======
 #import sickbeard
 #import os.path
 #import datetime
@@ -167,5 +82,4 @@
   </tbody>
 </table>
 
-#include $os.path.join($sickbeard.PROG_DIR, "data/interfaces/default/inc_bottom.tmpl")
->>>>>>> fb37d332
+#include $os.path.join($sickbeard.PROG_DIR, "data/interfaces/default/inc_bottom.tmpl")