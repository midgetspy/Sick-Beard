--- conflicted
+++ resolved
@@ -1,4 +1,3 @@
-<<<<<<< HEAD
 #import sickbeard
 #import datetime
 #from sickbeard.common import *
@@ -25,16 +24,11 @@
     id: 'loadingNames',
     is: function(s) {
         return false;
-    }, 
-    format: function(s) { 
+    },
+    format: function(s) {
         if (s.indexOf('Loading...') == 0)
-            return s.replace('Loading...','!!!');
-        else if (s.indexOf('The ') == 0)
-            return s.replace('The ', '')
-        else if (s.indexOf('A ') == 0)
-            return s.replace('A ', '')
-        else
-            return s;
+            return s.replace('Loading...','000');
+        return (s || '').replace(/^(The|A)\s/i,'');
     },
     type: 'text'
 });
@@ -74,7 +68,7 @@
 
 \$(document).ready(function(){ 
 
-    \$("#showListTableShows").tablesorter({
+    \$("#showListTableShows:has(tbody tr)").tablesorter({
         sortList: [[5,1],[1,0]],
         textExtraction: {
             3: function(node) { return \$(node).find("span").text().toLowerCase(); },
@@ -193,174 +187,6 @@
                });
                \$("\#progressbar$curShow.tvdbid").append( "<div class='progressbarText'>$dlStat</div>" )
             });
-=======
-#import sickbeard
-#import datetime
-#from sickbeard.common import *
-#from sickbeard import db
-
-#set global $title="Home"
-#set global $header="Show List"
-
-#set global $sbPath = ".."
-
-#set global $topmenu="home"#
-#import os.path
-#include $os.path.join($sickbeard.PROG_DIR, "data/interfaces/default/inc_top.tmpl")
-
-#set $myDB = $db.DBConnection()
-#set $today = str($datetime.date.today().toordinal())
-#set $downloadedEps = $myDB.select("SELECT showid, COUNT(*) FROM tv_episodes WHERE (status IN ("+",".join([str(x) for x in $Quality.DOWNLOADED + [$ARCHIVED]])+") OR (status IN ("+",".join([str(x) for x in $Quality.SNATCHED + $Quality.SNATCHED_PROPER])+") AND location != '')) AND season != 0 and episode != 0 AND airdate <= "+$today+" GROUP BY showid")
-#set $allEps = $myDB.select("SELECT showid, COUNT(*) FROM tv_episodes WHERE season != 0 and episode != 0 AND (airdate != 1 OR status IN ("+",".join([str(x) for x in ($Quality.DOWNLOADED + $Quality.SNATCHED + $Quality.SNATCHED_PROPER) + [$ARCHIVED]])+")) AND airdate <= "+$today+" AND status != "+str($IGNORED)+" GROUP BY showid")
-
-<script type="text/javascript" charset="utf-8">
-<!--
-
-\$.tablesorter.addParser({
-    id: 'loadingNames',
-    is: function(s) {
-        return false;
-    },
-    format: function(s) {
-        if (s.indexOf('Loading...') == 0)
-            return s.replace('Loading...','000');
-        return (s || '').replace(/^(The|A)\s/i,'');
-    },
-    type: 'text'
-});
-
-\$.tablesorter.addParser({
-    id: 'quality',
-    is: function(s) {
-        return false;
-    },
-    format: function(s) { 
-        return s.replace('hd',3).replace('sd',1).replace('any',0).replace('best',2).replace('custom',4);
-    },
-    type: 'numeric'
-});
-
-\$.tablesorter.addParser({ 
-    id: 'eps',
-    is: function(s) {
-        return false; 
-    },
-    format: function(s) {
-        match = s.match(/^(.*)/);
-
-        if (match == null || match[1] == "?")
-            return -10;
-
-        var nums = match[1].split(" / ");
-
-        var finalNum = parseInt((nums[0]/nums[1])*1000)*100;
-        if (finalNum > 0)
-            finalNum += parseInt(nums[0]);
-
-        return finalNum
-    },
-    type: 'numeric'
-});
-
-\$(document).ready(function(){ 
-
-    \$("#showListTable:has(tbody tr)").tablesorter({
-        sortList: [[5,1],[1,0]],
-        textExtraction: {
-            3: function(node) { return \$(node).find("span").text().toLowerCase(); },
-            4: function(node) { return \$(node).find("span").text(); },
-            5: function(node) { return \$(node).find("img").attr("alt"); }
-        },
-        widgets: ['saveSort', 'zebra', 'stickyHeaders'],
-        headers: {
-            0: { sorter: 'isoDate' },
-            1: { sorter: 'loadingNames' },
-            3: { sorter: 'quality' },
-            4: { sorter: 'eps' }
-        }
-    });
-
-});
-//-->
-</script>
-
-<table id="showListTable" class="sickbeardTable tablesorter" cellspacing="1" border="0" cellpadding="0">
-
-  <thead><tr><th class="nowrap">Next Ep</th><th>Show</th><th>Network</th><th>Quality</th><th>Downloads</th><th>Active</th><th>Status</th></tr></thead>
-  <tfoot>
-    <tr>
-      <th rowspan="1" colspan="1" align="center"><a href="$sbRoot/home/addShows/">Add Show</a></th>
-      <th rowspan="1" colspan="6"></th>
-    </tr>
-  </tfoot>
-  <tbody>
-
-#for $curLoadingShow in $sickbeard.showQueueScheduler.action.loadingShowList:
-
-  #if $curLoadingShow.show != None and $curLoadingShow.show in $sickbeard.showList:
-    #continue
-  #end if
-
-  <tr>
-    <td align="center">(loading)</td>
-    <td>
-    #if $curLoadingShow.show == None:
-    Loading... ($curLoadingShow.show_name)
-    #else:
-    <a href="displayShow?show=$curLoadingShow.show.tvdbid">$curLoadingShow.show.name</a>
-    #end if
-    </td>
-    <td></td>
-    <td></td>
-    <td></td>
-    <td></td>
-    <td></td>
-  </tr>
-#end for
-
-#set $myShowList = $list($sickbeard.showList)
-$myShowList.sort(lambda x, y: cmp(x.name, y.name))
-#for $curShow in $myShowList:
-#set $curEp = $curShow.nextEpisode()
-
-#set $curShowDownloads = [x[1] for x in $downloadedEps if int(x[0]) == $curShow.tvdbid]
-#set $curShowAll = [x[1] for x in $allEps if int(x[0]) == $curShow.tvdbid]
-#if len($curShowAll) != 0:
-  #if len($curShowDownloads) != 0:
-    #set $dlStat = str($curShowDownloads[0])+" / "+str($curShowAll[0])
-    #set $nom = $curShowDownloads[0]
-    #set $den = $curShowAll[0]
-  #else
-    #set $dlStat = "0 / "+str($curShowAll[0])
-    #set $nom = 0
-    #set $den = $curShowAll[0]
-  #end if
-#else
-  #set $dlStat = "?"
-  #set $nom = 0
-  #set $den = 1
-#end if
-
-
-  <tr>
-    <td align="center" class="nowrap">#if len($curEp) != 0 then $curEp[0].airdate else ""#</td>
-    <td class="tvShow"><a href="$sbRoot/home/displayShow?show=$curShow.tvdbid">$curShow.name</a></td>
-    <td>$curShow.network</td>
-#if $curShow.quality in $qualityPresets:
-    <td align="center"><span class="quality $qualityPresetStrings[$curShow.quality]">$qualityPresetStrings[$curShow.quality]</span></td>
-#else:
-    <td align="center"><span class="quality Custom">Custom</span></td>
-#end if
-    <td align="center"><span style="display: none;">$dlStat</span><div id="progressbar$curShow.tvdbid" style="position:relative;"></div>
-        <script type="text/javascript">
-        <!--
-            \$(function() {
-               \$("\#progressbar$curShow.tvdbid").progressbar({
-                   value: parseInt($nom) * 100 / parseInt($den)
-               });
-               \$("\#progressbar$curShow.tvdbid").append( "<div class='progressbarText'>$dlStat</div>" )
-            });
->>>>>>> 2870998c
         //-->
         </script>
     </td>
