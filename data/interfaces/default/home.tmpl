--- conflicted
+++ resolved
@@ -1,234 +1,199 @@
-#import sickbeard
-#import datetime
-#from sickbeard.common import *
-#from sickbeard import db
-
-#set global $title="Home"
-#set global $header="Show List"
-
-#set global $sbPath = ".."
-
-#set global $topmenu="home"#
-#import os.path
-#include $os.path.join($sickbeard.PROG_DIR, "data/interfaces/default/inc_top.tmpl")
-
-#set $myDB = $db.DBConnection()
-#set $today = str($datetime.date.today().toordinal())
-#set $downloadedEps = $myDB.select("SELECT showid, COUNT(*) FROM tv_episodes WHERE (status IN ("+",".join([str(x) for x in $Quality.DOWNLOADED + [$ARCHIVED]])+") OR (status IN ("+",".join([str(x) for x in $Quality.SNATCHED + $Quality.SNATCHED_PROPER])+") AND location != '')) AND season != 0 and episode != 0 AND airdate <= "+$today+" GROUP BY showid")
-#set $allEps = $myDB.select("SELECT showid, COUNT(*) FROM tv_episodes WHERE season != 0 and episode != 0 AND (airdate != 1 OR status IN ("+",".join([str(x) for x in ($Quality.DOWNLOADED + $Quality.SNATCHED + $Quality.SNATCHED_PROPER) + [$ARCHIVED]])+")) AND airdate <= "+$today+" AND status != "+str($IGNORED)+" GROUP BY showid")
-
-<script type="text/javascript" charset="utf-8">
-<!--
-
-\$.tablesorter.addParser({
-    id: 'loadingNames',
-    is: function(s) {
-        return false;
-    },
-    format: function(s) {
-        if (s.indexOf('Loading...') == 0)
-            return s.replace('Loading...','000');
-        return (s || '').replace(/^(The|A)\s/i,'');
-    },
-    type: 'text'
-});
-
-\$.tablesorter.addParser({
-    id: 'quality',
-    is: function(s) {
-        return false;
-    },
-    format: function(s) { 
-        return s.replace('hd1080p',5).replace('hd720p',4).replace('hd',3).replace('sd',2).replace('any',1).replace('custom',7);
-    },
-    type: 'numeric'
-});
-
-\$.tablesorter.addParser({ 
-    id: 'eps',
-    is: function(s) {
-        return false;
-    },
-    format: function(s) { 
-        return s;
-    },
-    type: 'text'
-});
-
-\$(document).ready(function(){ 
-
-    function nextXDays(e,n){
-        return new Date().setDate(new Date().getDate()+n) > new Date(e);
-    }
-
-    \$("#showListTable:has(tbody tr)").tablesorter({
-        sortList: [[5,1],[1,0]],
-        textExtraction: {
-            3: function(node) { return \$(node).find("span").text().toLowerCase(); },
-            4: function(node) { return \$(node).find("span").text(); },
-            5: function(node) { return \$(node).find("img").attr("alt"); }
-        },
-        widgets: ['saveSort', 'zebra', 'stickyHeaders', 'filter'],
-        headers: {
-            0: { sorter: 'isoDate' },
-            1: { sorter: 'loadingNames' },
-            3: { sorter: 'quality' },
-            4: { sorter: 'eps' }
-        },
-<<<<<<< HEAD
-        widgetOptions : {
-            filter_functions : {
-                0: {
-                    "Within three days" : function(e, n, f, i, \$r) { return nextXDays(e,3); },
-                    "Within seven days" : function(e, n, f, i, \$r) { return nextXDays(e,7); },
-                    "Within 14 days" : function(e, n, f, i, \$r) { return nextXDays(e,14); },
-                    "Within a month" : function(e, n, f, i, \$r) { return nextXDays(e,30); }
-                },
-                4: {
-                    "Complete" : function(e, n, f, i, \$r) {return n.charAt(0) === 'C'; },
-                    "Incomplete" : function(e, n, f, i, \$r) { return n.charAt(0) === 'B'; },
-                    "None" : function(e, n, f, i, \$r) { return n.charAt(0) === 'A'; }
-                }
-            },
-            filter_formatter  : {
-                3 :function(\$cell, indx){
-                    console.log([\$cell, indx]);
-                    return \$.tablesorter.filterFormatter.uiSlider( \$cell, indx, {
-                    // add any of the jQuery UI Slider options here (http://api.jqueryui.com/slider/)
-                    value: 1,             // starting value
-                    min: 1,               // minimum value
-                    max: 5,             // maximum value
-                    step: 1,
-                    delayed: true,        // delay search (set by filter_searchDelay)
-                    valueToHeader: false, // add current slider value to the header cell
-                    exactMatch: false,    // exact (true) or match (false)
-                    allText: 'all',       // text shown when slider is at the minimum value; ignored when compare has a value
-                    compare: '>='         // show values >= selected value; overrides exactMatch
-                    });
-                }
-            }
-        }
-=======
-        sortStable: true
->>>>>>> 6a2e1f81
-    });
-});
-//-->
-</script>
-<style type="text/css">
-.slider3 {
-    width: 80%;
-    left: 10%;
-}
-
-.tablesorter-filter.disabled{
-    display: none;
-}
-
-.tablesorter-filter-row > td > input, select {
-    font-size: 12px;
-}
-</style>
-
-<table id="showListTable" class="tablesorter" cellspacing="1" border="0" cellpadding="0">
-
-  <thead><tr>
-    <th class="nowrap" data-placeholder="All">Next Ep</th>
-    <th data-placeholder="Type here to search...">Show</th>
-    <th class="filter-select" data-placeholder="All">Network</th>
-    <th data-placeholder="All">Quality</th>
-    <th data-placeholder="All">Downloads</th>
-    <th class="filter-false">Active</th>
-    <th class="filter-select" data-placeholder="All">Status</th>
-    </tr></thead>
-  <tfoot>
-    <tr>
-      <th rowspan="1" colspan="1" align="center"><a href="$sbRoot/home/addShows/">Add Show</a></th>
-      <th rowspan="1" colspan="6"></th>
-    </tr>
-  </tfoot>
-  <tbody>
-
-#for $curLoadingShow in $sickbeard.showQueueScheduler.action.loadingShowList:
-
-  #if $curLoadingShow.show != None and $curLoadingShow.show in $sickbeard.showList:
-    #continue
-  #end if
-
-  <tr>
-    <td align="center">(loading)</td>
-    <td>
-    #if $curLoadingShow.show == None:
-    Loading... ($curLoadingShow.show_name)
-    #else:
-    <a href="displayShow?show=$curLoadingShow.show.tvdbid">$curLoadingShow.show.name</a>
-    #end if
-    </td>
-    <td></td>
-    <td></td>
-    <td></td>
-    <td></td>
-    <td></td>
-  </tr>
-#end for
-
-#set $myShowList = $list($sickbeard.showList)
-$myShowList.sort(lambda x, y: cmp(x.name, y.name))
-#for $curShow in $myShowList:
-#set $curEp = $curShow.nextEpisode()
-
-#set $curShowDownloads = [x[1] for x in $downloadedEps if int(x[0]) == $curShow.tvdbid]
-#set $curShowAll = [x[1] for x in $allEps if int(x[0]) == $curShow.tvdbid]
-#if len($curShowAll) != 0:
-  #if len($curShowDownloads) != 0:
-    #set $dlStat = str($curShowDownloads[0])+" / "+str($curShowAll[0])
-    #set $nom = $curShowDownloads[0]
-    #set $den = $curShowAll[0]
-    #set $per = $nom * 10000 / $den
-    #set $sort = "C"+str($curShowAll[0]) if ($nom == $den) else  "B" + str($per)
-  #else
-    #set $dlStat = "0 / "+str($curShowAll[0])
-    #set $nom = 0
-    #set $den = $curShowAll[0]
-    #set $per = 0
-    #set $sort = "B0"
-  #end if
-#else
-  #set $dlStat = "?"
-  #set $nom = 0
-  #set $den = 1
-  #set $per = 0
-  #set $sort = "A"
-#end if
-
-  <tr>
-    <td align="center" class="nowrap">#if len($curEp) != 0 then $curEp[0].airdate else ""#</td>
-    <td class="tvShow"><a href="$sbRoot/home/displayShow?show=$curShow.tvdbid">$curShow.name</a></td>
-    <td>$curShow.network</td>
-#if $curShow.quality in $qualityPresets:
-    <td align="center"><span class="quality $qualityPresetStrings[$curShow.quality]">$qualityPresetStrings[$curShow.quality]</span></td>
-#else:
-    <td align="center"><span class="quality Custom">Custom</span></td>
-#end if
-    <td align="center"><div id="progressbar$curShow.tvdbid" style="position:relative;"><div class='progressbarText'>$dlStat</div></div><span style="display: none;">$sort</span>
-        <script type="text/javascript">
-        <!--
-            \$(function() {
-               \$("\#progressbar$curShow.tvdbid").progressbar({
-                   value: $per,
-                   max: 10000
-               });
-            });
-        //-->
-        </script>
-    </td>
-    <td align="center"><img src="$sbRoot/images/#if int($curShow.paused) == 0 and $curShow.status != "Ended" then "yes16.png\" alt=\"Y\"" else "no16.png\" alt=\"N\""# width="16" height="16" /></td>
-    <td align="center">$curShow.status</td>
-  </tr>
-
-
-#end for
-</tbody>
-</table>
-
-#include $os.path.join($sickbeard.PROG_DIR, "data/interfaces/default/inc_bottom.tmpl")
+#import sickbeard
+#import datetime
+#from sickbeard.common import *
+#from sickbeard import db
+
+#set global $title="Home"
+#set global $header="Show List"
+
+#set global $sbPath = ".."
+
+#set global $topmenu="home"#
+#import os.path
+#include $os.path.join($sickbeard.PROG_DIR, "data/interfaces/default/inc_top.tmpl")
+
+#set $myDB = $db.DBConnection()
+#set $today = str($datetime.date.today().toordinal())
+#set $downloadedEps = $myDB.select("SELECT showid, COUNT(*) FROM tv_episodes WHERE (status IN ("+",".join([str(x) for x in $Quality.DOWNLOADED + [$ARCHIVED]])+") OR (status IN ("+",".join([str(x) for x in $Quality.SNATCHED + $Quality.SNATCHED_PROPER])+") AND location != '')) AND season != 0 and episode != 0 AND airdate <= "+$today+" GROUP BY showid")
+#set $allEps = $myDB.select("SELECT showid, COUNT(*) FROM tv_episodes WHERE season != 0 and episode != 0 AND (airdate != 1 OR status IN ("+",".join([str(x) for x in ($Quality.DOWNLOADED + $Quality.SNATCHED + $Quality.SNATCHED_PROPER) + [$ARCHIVED]])+")) AND airdate <= "+$today+" AND status != "+str($IGNORED)+" GROUP BY showid")
+
+<script type="text/javascript" charset="utf-8">
+<!--
+
+\$.tablesorter.addParser({
+    id: 'loadingNames',
+    is: function(s) {
+        return false;
+    },
+    format: function(s) {
+        if (s.indexOf('Loading...') == 0)
+            return s.replace('Loading...','000');
+        return (s || '').replace(/^(The|A)\s/i,'');
+    },
+    type: 'text'
+});
+
+\$.tablesorter.addParser({
+    id: 'quality',
+    is: function(s) {
+        return false;
+    },
+    format: function(s) { 
+        return s.replace('hd1080p',5).replace('hd720p',4).replace('hd',3).replace('sd',2).replace('any',1).replace('custom',7);
+    },
+    type: 'numeric'
+});
+
+\$.tablesorter.addParser({ 
+    id: 'eps',
+    is: function(s) {
+        return false;
+    },
+    format: function(s) { 
+        return s;
+    },
+    type: 'text'
+});
+
+\$(document).ready(function(){ 
+
+    function nextXDays(e,n){
+        return new Date().setDate(new Date().getDate()+n) > new Date(e);
+    }
+
+    \$("#showListTable:has(tbody tr)").tablesorter({
+        sortList: [[5,1],[1,0]],
+        textExtraction: {
+            3: function(node) { return \$(node).find("span").text().toLowerCase(); },
+            4: function(node) { return \$(node).find("span").text(); },
+            5: function(node) { return \$(node).find("img").attr("alt"); }
+        },
+        widgets: ['saveSort', 'zebra', 'stickyHeaders', 'filter'],
+        headers: {
+            0: { sorter: 'isoDate' },
+            1: { sorter: 'loadingNames' },
+            3: { sorter: 'quality' },
+            4: { sorter: 'eps' }
+        },
+        sortStable: true
+    });
+});
+//-->
+</script>
+<style type="text/css">
+.slider3 {
+    width: 80%;
+    left: 10%;
+}
+
+.tablesorter-filter.disabled{
+    display: none;
+}
+
+.tablesorter-filter-row > td > input, select {
+    font-size: 12px;
+}
+</style>
+
+<table id="showListTable" class="tablesorter" cellspacing="1" border="0" cellpadding="0">
+
+  <thead><tr>
+    <th class="nowrap" data-placeholder="All">Next Ep</th>
+    <th data-placeholder="Type here to search...">Show</th>
+    <th class="filter-select" data-placeholder="All">Network</th>
+    <th data-placeholder="All">Quality</th>
+    <th data-placeholder="All">Downloads</th>
+    <th class="filter-false">Active</th>
+    <th class="filter-select" data-placeholder="All">Status</th>
+    </tr></thead>
+  <tfoot>
+    <tr>
+      <th rowspan="1" colspan="1" align="center"><a href="$sbRoot/home/addShows/">Add Show</a></th>
+      <th rowspan="1" colspan="6"></th>
+    </tr>
+  </tfoot>
+  <tbody>
+
+#for $curLoadingShow in $sickbeard.showQueueScheduler.action.loadingShowList:
+
+  #if $curLoadingShow.show != None and $curLoadingShow.show in $sickbeard.showList:
+    #continue
+  #end if
+
+  <tr>
+    <td align="center">(loading)</td>
+    <td>
+    #if $curLoadingShow.show == None:
+    Loading... ($curLoadingShow.show_name)
+    #else:
+    <a href="displayShow?show=$curLoadingShow.show.tvdbid">$curLoadingShow.show.name</a>
+    #end if
+    </td>
+    <td></td>
+    <td></td>
+    <td></td>
+    <td></td>
+    <td></td>
+  </tr>
+#end for
+
+#set $myShowList = $list($sickbeard.showList)
+$myShowList.sort(lambda x, y: cmp(x.name, y.name))
+#for $curShow in $myShowList:
+#set $curEp = $curShow.nextEpisode()
+
+#set $curShowDownloads = [x[1] for x in $downloadedEps if int(x[0]) == $curShow.tvdbid]
+#set $curShowAll = [x[1] for x in $allEps if int(x[0]) == $curShow.tvdbid]
+#if len($curShowAll) != 0:
+  #if len($curShowDownloads) != 0:
+    #set $dlStat = str($curShowDownloads[0])+" / "+str($curShowAll[0])
+    #set $nom = $curShowDownloads[0]
+    #set $den = $curShowAll[0]
+    #set $per = $nom * 10000 / $den
+    #set $sort = "C"+str($curShowAll[0]) if ($nom == $den) else  "B" + str($per)
+  #else
+    #set $dlStat = "0 / "+str($curShowAll[0])
+    #set $nom = 0
+    #set $den = $curShowAll[0]
+    #set $per = 0
+    #set $sort = "B0"
+  #end if
+#else
+  #set $dlStat = "?"
+  #set $nom = 0
+  #set $den = 1
+  #set $per = 0
+  #set $sort = "A"
+#end if
+
+  <tr>
+    <td align="center" class="nowrap">#if len($curEp) != 0 then $curEp[0].airdate else ""#</td>
+    <td class="tvShow"><a href="$sbRoot/home/displayShow?show=$curShow.tvdbid">$curShow.name</a></td>
+    <td>$curShow.network</td>
+#if $curShow.quality in $qualityPresets:
+    <td align="center"><span class="quality $qualityPresetStrings[$curShow.quality]">$qualityPresetStrings[$curShow.quality]</span></td>
+#else:
+    <td align="center"><span class="quality Custom">Custom</span></td>
+#end if
+    <td align="center"><div id="progressbar$curShow.tvdbid" style="position:relative;"><div class='progressbarText'>$dlStat</div></div><span style="display: none;">$sort</span>
+        <script type="text/javascript">
+        <!--
+            \$(function() {
+               \$("\#progressbar$curShow.tvdbid").progressbar({
+                   value: $per,
+                   max: 10000
+               });
+            });
+        //-->
+        </script>
+    </td>
+    <td align="center"><img src="$sbRoot/images/#if int($curShow.paused) == 0 and $curShow.status != "Ended" then "yes16.png\" alt=\"Y\"" else "no16.png\" alt=\"N\""# width="16" height="16" /></td>
+    <td align="center">$curShow.status</td>
+  </tr>
+
+
+#end for
+</tbody>
+</table>
+
+#include $os.path.join($sickbeard.PROG_DIR, "data/interfaces/default/inc_bottom.tmpl")