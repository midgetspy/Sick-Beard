--- conflicted
+++ resolved
@@ -1,142 +1,121 @@
-#import sickbeard
-#import datetime
-#from sickbeard.common import *
-#set global $title="Coming Episodes"
-
-#set global $sbPath=".."
-
-<!--#set global $topmenu="comingEpisodes"#-->
-#import os.path
-#include $os.path.join($sickbeard.PROG_DIR, "data/interfaces/default/inc_top.tmpl")
-
-<div id="outsideWrapper">
-<div id="insideWrapper">
-  <div id="insideContent">
-
-    #set $cur_segment = None
-    #set $too_late_header = False
-    #set $missed_header = False
-    #set $show_div = "ep_listing listing_default"
-
-    #if $sort == "show": 
-        <br/>
-    #end if
-    
-    #for $cur_result in $sql_results:
-    <!-- start $cur_result["show_name"] -->
-        
-        #if $sort == "network":
-            #if $cur_result["network"] and $cur_segment != $cur_result["network"]:
-                <br /><h1 class="network">$cur_result["network"]</h1>
-                #set $cur_segment = $cur_result["network"]
-            #end if
-        #elif $sort == "date":
-            #set $cur_ep_airdate = int($cur_result["airdate"])
-            #if $cur_segment != $cur_ep_airdate:
-                #if $cur_ep_airdate < $today and not $missed_header:
-                    <br /><h1 class="day">Missed</h1>
-                    #set $missed_header = True
-                    #set $show_div = "ep_listing listing_overdue"
-                #elif $cur_ep_airdate >= $next_week and not $too_late_header:
-                    <br /><h1 class="day">Later</h1>
-                    #set $show_div = "ep_listing listing_toofar"
-                    #set $too_late_header = True
-                #elif $cur_ep_airdate >= $today and $cur_ep_airdate < $next_week:
-                    <br /><h1 class="day">$datetime.date.fromordinal($cur_ep_airdate).strftime("%A")</h1>
-                    #if $cur_ep_airdate == $today:
-                        #set $show_div = "ep_listing listing_current"
-                    #else:
-                        #set $show_div = "ep_listing listing_default"
-                    #end if
-                #end if
-                #set $cur_segment = $cur_ep_airdate
-            #end if
-        #end if
-<<<<<<< HEAD
-                
-    <div class="$show_div">
-      <div class="listing" id="listing_${cur_result["showid"]}">
-        <a name="$cur_result["show_name"]"></a>
-        <a href="$sbRoot/home/displayShow?show=${cur_result["showid"]}"><img alt="" src="$sbRoot/showPoster/?show=${cur_result["showid"]}" class="listingThumb" /></a>
-        <div id="info_${cur_result["showid"]}">
-          <h1>
-          <div class="icons">
-            <a href="http://www.thetvdb.com/?tab=series&id=${cur_result["showid"]}" target="_blank" title="http://www.thetvdb.com/?tab=series&id=${cur_result["showid"]}"><img alt="" src="$sbRoot/images/info.png" /></a>
-            <a href="$sbRoot/home/searchEpisode?show=${cur_result["showid"]}&season=$cur_result["season"]&episode=$cur_result["episode"]" title="Force Update" id="forceUpdate|${cur_result["showid"]}|$cur_result["show_name"]" class="forceUpdate"><img alt="" src="$sbRoot/images/forceUpdate.png" id="forceUpdateImage|${cur_result["showid"]}" /></a>
-          </div>
-          <a href="$sbRoot/home/displayShow?show=${cur_result["showid"]}">$cur_result["show_name"]</a>
-          </h1>
-          <p class="next">
-            <span class="title">Next Episode:</span> <span class="info ">
-              #if $cur_result["absolute_numbering"]
-                <%=str(cur_result["absolute_episode"]) %> - $cur_result["name"] airs $datetime.date.fromordinal(int($cur_result["airdate"]))</span>
-              #else
-                <%=str(cur_result["season"])+"x"+"%02i" % int(cur_result["episode"]) %> - $cur_result["name"] airs $datetime.date.fromordinal(int($cur_result["airdate"]))</span>
-              #end if
-          </p>
-          <p class="noMargin">
-            <span class="title">Status:</span> <span class="info ">$cur_result["show_status"]</span><br />
-            <span class="title">Airs:</span> <span class="info ">$cur_result["airs"] on $cur_result["network"]</span><br />
-            <span class="title">Format:</span> <span class="info ">
-=======
-
-    <div class="$show_div" id="listing_${cur_result["showid"]}">
-      <div class="tvshowDiv">
-      <table width="100%" border="0" cellpadding="0" cellspacing="0">
-        <tr>
-          <th #if $sickbeard.USE_BANNER then "" else "colspan=\"2\""#>
-            <span class="tvshowTitle"><a href="$sbRoot/home/displayShow?show=${cur_result["showid"]}">$cur_result["show_name"]
-            #if int($cur_result["paused"]):
-            <span class="pause">[paused]</span>
-            #end if            
-            </a></span>
-            <span class="tvshowTitleIcons"><a href="http://www.thetvdb.com/?tab=series&id=${cur_result["showid"]}" target="_blank" title="http://www.thetvdb.com/?tab=series&id=${cur_result["showid"]}"><img alt="[info]" height="20" width="20" src="$sbRoot/images/info.png" /></a> <a href="$sbRoot/home/searchEpisode?show=${cur_result["showid"]}&season=$cur_result["season"]&episode=$cur_result["episode"]" title="Force Update" id="forceUpdate|${cur_result["showid"]}|$cur_result["show_name"]" class="forceUpdate"><img alt="[update]" height="20" width="20" src="$sbRoot/images/forceUpdate.png" id="forceUpdateImage|${cur_result["showid"]}" /></a></span>
-          </th>
-        </tr>
-        <tr>
-          <th #if $sickbeard.USE_BANNER then "class=\"nobg\"" else "rowspan=\"2\""# style="background-color: #efefef;">
-            <a href="$sbRoot/home/displayShow?show=${cur_result["showid"]}"><img alt="" class="#if $sickbeard.USE_BANNER then "bannerThumb" else "posterThumb"#" src="$sbRoot/showPoster/?show=${cur_result["showid"]}" /></a>
-          </th>
-#if $sickbeard.USE_BANNER:
-        </tr>
-        <tr>
-#end if          
-          <td class="next_episode">
-            <span class="title">Next Episode:</span> <span><%=str(cur_result["season"])+"x"+"%02i" % int(cur_result["episode"]) %> - $cur_result["name"] ($datetime.date.fromordinal(int($cur_result["airdate"])))</span>
-          </td>
-        </tr>
-        <tr>
-          <td>
-            <span>
-            #if $cur_result["description"] == '':
-                [There is no summary added for this episode]
-            #else:
-                $cur_result["description"]
-            #end if
-            </span><br/><br/>
+#import sickbeard
+#import datetime
+#from sickbeard.common import *
+#set global $title="Coming Episodes"
+
+#set global $sbPath=".."
+
+<!--#set global $topmenu="comingEpisodes"#-->
+#import os.path
+#include $os.path.join($sickbeard.PROG_DIR, "data/interfaces/default/inc_top.tmpl")
+
+<div id="outsideWrapper">
+<div id="insideWrapper">
+  <div id="insideContent">
+
+    #set $cur_segment = None
+    #set $too_late_header = False
+    #set $missed_header = False
+    #set $show_div = "ep_listing listing_default"
+
+    #if $sort == "show": 
+        <br/>
+    #end if
+    
+    #for $cur_result in $sql_results:
+    <!-- start $cur_result["show_name"] -->
+        
+        #if $sort == "network":
+            #if $cur_result["network"] and $cur_segment != $cur_result["network"]:
+                <br /><h1 class="network">$cur_result["network"]</h1>
+                #set $cur_segment = $cur_result["network"]
+            #end if
+        #elif $sort == "date":
+            #set $cur_ep_airdate = int($cur_result["airdate"])
+            #if $cur_segment != $cur_ep_airdate:
+                #if $cur_ep_airdate < $today and not $missed_header:
+                    <br /><h1 class="day">Missed</h1>
+                    #set $missed_header = True
+                    #set $show_div = "ep_listing listing_overdue"
+                #elif $cur_ep_airdate >= $next_week and not $too_late_header:
+                    <br /><h1 class="day">Later</h1>
+                    #set $show_div = "ep_listing listing_toofar"
+                    #set $too_late_header = True
+                #elif $cur_ep_airdate >= $today and $cur_ep_airdate < $next_week:
+                    <br /><h1 class="day">$datetime.date.fromordinal($cur_ep_airdate).strftime("%A")</h1>
+                    #if $cur_ep_airdate == $today:
+                        #set $show_div = "ep_listing listing_current"
+                    #else:
+                        #set $show_div = "ep_listing listing_default"
+                    #end if
+                #end if
+                #set $cur_segment = $cur_ep_airdate
+            #end if
+        #end if
+
+    <div class="$show_div" id="listing_${cur_result["showid"]}">
+      <div class="tvshowDiv">
+      <table width="100%" border="0" cellpadding="0" cellspacing="0">
+        <tr>
+          <th #if $sickbeard.USE_BANNER then "" else "colspan=\"2\""#>
+            <span class="tvshowTitle"><a href="$sbRoot/home/displayShow?show=${cur_result["showid"]}">$cur_result["show_name"]
+            #if int($cur_result["paused"]):
+            <span class="pause">[paused]</span>
+            #end if            
+            </a></span>
+            <span class="tvshowTitleIcons"><a href="http://www.thetvdb.com/?tab=series&id=${cur_result["showid"]}" target="_blank" title="http://www.thetvdb.com/?tab=series&id=${cur_result["showid"]}"><img alt="[info]" height="20" width="20" src="$sbRoot/images/info.png" /></a> <a href="$sbRoot/home/searchEpisode?show=${cur_result["showid"]}&season=$cur_result["season"]&episode=$cur_result["episode"]" title="Force Update" id="forceUpdate|${cur_result["showid"]}|$cur_result["show_name"]" class="forceUpdate"><img alt="[update]" height="20" width="20" src="$sbRoot/images/forceUpdate.png" id="forceUpdateImage|${cur_result["showid"]}" /></a></span>
+          </th>
+        </tr>
+        <tr>
+          <th #if $sickbeard.USE_BANNER then "class=\"nobg\"" else "rowspan=\"2\""# style="background-color: #efefef;">
+            <a href="$sbRoot/home/displayShow?show=${cur_result["showid"]}"><img alt="" class="#if $sickbeard.USE_BANNER then "bannerThumb" else "posterThumb"#" src="$sbRoot/showPoster/?show=${cur_result["showid"]}" /></a>
+          </th>
+#if $sickbeard.USE_BANNER:
+        </tr>
+        <tr>
+#end if          
+          <td class="next_episode">
+            <span class="title">Next Episode:</span> 
+              <span>
+                #if $cur_result["absolute_numbering"]
+                  <%=str(cur_result["absolute_episode"]) %> - $cur_result["name"] ($datetime.date.fromordinal(int($cur_result["airdate"])))
+                #else
+                  <%=str(cur_result["season"])+"x"+"%02i" % int(cur_result["episode"]) %> - $cur_result["name"] ($datetime.date.fromordinal(int($cur_result["airdate"])))
+                #end if
+              </span>
+          </td>
+        </tr>
+        <tr>
+          <td>
+            <span>
+            #if $cur_result["description"] == '':
+                [There is no summary added for this episode]
+            #else:
+                $cur_result["description"]
+            #end if
+            </span><br/><br/>
             <span class="title">Airs:</span> <span>$cur_result["airs"] on $cur_result["network"]</span>
->>>>>>> afff3b78
-#if int($cur_result["quality"]) in $qualityPresets:
-[<span class="title">$qualityPresetStrings[int($cur_result["quality"])]</span>]
-#else:
-[<span class="title">Custom</span>]
-#end if
-            <br />
-          </td>
-        </tr>
-      </table>
-      </div>
-    </div>
-    
-    <!-- end $cur_result["show_name"] -->
-    #end for
-
-    <br/>
-  </div>
-</div>
-</div>
-
-<script type="text/javascript" charset="utf-8">
-setInterval(window.location.reload, 180000); // Refresh every 3 minutes
-</script>
-#include $os.path.join($sickbeard.PROG_DIR, "data/interfaces/default/inc_bottom.tmpl")
+#if int($cur_result["quality"]) in $qualityPresets:
+[<span class="title">$qualityPresetStrings[int($cur_result["quality"])]</span>]
+#else:
+[<span class="title">Custom</span>]
+#end if
+            <br />
+          </td>
+        </tr>
+      </table>
+      </div>
+    </div>
+    
+    <!-- end $cur_result["show_name"] -->
+    #end for
+
+    <br/>
+  </div>
+</div>
+</div>
+
+<script type="text/javascript" charset="utf-8">
+setInterval(window.location.reload, 180000); // Refresh every 3 minutes
+</script>
+#include $os.path.join($sickbeard.PROG_DIR, "data/interfaces/default/inc_bottom.tmpl")