#import sickbeard
#import datetime
#from sickbeard.common import *
#set global $title="Coming Episodes"

#set global $sbPath=".."

<!--#set global $topmenu="comingEpisodes"#-->
#import os.path
#include $os.path.join($sickbeard.PROG_DIR, "data/interfaces/default/inc_top.tmpl")

<div id="outerWrapper">
  <div id="listingWrapper">
<<<<<<< HEAD
	#set $curDay = None
	#set $missed = False
	#for $curEp in $epList
		#if $sort == "date"
			#if $curEp.show.paused:
			  #continue
			#end if
			#if $curEp.airdate < datetime.date.today() and $curDay == None:
			  #if $missed == False
		<br /><h1 class="day">Missing</h1>
				#set $missed = True
			  #end if
			#elif $curDay == None or ($curEp.airdate > $curDay and $curEp.airdate - datetime.date.today() < $oneWeek):
				#set $curDay = curEp.airdate
		<br /><h1 class="day">$curEp.airdate.strftime("%A")</h1>
			#elif $curEp.airdate > $curDay and $curEp.airdate - datetime.date.today() >= $oneWeek:
				#set $curDay = datetime.date(datetime.MAXYEAR, 1, 1)
		<br /><h1 class="day">More than one week</h1>
			#end if
			
			#if $curEp.airdate == datetime.date.today()
				#set $showDiv = "listing_current"
			#elif $curEp.airdate < datetime.date.today()
				#set $showDiv = "listing_overdue"
			#elif $curEp.airdate - datetime.date.today() >= $oneWeek
				#set $showDiv = "listing_toofar"
			#else
				#set $showDiv = ""
			#end if
	#else
		#set $showDiv = ""
	#end if
    <div class="$showDiv">
      <div class="listing" id="listing_$curEp.show.tvdbid">
        <a name="$curEp.show.name"></a>
        <a href="$sbRoot/home/displayShow?show=$curEp.show.tvdbid"><img alt="" src="$sbRoot/showPoster/?show=$curEp.show.tvdbid&season=$curEp.season" class="listingThumb" /></a>
        <div id="info_$curEp.show.tvdbid">
=======

	#set $cur_segment = None
	#set $too_late_header = False
	#set $missed_header = False
	#set $show_div = ""

	#for $cur_result in $sql_results:
        #if int($cur_result["paused"]):
            #continue
        #end if
        
        #if $sort == "network":
            #if $cur_result["network"] and $cur_segment != $cur_result["network"]:
                <br /><h1 class="day">$cur_result["network"]</h1>
                #set $cur_segment = $cur_result["network"]
            #end if
        #elif $sort == "date":
            #set $cur_ep_airdate = int($cur_result["airdate"])
            #if $cur_segment != $cur_ep_airdate:
                #if $cur_ep_airdate < $today and not $missed_header:
                    <br /><h1 class="day">Missed</h1>
                    #set $missed_header = True
                    #set $show_div = "listing_overdue"
                #elif $cur_ep_airdate >= $next_week and not $too_late_header:
                    <br /><h1 class="day">Later</h1>
                    #set $show_div = "listing_toofar"
                    #set $too_late_header = True
                #elif $cur_ep_airdate >= $today and $cur_ep_airdate < $next_week:
                    <br /><h1 class="day">$datetime.date.fromordinal($cur_ep_airdate).strftime("%A")</h1>
                    #if $cur_ep_airdate == $today:
                        #set $show_div = "listing_current"
                    #else:
                        #set $show_div = ""
                    #end if
                #end if
                #set $cur_segment = $cur_ep_airdate
            #end if
        #end if
                
    <div class="$show_div">
      <div class="listing" id="listing_${cur_result["showid"]}">
        <a name="$cur_result["show_name"]"></a>
        <a href="$sbRoot/home/displayShow?show=${cur_result["showid"]}"><img alt="" src="$sbRoot/showPoster/?show=${cur_result["showid"]}" class="listingThumb" /></a>
        <div id="info_${cur_result["showid"]}">
>>>>>>> 958393a0
          <h1>
          <div class="icons">
            <a href="http://www.thetvdb.com/?tab=series&id=${cur_result["showid"]}" target="_blank" title="http://www.thetvdb.com/?tab=series&id=${cur_result["showid"]}"><img alt="" src="$sbRoot/images/info.png" /></a>
            <a href="$sbRoot/home/searchEpisode?show=${cur_result["showid"]}&season=$cur_result["season"]&episode=$cur_result["episode"]" title="Force Update" id="forceUpdate|${cur_result["showid"]}|$cur_result["show_name"]" class="forceUpdate"><img alt="" src="$sbRoot/images/forceUpdate.png" id="forceUpdateImage|${cur_result["showid"]}" /></a>
          </div>
          <a href="$sbRoot/home/displayShow?show=${cur_result["showid"]}">$cur_result["show_name"]</a>
          </h1>
          <p class="next">
            <span class="title">Next Episode:</span> <span class="info "><%=str(cur_result["season"])+"x"+"%02i" % int(cur_result["episode"]) %> - $cur_result["name"] airs $datetime.date.fromordinal(int($cur_result["airdate"]))</span>
          </p>
          <p class="noMargin">
            <span class="title">Status:</span> <span class="info ">$cur_result["show_status"]</span><br />
            <span class="title">Airs:</span> <span class="info ">$cur_result["airs"] on $cur_result["network"]</span><br />
            <span class="title">Format:</span> <span class="info ">
#if int($cur_result["quality"]) in $qualityPresets:
$qualityPresetStrings[int($cur_result["quality"])]
#else:
Custom
#end if 
</span><br />
          </p>
        </div>
      </div>
    </div>
    #end for
  </div>
</div>

<script type="text/javascript" charset="utf-8">
setInterval(window.location.reload, 180000); // Refresh every 3 minutes
</script>
#include $os.path.join($sickbeard.PROG_DIR, "data/interfaces/default/inc_bottom.tmpl")
<|MERGE_RESOLUTION|>--- conflicted
+++ resolved
@@ -1,129 +1,88 @@
-#import sickbeard
-#import datetime
-#from sickbeard.common import *
-#set global $title="Coming Episodes"
-
-#set global $sbPath=".."
-
-<!--#set global $topmenu="comingEpisodes"#-->
-#import os.path
-#include $os.path.join($sickbeard.PROG_DIR, "data/interfaces/default/inc_top.tmpl")
-
-<div id="outerWrapper">
-  <div id="listingWrapper">
-<<<<<<< HEAD
-	#set $curDay = None
-	#set $missed = False
-	#for $curEp in $epList
-		#if $sort == "date"
-			#if $curEp.show.paused:
-			  #continue
-			#end if
-			#if $curEp.airdate < datetime.date.today() and $curDay == None:
-			  #if $missed == False
-		<br /><h1 class="day">Missing</h1>
-				#set $missed = True
-			  #end if
-			#elif $curDay == None or ($curEp.airdate > $curDay and $curEp.airdate - datetime.date.today() < $oneWeek):
-				#set $curDay = curEp.airdate
-		<br /><h1 class="day">$curEp.airdate.strftime("%A")</h1>
-			#elif $curEp.airdate > $curDay and $curEp.airdate - datetime.date.today() >= $oneWeek:
-				#set $curDay = datetime.date(datetime.MAXYEAR, 1, 1)
-		<br /><h1 class="day">More than one week</h1>
-			#end if
-			
-			#if $curEp.airdate == datetime.date.today()
-				#set $showDiv = "listing_current"
-			#elif $curEp.airdate < datetime.date.today()
-				#set $showDiv = "listing_overdue"
-			#elif $curEp.airdate - datetime.date.today() >= $oneWeek
-				#set $showDiv = "listing_toofar"
-			#else
-				#set $showDiv = ""
-			#end if
-	#else
-		#set $showDiv = ""
-	#end if
-    <div class="$showDiv">
-      <div class="listing" id="listing_$curEp.show.tvdbid">
-        <a name="$curEp.show.name"></a>
-        <a href="$sbRoot/home/displayShow?show=$curEp.show.tvdbid"><img alt="" src="$sbRoot/showPoster/?show=$curEp.show.tvdbid&season=$curEp.season" class="listingThumb" /></a>
-        <div id="info_$curEp.show.tvdbid">
-=======
-
-	#set $cur_segment = None
-	#set $too_late_header = False
-	#set $missed_header = False
-	#set $show_div = ""
-
-	#for $cur_result in $sql_results:
-        #if int($cur_result["paused"]):
-            #continue
-        #end if
-        
-        #if $sort == "network":
-            #if $cur_result["network"] and $cur_segment != $cur_result["network"]:
-                <br /><h1 class="day">$cur_result["network"]</h1>
-                #set $cur_segment = $cur_result["network"]
-            #end if
-        #elif $sort == "date":
-            #set $cur_ep_airdate = int($cur_result["airdate"])
-            #if $cur_segment != $cur_ep_airdate:
-                #if $cur_ep_airdate < $today and not $missed_header:
-                    <br /><h1 class="day">Missed</h1>
-                    #set $missed_header = True
-                    #set $show_div = "listing_overdue"
-                #elif $cur_ep_airdate >= $next_week and not $too_late_header:
-                    <br /><h1 class="day">Later</h1>
-                    #set $show_div = "listing_toofar"
-                    #set $too_late_header = True
-                #elif $cur_ep_airdate >= $today and $cur_ep_airdate < $next_week:
-                    <br /><h1 class="day">$datetime.date.fromordinal($cur_ep_airdate).strftime("%A")</h1>
-                    #if $cur_ep_airdate == $today:
-                        #set $show_div = "listing_current"
-                    #else:
-                        #set $show_div = ""
-                    #end if
-                #end if
-                #set $cur_segment = $cur_ep_airdate
-            #end if
-        #end if
-                
-    <div class="$show_div">
-      <div class="listing" id="listing_${cur_result["showid"]}">
-        <a name="$cur_result["show_name"]"></a>
-        <a href="$sbRoot/home/displayShow?show=${cur_result["showid"]}"><img alt="" src="$sbRoot/showPoster/?show=${cur_result["showid"]}" class="listingThumb" /></a>
-        <div id="info_${cur_result["showid"]}">
->>>>>>> 958393a0
-          <h1>
-          <div class="icons">
-            <a href="http://www.thetvdb.com/?tab=series&id=${cur_result["showid"]}" target="_blank" title="http://www.thetvdb.com/?tab=series&id=${cur_result["showid"]}"><img alt="" src="$sbRoot/images/info.png" /></a>
-            <a href="$sbRoot/home/searchEpisode?show=${cur_result["showid"]}&season=$cur_result["season"]&episode=$cur_result["episode"]" title="Force Update" id="forceUpdate|${cur_result["showid"]}|$cur_result["show_name"]" class="forceUpdate"><img alt="" src="$sbRoot/images/forceUpdate.png" id="forceUpdateImage|${cur_result["showid"]}" /></a>
-          </div>
-          <a href="$sbRoot/home/displayShow?show=${cur_result["showid"]}">$cur_result["show_name"]</a>
-          </h1>
-          <p class="next">
-            <span class="title">Next Episode:</span> <span class="info "><%=str(cur_result["season"])+"x"+"%02i" % int(cur_result["episode"]) %> - $cur_result["name"] airs $datetime.date.fromordinal(int($cur_result["airdate"]))</span>
-          </p>
-          <p class="noMargin">
-            <span class="title">Status:</span> <span class="info ">$cur_result["show_status"]</span><br />
-            <span class="title">Airs:</span> <span class="info ">$cur_result["airs"] on $cur_result["network"]</span><br />
-            <span class="title">Format:</span> <span class="info ">
-#if int($cur_result["quality"]) in $qualityPresets:
-$qualityPresetStrings[int($cur_result["quality"])]
-#else:
-Custom
-#end if 
-</span><br />
-          </p>
-        </div>
-      </div>
-    </div>
-    #end for
-  </div>
-</div>
-
-<script type="text/javascript" charset="utf-8">
-setInterval(window.location.reload, 180000); // Refresh every 3 minutes
-</script>
-#include $os.path.join($sickbeard.PROG_DIR, "data/interfaces/default/inc_bottom.tmpl")
+#import sickbeard
+#import datetime
+#from sickbeard.common import *
+#set global $title="Coming Episodes"
+
+#set global $sbPath=".."
+
+<!--#set global $topmenu="comingEpisodes"#-->
+#import os.path
+#include $os.path.join($sickbeard.PROG_DIR, "data/interfaces/default/inc_top.tmpl")
+
+<div id="outerWrapper">
+  <div id="listingWrapper">
+	#set $cur_segment = None
+	#set $too_late_header = False
+	#set $missed_header = False
+	#set $show_div = ""
+
+	#for $cur_result in $sql_results:
+        #if int($cur_result["paused"]):
+            #continue
+        #end if
+        
+        #if $sort == "network":
+            #if $cur_result["network"] and $cur_segment != $cur_result["network"]:
+                <br /><h1 class="day">$cur_result["network"]</h1>
+                #set $cur_segment = $cur_result["network"]
+            #end if
+        #elif $sort == "date":
+            #set $cur_ep_airdate = int($cur_result["airdate"])
+            #if $cur_segment != $cur_ep_airdate:
+                #if $cur_ep_airdate < $today and not $missed_header:
+                    <br /><h1 class="day">Missed</h1>
+                    #set $missed_header = True
+                    #set $show_div = "listing_overdue"
+                #elif $cur_ep_airdate >= $next_week and not $too_late_header:
+                    <br /><h1 class="day">Later</h1>
+                    #set $show_div = "listing_toofar"
+                    #set $too_late_header = True
+                #elif $cur_ep_airdate >= $today and $cur_ep_airdate < $next_week:
+                    <br /><h1 class="day">$datetime.date.fromordinal($cur_ep_airdate).strftime("%A")</h1>
+                    #if $cur_ep_airdate == $today:
+                        #set $show_div = "listing_current"
+                    #else:
+                        #set $show_div = ""
+                    #end if
+                #end if
+                #set $cur_segment = $cur_ep_airdate
+            #end if
+        #end if
+                
+    <div class="$show_div">
+      <div class="listing" id="listing_${cur_result["showid"]}">
+        <a name="$cur_result["show_name"]"></a>
+        <a href="$sbRoot/home/displayShow?show=${cur_result["showid"]}"><img alt="" src="$sbRoot/showPoster/?show=${cur_result["showid"]}&season=${cur_result["season"]}" class="listingThumb" /></a>
+        <div id="info_${cur_result["showid"]}">
+          <h1>
+          <div class="icons">
+            <a href="http://www.thetvdb.com/?tab=series&id=${cur_result["showid"]}" target="_blank" title="http://www.thetvdb.com/?tab=series&id=${cur_result["showid"]}"><img alt="" src="$sbRoot/images/info.png" /></a>
+            <a href="$sbRoot/home/searchEpisode?show=${cur_result["showid"]}&season=$cur_result["season"]&episode=$cur_result["episode"]" title="Force Update" id="forceUpdate|${cur_result["showid"]}|$cur_result["show_name"]" class="forceUpdate"><img alt="" src="$sbRoot/images/forceUpdate.png" id="forceUpdateImage|${cur_result["showid"]}" /></a>
+          </div>
+          <a href="$sbRoot/home/displayShow?show=${cur_result["showid"]}">$cur_result["show_name"]</a>
+          </h1>
+          <p class="next">
+            <span class="title">Next Episode:</span> <span class="info "><%=str(cur_result["season"])+"x"+"%02i" % int(cur_result["episode"]) %> - $cur_result["name"] airs $datetime.date.fromordinal(int($cur_result["airdate"]))</span>
+          </p>
+          <p class="noMargin">
+            <span class="title">Status:</span> <span class="info ">$cur_result["show_status"]</span><br />
+            <span class="title">Airs:</span> <span class="info ">$cur_result["airs"] on $cur_result["network"]</span><br />
+            <span class="title">Format:</span> <span class="info ">
+#if int($cur_result["quality"]) in $qualityPresets:
+$qualityPresetStrings[int($cur_result["quality"])]
+#else:
+Custom
+#end if 
+</span><br />
+          </p>
+        </div>
+      </div>
+    </div>
+    #end for
+  </div>
+</div>
+
+<script type="text/javascript" charset="utf-8">
+setInterval(window.location.reload, 180000); // Refresh every 3 minutes
+</script>
+#include $os.path.join($sickbeard.PROG_DIR, "data/interfaces/default/inc_bottom.tmpl")