--- conflicted
+++ resolved
@@ -1,292 +1,283 @@
-#import sickbeard
-#import datetime
-#from sickbeard.common import *
-#set global $title="Coming Episodes"
-
-#set global $sbPath=".."
-
-#set global $topmenu="comingEpisodes"
-#import os.path
-#include $os.path.join($sickbeard.PROG_DIR, "data/interfaces/default/inc_top.tmpl")
-#set $sort = $sickbeard.COMING_EPS_SORT
-<script type="text/javascript" src="$sbRoot/js/ajaxEpSearch.js?$sbPID"></script>
-
-<div class="h2footer align-right">
-    <b>Key:</b> 
-    <span class="listing-overdue">Past</span>
-    <span class="listing-current">Current</span>
-    <span class="listing-default">Future</span>
-    <span class="listing-toofar">Distant</span>
-    <!-- <span class="listing-unknown">Unknown</span> //-->
-</div>
-
-#if $layout == 'list':
-<!-- start list view //-->
-<script type="text/javascript" src="$sbRoot/js/plotTooltip.js?$sbPID"></script>
-<script type="text/javascript" charset="utf-8">
-<!--
-\$.tablesorter.addParser({
-    id: 'loadingNames',
-    is: function(s) {
-        return false;
-    },
-    format: function(s) {
-        if (s.indexOf('Loading...') == 0)
-            return s.replace('Loading...','000');
-        return (s || '').replace(/^(The|A)\s/i,'');
-    },
-    type: 'text'
-});
-\$.tablesorter.addParser({
-    id: 'quality',
-    is: function(s) {
-        return false;
-    },
-    format: function(s) {
-        return s.replace('hd1080p',5).replace('hd720p',4).replace('hd',3).replace('sd',2).replace('any',1).replace('best',0).replace('custom',7);
-    },
-    type: 'numeric'
-});
-
-
-\$(document).ready(function(){
-
-#set $sort_codes = {'date': 0, 'show': 1, 'network': 4}
-#if $sort not in $sort_codes:
-    $sort = 'date'
-#end if
-        sortList = [[$sort_codes[$sort],0]];
-
-    \$("#showListTable:has(tbody tr)").tablesorter({
-        widgets: ['stickyHeaders'],
-        sortList: sortList,
-        textExtraction: {
-            5: function(node) { return \$(node).find("span").text().toLowerCase(); }
-        },
-        headers: {
-            0: { sorter: 'isoDate' },
-            1: { sorter: 'loadingNames' },
-            2: { sorter: false },
-            3: { sorter: false },
-            4: { sorter: 'loadingNames' },
-            5: { sorter: 'quality' },
-            6: { sorter: false },
-            7: { sorter: false }
-        }
-    });
-
-    \$('#sbRoot').ajaxEpSearch();
-
-});
-//-->
-</script>
-
-    #set $show_div = "listing-default"
-
-<input type="hidden" id="sbRoot" value="$sbRoot" />
-
-<br/>
-    <table id="showListTable" class="tablesorter" cellspacing="1" border="0" cellpadding="0">
-    <thead><tr><th>Airdate</th><th>Show</th><th class="nowrap">Next Ep</th><th>Next Ep Name</th><th>Network</th><th>Quality</th><th>tvDB</th><th>Search</th></tr></thead>
-    <tbody>
-
-    #for $cur_result in $sql_results:
-
-        #if int($cur_result["paused"]) and not $sickbeard.COMING_EPS_DISPLAY_PAUSED:
-            #continue
-        #end if
-
-        #set $cur_ep_airdate = int($cur_result["airdate"])
-            #if $cur_ep_airdate < $today:
-                #set $show_div = "listing-overdue"
-            #elif $cur_ep_airdate >= $next_week:
-                #set $show_div = "listing-toofar"
-            #elif $cur_ep_airdate >= $today and $cur_ep_airdate < $next_week:
-                #if $cur_ep_airdate == $today:
-                    #set $show_div = "listing-current"
-                #else:
-                    #set $show_div = "listing-default"
-                #end if
-            #end if
-
-    <!-- start $cur_result["show_name"] //-->
-      <tr class="$show_div">
-        <td align="center" class="nowrap">$datetime.date.fromordinal(int($cur_result["airdate"]))</td>
-        <td class="tvShow"><a href="$sbRoot/home/displayShow?show=${cur_result["showid"]}">$cur_result["show_name"]</a>
-            #if int($cur_result["paused"]):
-            <span class="pause">[paused]</span>
-            #end if
-        </td>
-        <td class="nowrap" align="center"><%="%02ix%02i" % (int(cur_result["season"]), int(cur_result["episode"])) %></td>
-        <td>
-        #if $cur_result["description"] != "" and $cur_result["description"] != None:
-            <img alt="" src="$sbRoot/images/info32.png" height="16" width="16" class="plotInfo" id="plot_info_<%=str(cur_result["showid"])+"_"+str(cur_result["season"])+"_"+str(cur_result["episode"])%>" />
-        #end if
-            $cur_result["name"]
-        </td>
-        <td align="center">$cur_result["network"]</td>
-        <td align="center">
-#if int($cur_result["quality"]) in $qualityPresets:
-    <span class="quality $qualityPresetStrings[int($cur_result["quality"])]">$qualityPresetStrings[int($cur_result["quality"])]</span>
-#else:
-    <span class="quality Custom">Custom</span>
-#end if
-        </td>
-<<<<<<< HEAD
-        <td align="center"><a href="http://www.dereferer.org/?http://www.thetvdb.com/?tab=series&amp;id=${cur_result["showid"]}" onclick="window.open(this.href, '_blank'); return false;" title="http://www.thetvdb.com/?tab=series&amp;id=${cur_result["showid"]}"><img alt="[info]" height="16" width="16" src="$sbRoot/images/thetvdb16.png" /></a></td>
-=======
-        <td align="center"><a href="http://thetvdb.com/?tab=series&amp;id=${cur_result["showid"]}" onclick="window.open(this.href, '_blank'); return false;" title="http://thetvdb.com/?tab=series&amp;id=${cur_result["showid"]}"><img alt="[info]" height="16" width="16" src="$sbRoot/images/thetvdb16.png" /></a></td>
->>>>>>> 19358f5d
-        <td align="center">
-        <a href="$sbRoot/home/searchEpisode?show=${cur_result["showid"]}&amp;season=$cur_result["season"]&amp;episode=$cur_result["episode"]" title="Manual Search" id="forceUpdate-${cur_result["showid"]}" class="forceUpdate epSearch"><img alt="[search]" height="16" width="16" src="$sbRoot/images/search16.png" id="forceUpdateImage-${cur_result["showid"]}" /></a>
-        </td>
-      </tr>
-    <!-- end $cur_result["show_name"] //-->
-    #end for
-    </tbody>
-    </table>
-<!-- end list view //-->
-#else:
-<!-- start non list view //-->
-<script type="text/javascript" charset="utf-8">
-<!--
-\$(document).ready(function(){ 
-  \$('#sbRoot').ajaxEpSearch({'size': 16, 'loadingImage': 'loading16_333333.gif'});
-  \$(".epSummary").hide();
-  \$(".epSummaryTrigger").click(function() {
-    \$(this).next(".epSummary").slideToggle('normal', function() {
-        \$(this).prev(".epSummaryTrigger").attr('src', function(i, src) {
-            return \$(this).next(".epSummary").is(':visible') ? src.replace('plus','minus') : src.replace('minus','plus');
-        });
-    });
-  });
-});
-//-->
-</script>
-
-    #set $cur_segment = None
-    #set $too_late_header = False
-    #set $missed_header = False
-    #set $show_div = "epListing listing-default"
-
-    #if $sort == "show": 
-        <br/><br/>
-    #end if
-    
-    #for $cur_result in $sql_results:
-    <!-- start $cur_result["show_name"] //-->
-        
-        #if int($cur_result["paused"]) and not $sickbeard.COMING_EPS_DISPLAY_PAUSED:
-            #continue
-        #end if
-
-        #if $sort == "network":
-            #if $cur_result["network"] and $cur_segment != $cur_result["network"]:
-                <br /><h2 class="network">$cur_result["network"]</h2>
-                #set $cur_ep_airdate = int($cur_result["airdate"])
-                #if $cur_ep_airdate < $today:
-                    #set $show_div = "epListing listing-overdue"
-                #elif $cur_ep_airdate >= $next_week:
-                    #set $show_div = "epListing listing-toofar"
-                #elif $cur_ep_airdate >= $today and $cur_ep_airdate < $next_week:
-                    #if $cur_ep_airdate == $today:
-                        #set $show_div = "epListing listing-current"
-                    #else:
-                        #set $show_div = "epListing listing-default"
-                    #end if
-                #end if
-                #set $cur_segment = $cur_result["network"]
-            #end if
-        #elif $sort == "date":
-            #set $cur_ep_airdate = int($cur_result["airdate"])
-            #if $cur_segment != $cur_ep_airdate:
-                #if $cur_ep_airdate < $today and not $missed_header:
-                    <br /><h2 class="day">Missed</h2>
-                    #set $missed_header = True
-                    #set $show_div = "epListing listing-overdue"
-                #elif $cur_ep_airdate >= $next_week and not $too_late_header:
-                    <br /><h2 class="day">Later</h2>
-                    #set $show_div = "epListing listing-toofar"
-                    #set $too_late_header = True
-                #elif $cur_ep_airdate >= $today and $cur_ep_airdate < $next_week:
-                    #if $cur_ep_airdate == $today:
-                    <br /><h2 class="day">$datetime.date.fromordinal($cur_ep_airdate).strftime("%A").decode($sickbeard.SYS_ENCODING) <span style="font-size: 12px;">[today]</span></h2>
-                        #set $show_div = "epListing listing-current"
-                    #else:
-                    <br /><h2 class="day">$datetime.date.fromordinal($cur_ep_airdate).strftime("%A").decode($sickbeard.SYS_ENCODING)</h2>
-                        #set $show_div = "epListing listing-default"
-                    #end if
-                #end if
-                #set $cur_segment = $cur_ep_airdate
-            #end if
-        #end if
-
-    <div class="$show_div" id="listing-${cur_result["showid"]}">
-      <div class="tvshowDiv">
-      <table width="100%" border="0" cellpadding="0" cellspacing="0">
-        <tr>
-          <th #if $layout == 'banner' then "" else "colspan=\"2\""#>
-            <span class="tvshowTitle"><a href="$sbRoot/home/displayShow?show=${cur_result["showid"]}">$cur_result["show_name"]
-            #if int($cur_result["paused"]):
-            <span class="pause">[paused]</span>
-            #end if            
-            </a></span>
-            <span class="tvshowTitleIcons">
-<<<<<<< HEAD
-             <a href="http://www.dereferer.org/?http://www.thetvdb.com/?tab=series&amp;id=${cur_result["showid"]}" onclick="window.open(this.href, '_blank'); return false;" title="http://www.thetvdb.com/?tab=series&amp;id=${cur_result["showid"]}"><img alt="[tvdb]" height="16" width="16" src="$sbRoot/images/thetvdb16.png" /></a>
-            <span><a href="$sbRoot/home/searchEpisode?show=${cur_result["showid"]}&amp;season=$cur_result["season"]&amp;episode=$cur_result["episode"]" title="Manual Search" id="forceUpdate-${cur_result["showid"]}" class="epSearch forceUpdate"><img alt="[search]" height="16" width="16" src="$sbRoot/images/search16.png" id="forceUpdateImage-${cur_result["showid"]}" /></a></span>
-=======
-                <a href="http://thetvdb.com/?tab=series&amp;id=${cur_result["showid"]}" onclick="window.open(this.href, '_blank'); return false;" title="http://thetvdb.com/?tab=series&amp;id=${cur_result["showid"]}"><img alt="[tvdb]" height="16" width="16" src="$sbRoot/images/thetvdb16.png" /></a>
-                <span><a href="$sbRoot/home/searchEpisode?show=${cur_result["showid"]}&amp;season=$cur_result["season"]&amp;episode=$cur_result["episode"]" title="Manual Search" id="forceUpdate-${cur_result["showid"]}" class="epSearch forceUpdate"><img alt="[search]" height="16" width="16" src="$sbRoot/images/search16.png" id="forceUpdateImage-${cur_result["showid"]}" /></a></span>
->>>>>>> 19358f5d
-            </span>
-          </th>
-        </tr>
-        <tr>
-          <th #if $layout == 'banner' then "class=\"nobg\"" else "rowspan=\"2\""# style="background-color: #efefef;">
-            <a href="$sbRoot/home/displayShow?show=${cur_result["showid"]}"><img alt="" class="#if $layout == 'banner' then "bannerThumb" else "posterThumb"#" src="$sbRoot/showPoster/?show=${cur_result["showid"]}&amp;which=$layout" /></a>
-          </th>
-#if $layout == 'banner':
-        </tr>
-        <tr>
-#end if          
-          <td class="nextEp">
-            <span class="title">Next Episode:</span> <span><%=str(cur_result["season"])+"x"+"%02i" % int(cur_result["episode"]) %> - $cur_result["name"] ($datetime.date.fromordinal(int($cur_result["airdate"])))</span>
-          </td>
-        </tr>
-        <tr>
-          <td style="vertical-align: top;">
-            <span class="title">Airs:</span> <span>$cur_result["airs"] on $cur_result["network"]</span>
-#if int($cur_result["quality"]) in $qualityPresets:
- [<span class="title">$qualityPresetStrings[int($cur_result["quality"])]</span>]<br />
-#else:
- [<span class="title">Custom</span>]<br />
-#end if
-            #if $cur_result["description"] == '':
-                <div class="epSummary" style="margin-left:0;display:block !important;">[There is no summary added for this episode]</div>
-            #else:
-                <img class="epSummaryTrigger" src="$sbRoot/images/plus.png" height="16" width="16" alt="" title="Toggle Summary" /><div class="epSummary">$cur_result["description"]</div>
-            #end if
-            <br/>
-          </td>
-        </tr>
-      </table>
-      </div>
-    </div>
-    
-    <!-- end $cur_result["show_name"] //-->
-    #end for
-
-    <br/>
-
-<!-- end non list view //-->
-#end if
-
-<script type="text/javascript" charset="utf-8">
-<!--
-window.setInterval( "location.reload(true)", 600000); // Refresh every 10 minutes
-//-->
-</script>
-
-<script type="text/javascript" src="$sbRoot/js/tableClick.js?$sbPID"></script>
-#include $os.path.join($sickbeard.PROG_DIR, "data/interfaces/default/inc_bottom.tmpl")
+#import sickbeard
+#import datetime
+#from sickbeard.common import *
+#set global $title="Coming Episodes"
+
+#set global $sbPath=".."
+
+#set global $topmenu="comingEpisodes"
+#import os.path
+#include $os.path.join($sickbeard.PROG_DIR, "data/interfaces/default/inc_top.tmpl")
+#set $sort = $sickbeard.COMING_EPS_SORT
+<script type="text/javascript" src="$sbRoot/js/ajaxEpSearch.js?$sbPID"></script>
+
+<div class="h2footer align-right">
+    <b>Key:</b> 
+    <span class="listing-overdue">Past</span>
+    <span class="listing-current">Current</span>
+    <span class="listing-default">Future</span>
+    <span class="listing-toofar">Distant</span>
+    <!-- <span class="listing-unknown">Unknown</span> //-->
+</div>
+
+#if $layout == 'list':
+<!-- start list view //-->
+<script type="text/javascript" src="$sbRoot/js/plotTooltip.js?$sbPID"></script>
+<script type="text/javascript" charset="utf-8">
+<!--
+\$.tablesorter.addParser({
+    id: 'loadingNames',
+    is: function(s) {
+        return false;
+    },
+    format: function(s) {
+        if (s.indexOf('Loading...') == 0)
+            return s.replace('Loading...','000');
+        return (s || '').replace(/^(The|A)\s/i,'');
+    },
+    type: 'text'
+});
+\$.tablesorter.addParser({
+    id: 'quality',
+    is: function(s) {
+        return false;
+    },
+    format: function(s) {
+        return s.replace('hd1080p',5).replace('hd720p',4).replace('hd',3).replace('sd',2).replace('any',1).replace('best',0).replace('custom',7);
+    },
+    type: 'numeric'
+});
+
+
+\$(document).ready(function(){
+
+#set $sort_codes = {'date': 0, 'show': 1, 'network': 4}
+#if $sort not in $sort_codes:
+    $sort = 'date'
+#end if
+        sortList = [[$sort_codes[$sort],0]];
+
+    \$("#showListTable:has(tbody tr)").tablesorter({
+        widgets: ['stickyHeaders'],
+        sortList: sortList,
+        textExtraction: {
+            5: function(node) { return \$(node).find("span").text().toLowerCase(); }
+        },
+        headers: {
+            0: { sorter: 'isoDate' },
+            1: { sorter: 'loadingNames' },
+            2: { sorter: false },
+            3: { sorter: false },
+            4: { sorter: 'loadingNames' },
+            5: { sorter: 'quality' },
+            6: { sorter: false },
+            7: { sorter: false }
+        }
+    });
+
+    \$('#sbRoot').ajaxEpSearch();
+
+});
+//-->
+</script>
+
+    #set $show_div = "listing-default"
+
+<input type="hidden" id="sbRoot" value="$sbRoot" />
+
+<br/>
+    <table id="showListTable" class="tablesorter" cellspacing="1" border="0" cellpadding="0">
+    <thead><tr><th>Airdate</th><th>Show</th><th class="nowrap">Next Ep</th><th>Next Ep Name</th><th>Network</th><th>Quality</th><th>tvDB</th><th>Search</th></tr></thead>
+    <tbody>
+
+    #for $cur_result in $sql_results:
+
+        #if int($cur_result["paused"]) and not $sickbeard.COMING_EPS_DISPLAY_PAUSED:
+            #continue
+        #end if
+
+        #set $cur_ep_airdate = int($cur_result["airdate"])
+            #if $cur_ep_airdate < $today:
+                #set $show_div = "listing-overdue"
+            #elif $cur_ep_airdate >= $next_week:
+                #set $show_div = "listing-toofar"
+            #elif $cur_ep_airdate >= $today and $cur_ep_airdate < $next_week:
+                #if $cur_ep_airdate == $today:
+                    #set $show_div = "listing-current"
+                #else:
+                    #set $show_div = "listing-default"
+                #end if
+            #end if
+
+    <!-- start $cur_result["show_name"] //-->
+      <tr class="$show_div">
+        <td align="center" class="nowrap">$datetime.date.fromordinal(int($cur_result["airdate"]))</td>
+        <td class="tvShow"><a href="$sbRoot/home/displayShow?show=${cur_result["showid"]}">$cur_result["show_name"]</a>
+            #if int($cur_result["paused"]):
+            <span class="pause">[paused]</span>
+            #end if
+        </td>
+        <td class="nowrap" align="center"><%="%02ix%02i" % (int(cur_result["season"]), int(cur_result["episode"])) %></td>
+        <td>
+        #if $cur_result["description"] != "" and $cur_result["description"] != None:
+            <img alt="" src="$sbRoot/images/info32.png" height="16" width="16" class="plotInfo" id="plot_info_<%=str(cur_result["showid"])+"_"+str(cur_result["season"])+"_"+str(cur_result["episode"])%>" />
+        #end if
+            $cur_result["name"]
+        </td>
+        <td align="center">$cur_result["network"]</td>
+        <td align="center">
+#if int($cur_result["quality"]) in $qualityPresets:
+    <span class="quality $qualityPresetStrings[int($cur_result["quality"])]">$qualityPresetStrings[int($cur_result["quality"])]</span>
+#else:
+    <span class="quality Custom">Custom</span>
+#end if
+        </td>
+        <td align="center"><a href="http://www.dereferer.org/?http://thetvdb.com/?tab=series&amp;id=${cur_result["showid"]}" onclick="window.open(this.href, '_blank'); return false;" title="http://thetvdb.com/?tab=series&amp;id=${cur_result["showid"]}"><img alt="[info]" height="16" width="16" src="$sbRoot/images/thetvdb16.png" /></a></td>
+        <td align="center">
+        <a href="$sbRoot/home/searchEpisode?show=${cur_result["showid"]}&amp;season=$cur_result["season"]&amp;episode=$cur_result["episode"]" title="Manual Search" id="forceUpdate-${cur_result["showid"]}" class="forceUpdate epSearch"><img alt="[search]" height="16" width="16" src="$sbRoot/images/search16.png" id="forceUpdateImage-${cur_result["showid"]}" /></a>
+        </td>
+      </tr>
+    <!-- end $cur_result["show_name"] //-->
+    #end for
+    </tbody>
+    </table>
+<!-- end list view //-->
+#else:
+<!-- start non list view //-->
+<script type="text/javascript" charset="utf-8">
+<!--
+\$(document).ready(function(){ 
+  \$('#sbRoot').ajaxEpSearch({'size': 16, 'loadingImage': 'loading16_333333.gif'});
+  \$(".epSummary").hide();
+  \$(".epSummaryTrigger").click(function() {
+    \$(this).next(".epSummary").slideToggle('normal', function() {
+        \$(this).prev(".epSummaryTrigger").attr('src', function(i, src) {
+            return \$(this).next(".epSummary").is(':visible') ? src.replace('plus','minus') : src.replace('minus','plus');
+        });
+    });
+  });
+});
+//-->
+</script>
+
+    #set $cur_segment = None
+    #set $too_late_header = False
+    #set $missed_header = False
+    #set $show_div = "epListing listing-default"
+
+    #if $sort == "show": 
+        <br/><br/>
+    #end if
+    
+    #for $cur_result in $sql_results:
+    <!-- start $cur_result["show_name"] //-->
+        
+        #if int($cur_result["paused"]) and not $sickbeard.COMING_EPS_DISPLAY_PAUSED:
+            #continue
+        #end if
+
+        #if $sort == "network":
+            #if $cur_result["network"] and $cur_segment != $cur_result["network"]:
+                <br /><h2 class="network">$cur_result["network"]</h2>
+                #set $cur_ep_airdate = int($cur_result["airdate"])
+                #if $cur_ep_airdate < $today:
+                    #set $show_div = "epListing listing-overdue"
+                #elif $cur_ep_airdate >= $next_week:
+                    #set $show_div = "epListing listing-toofar"
+                #elif $cur_ep_airdate >= $today and $cur_ep_airdate < $next_week:
+                    #if $cur_ep_airdate == $today:
+                        #set $show_div = "epListing listing-current"
+                    #else:
+                        #set $show_div = "epListing listing-default"
+                    #end if
+                #end if
+                #set $cur_segment = $cur_result["network"]
+            #end if
+        #elif $sort == "date":
+            #set $cur_ep_airdate = int($cur_result["airdate"])
+            #if $cur_segment != $cur_ep_airdate:
+                #if $cur_ep_airdate < $today and not $missed_header:
+                    <br /><h2 class="day">Missed</h2>
+                    #set $missed_header = True
+                    #set $show_div = "epListing listing-overdue"
+                #elif $cur_ep_airdate >= $next_week and not $too_late_header:
+                    <br /><h2 class="day">Later</h2>
+                    #set $show_div = "epListing listing-toofar"
+                    #set $too_late_header = True
+                #elif $cur_ep_airdate >= $today and $cur_ep_airdate < $next_week:
+                    #if $cur_ep_airdate == $today:
+                    <br /><h2 class="day">$datetime.date.fromordinal($cur_ep_airdate).strftime("%A").decode($sickbeard.SYS_ENCODING) <span style="font-size: 12px;">[today]</span></h2>
+                        #set $show_div = "epListing listing-current"
+                    #else:
+                    <br /><h2 class="day">$datetime.date.fromordinal($cur_ep_airdate).strftime("%A").decode($sickbeard.SYS_ENCODING)</h2>
+                        #set $show_div = "epListing listing-default"
+                    #end if
+                #end if
+                #set $cur_segment = $cur_ep_airdate
+            #end if
+        #end if
+
+    <div class="$show_div" id="listing-${cur_result["showid"]}">
+      <div class="tvshowDiv">
+      <table width="100%" border="0" cellpadding="0" cellspacing="0">
+        <tr>
+          <th #if $layout == 'banner' then "" else "colspan=\"2\""#>
+            <span class="tvshowTitle"><a href="$sbRoot/home/displayShow?show=${cur_result["showid"]}">$cur_result["show_name"]
+            #if int($cur_result["paused"]):
+            <span class="pause">[paused]</span>
+            #end if            
+            </a></span>
+            <span class="tvshowTitleIcons">
+             <a href="http://www.dereferer.org/?http://thetvdb.com/?tab=series&amp;id=${cur_result["showid"]}" onclick="window.open(this.href, '_blank'); return false;" title="http://thetvdb.com/?tab=series&amp;id=${cur_result["showid"]}"><img alt="[tvdb]" height="16" width="16" src="$sbRoot/images/thetvdb16.png" /></a>
+            <span><a href="$sbRoot/home/searchEpisode?show=${cur_result["showid"]}&amp;season=$cur_result["season"]&amp;episode=$cur_result["episode"]" title="Manual Search" id="forceUpdate-${cur_result["showid"]}" class="epSearch forceUpdate"><img alt="[search]" height="16" width="16" src="$sbRoot/images/search16.png" id="forceUpdateImage-${cur_result["showid"]}" /></a></span>
+            </span>
+          </th>
+        </tr>
+        <tr>
+          <th #if $layout == 'banner' then "class=\"nobg\"" else "rowspan=\"2\""# style="background-color: #efefef;">
+            <a href="$sbRoot/home/displayShow?show=${cur_result["showid"]}"><img alt="" class="#if $layout == 'banner' then "bannerThumb" else "posterThumb"#" src="$sbRoot/showPoster/?show=${cur_result["showid"]}&amp;which=$layout" /></a>
+          </th>
+#if $layout == 'banner':
+        </tr>
+        <tr>
+#end if          
+          <td class="nextEp">
+            <span class="title">Next Episode:</span> <span><%=str(cur_result["season"])+"x"+"%02i" % int(cur_result["episode"]) %> - $cur_result["name"] ($datetime.date.fromordinal(int($cur_result["airdate"])))</span>
+          </td>
+        </tr>
+        <tr>
+          <td style="vertical-align: top;">
+            <span class="title">Airs:</span> <span>$cur_result["airs"] on $cur_result["network"]</span>
+#if int($cur_result["quality"]) in $qualityPresets:
+ [<span class="title">$qualityPresetStrings[int($cur_result["quality"])]</span>]<br />
+#else:
+ [<span class="title">Custom</span>]<br />
+#end if
+            #if $cur_result["description"] == '':
+                <div class="epSummary" style="margin-left:0;display:block !important;">[There is no summary added for this episode]</div>
+            #else:
+                <img class="epSummaryTrigger" src="$sbRoot/images/plus.png" height="16" width="16" alt="" title="Toggle Summary" /><div class="epSummary">$cur_result["description"]</div>
+            #end if
+            <br/>
+          </td>
+        </tr>
+      </table>
+      </div>
+    </div>
+    
+    <!-- end $cur_result["show_name"] //-->
+    #end for
+
+    <br/>
+
+<!-- end non list view //-->
+#end if
+
+<script type="text/javascript" charset="utf-8">
+<!--
+window.setInterval( "location.reload(true)", 600000); // Refresh every 10 minutes
+//-->
+</script>
+
+<script type="text/javascript" src="$sbRoot/js/tableClick.js?$sbPID"></script>
+#include $os.path.join($sickbeard.PROG_DIR, "data/interfaces/default/inc_bottom.tmpl")