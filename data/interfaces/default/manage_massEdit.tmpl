<<<<<<< HEAD
#import sickbeard
#from sickbeard import common
#from sickbeard import exceptions
#set global $title="Mass Edit"
#set global $header="Mass Edit"

#set global $sbPath=".."

#set global $topmenu="manage"#
#import os.path
#include $os.path.join($sickbeard.PROG_DIR, "data/interfaces/default/inc_top.tmpl")
#if $quality_value != None:
#set $initial_quality = int($quality_value)
#else:
#set $initial_quality = $common.SD
#end if
#set $anyQualities, $bestQualities = $common.Quality.splitQuality($initial_quality)
<script type="text/javascript" src="$sbRoot/js/qualityChooser.js?$sbPID"></script>
<script type="text/javascript" src="$sbRoot/js/massEdit.js?$sbPID"></script>

<form action="massEditSubmit" method="post">
<input type="hidden" name="toEdit" value="$showList" />

<div class="optionWrapper clearfix">
<span class="selectTitle">Root Directories <span class="separator">*</span></span><br />
        #for $cur_dir in $root_dir_list:
        #set $cur_index = $root_dir_list.index($cur_dir)
        <div style="padding: 6px 0 3px 25px;">
            <input class="btn edit_root_dir" type="button" id="edit_root_dir_$cur_index" value="Edit" />
            $cur_dir => <span id="display_new_root_dir_$cur_index">$cur_dir</span>
        </div>
        <input type="hidden" name="orig_root_dir_$cur_index" value="$cur_dir" />
        <input type="text" style="display: none" name="new_root_dir_$cur_index" id="new_root_dir_$cur_index" class="new_root_dir" value="$cur_dir" />
        #end for

</div>

<div class="optionWrapper clearfix alt container">
<span class="selectTitle">Quality</span>
    <div class="selectChoices">
        <select id="qualityPreset" name="quality_preset">
            <option value="keep">&lt; keep &gt;</option>
            #set $selected = None
            <option value="0"  #if $quality_value != None and $quality_value not in $common.qualityPresets then "selected=\"selected\"" else ""#>Custom</option>
            #for $curPreset in sorted($common.qualityPresets):
            <option value="$curPreset" #if $quality_value == $curPreset then "selected=\"selected\"" else ""#>$common.qualityPresetStrings[$curPreset]</option>
            #end for
        </select>
    </div>

    <div id="customQuality">
        <div style="width: 50%; text-align: center;" class="float-left">
        <h4>Inital</h4>
            #set $anyQualityList = filter(lambda x: x > $common.Quality.NONE, $common.Quality.qualityStrings)
            <select id="anyQualities" name="anyQualities" multiple="multiple" size="len($anyQualityList)">
            #for $curQuality in sorted($anyQualityList):
            <option value="$curQuality" #if $curQuality in $anyQualities then "selected=\"selected\"" else ""#>$common.Quality.qualityStrings[$curQuality]</option>
            #end for
            </select>
        </div>
        <div style="width: 50%; text-align: center;" class="float-left">
        <h4>Archive</h4>
            #set $bestQualityList = filter(lambda x: x > $common.Quality.SDTV, $common.Quality.qualityStrings)
            <select id="bestQualities" name="bestQualities" multiple="multiple" size="len($bestQualityList)">
            #for $curQuality in sorted($bestQualityList):
            <option value="$curQuality" #if $curQuality in $bestQualities then "selected=\"selected\"" else ""#>$common.Quality.qualityStrings[$curQuality]</option>
            #end for
            </select>
        </div>
    </div>
</div>

<div class="optionWrapper clearfix">
<span class="selectTitle">Flatten Folders <span class="separator">*</span></span>
    <div class="selectChoices">
        <select id="edit_flatten_folders" name="flatten_folders">
            <option value="keep">&lt; keep &gt;</option>
            <option value="enable" #if $flatten_folders_value then "selected=\"selected\"" else ""#>enable</option>
            <option value="disable" #if $flatten_folders_value == False then "selected=\"selected\"" else ""#>disable</option>
        </select>
    </div>
</div>

<div class="optionWrapper clearfix alt">
    <span class="selectTitle">Paused</span>
    <div class="selectChoices">
        <select id="edit_paused" name="paused">
            <option value="keep">&lt; keep &gt;</option>
            <option value="enable" #if $paused_value then "selected=\"selected\"" else ""#>enable</option>
            <option value="disable" #if $paused_value == False then "selected=\"selected\"" else ""#>disable</option>
        </select>
    </div><br />
</div>

<div class="optionWrapper clearfix">
    <span class="selectTitle">Anime</span>
    <div class="selectChoices">
        <select id="edit_anime" name="anime">
            <option value="keep">&lt; keep &gt;</option>
            <option value="enable" #if $anime_value then "selected=\"selected\"" else ""#>enable</option>
            <option value="disable" #if $anime_value == False then "selected=\"selected\"" else ""#>disable</option>
        </select>
    </div><br />
</div>

<div class="optionWrapper">
    <br /><span class="separator" style="font-size: 1.2em; font-weight: 700;">*</span>
    Changing these settings will cause the selected shows to be refreshed.
</div>

<div class="optionWrapper clearfix" style="text-align: center;">
    <input class="btn btn-primary" type="submit" value="Submit" /><br />
</div>

</form>
<br />

#include $os.path.join($sickbeard.PROG_DIR, "data/interfaces/default/inc_bottom.tmpl")
=======
#import sickbeard
#from sickbeard import common
#from sickbeard import exceptions
#set global $title="Mass Edit"
#set global $header="Mass Edit"

#set global $sbPath=".."

#set global $topmenu="manage"#
#import os.path
#include $os.path.join($sickbeard.PROG_DIR, "data/interfaces/default/inc_top.tmpl")
#if $quality_value != None:
#set $initial_quality = int($quality_value)
#else:
#set $initial_quality = $common.SD
#end if
#set $anyQualities, $bestQualities = $common.Quality.splitQuality($initial_quality)
<script type="text/javascript" src="$sbRoot/js/qualityChooser.js?$sbPID"></script>
<script type="text/javascript" src="$sbRoot/js/massEdit.js?$sbPID"></script>

<form action="massEditSubmit" method="post">
<input type="hidden" name="toEdit" value="$showList" />

<div class="optionWrapper clearfix">
<span class="selectTitle">Root Directories <span class="separator">*</span></span><br />
        #for $cur_dir in $root_dir_list:
        #set $cur_index = $root_dir_list.index($cur_dir)
        <div style="padding: 6px 0 3px 25px;">
            <input class="btn edit_root_dir" type="button" id="edit_root_dir_$cur_index" value="Edit" />
            $cur_dir => <span id="display_new_root_dir_$cur_index">$cur_dir</span>
        </div>
        <input type="hidden" name="orig_root_dir_$cur_index" value="$cur_dir" />
        <input type="text" style="display: none" name="new_root_dir_$cur_index" id="new_root_dir_$cur_index" class="new_root_dir" value="$cur_dir" />
        #end for

</div>

<div class="optionWrapper clearfix alt container">
<span class="selectTitle">Quality</span>
    <div class="selectChoices">
        <select id="qualityPreset" name="quality_preset">
            <option value="keep">&lt; keep &gt;</option>
            #set $selected = None
            <option value="0"  #if $quality_value != None and $quality_value not in $common.qualityPresets then "selected=\"selected\"" else ""#>Custom</option>
            #for $curPreset in sorted($common.qualityPresets):
            <option value="$curPreset" #if $quality_value == $curPreset then "selected=\"selected\"" else ""#>$common.qualityPresetStrings[$curPreset]</option>
            #end for
        </select>
    </div>

    <div id="customQuality">
        <div style="width: 50%; text-align: center;" class="float-left">
        <h4>Inital</h4>
            #set $anyQualityList = filter(lambda x: x > $common.Quality.NONE, $common.Quality.qualityStrings)
            <select id="anyQualities" name="anyQualities" multiple="multiple" size="len($anyQualityList)">
            #for $curQuality in sorted($anyQualityList):
            <option value="$curQuality" #if $curQuality in $anyQualities then "selected=\"selected\"" else ""#>$common.Quality.qualityStrings[$curQuality]</option>
            #end for
            </select>
        </div>
        <div style="width: 50%; text-align: center;" class="float-left">
        <h4>Archive</h4>
            #set $bestQualityList = filter(lambda x: x > $common.Quality.SDTV and x < $common.Quality.UNKNOWN, $common.Quality.qualityStrings)
            <select id="bestQualities" name="bestQualities" multiple="multiple" size="len($bestQualityList)">
            #for $curQuality in sorted($bestQualityList):
            <option value="$curQuality" #if $curQuality in $bestQualities then "selected=\"selected\"" else ""#>$common.Quality.qualityStrings[$curQuality]</option>
            #end for
            </select>
        </div>
    </div>
</div>

<div class="optionWrapper clearfix">
<span class="selectTitle">Flatten Folders <span class="separator">*</span></span>
    <div class="selectChoices">
        <select id="edit_flatten_folders" name="flatten_folders">
            <option value="keep">&lt; keep &gt;</option>
            <option value="enable" #if $flatten_folders_value then "selected=\"selected\"" else ""#>enable</option>
            <option value="disable" #if $flatten_folders_value == False then "selected=\"selected\"" else ""#>disable</option>
        </select>
    </div>
</div>

<div class="optionWrapper clearfix alt">
    <span class="selectTitle">Paused</span>
    <div class="selectChoices">
        <select id="edit_paused" name="paused">
            <option value="keep">&lt; keep &gt;</option>
            <option value="enable" #if $paused_value then "selected=\"selected\"" else ""#>enable</option>
            <option value="disable" #if $paused_value == False then "selected=\"selected\"" else ""#>disable</option>
        </select>
    </div><br />
</div>

<div class="optionWrapper clearfix">
    <br /><span class="separator" style="font-size: 1.2em; font-weight: 700;">*</span>
    Changing these settings will cause the selected shows to be refreshed.
</div>

<div class="optionWrapper clearfix" style="text-align: center;">
    <input class="btn btn-primary" type="submit" value="Submit" /><br />
</div>

</form>
<br />

#include $os.path.join($sickbeard.PROG_DIR, "data/interfaces/default/inc_bottom.tmpl")
>>>>>>> fb37d332
<|MERGE_RESOLUTION|>--- conflicted
+++ resolved
@@ -1,123 +1,3 @@
-<<<<<<< HEAD
-#import sickbeard
-#from sickbeard import common
-#from sickbeard import exceptions
-#set global $title="Mass Edit"
-#set global $header="Mass Edit"
-
-#set global $sbPath=".."
-
-#set global $topmenu="manage"#
-#import os.path
-#include $os.path.join($sickbeard.PROG_DIR, "data/interfaces/default/inc_top.tmpl")
-#if $quality_value != None:
-#set $initial_quality = int($quality_value)
-#else:
-#set $initial_quality = $common.SD
-#end if
-#set $anyQualities, $bestQualities = $common.Quality.splitQuality($initial_quality)
-<script type="text/javascript" src="$sbRoot/js/qualityChooser.js?$sbPID"></script>
-<script type="text/javascript" src="$sbRoot/js/massEdit.js?$sbPID"></script>
-
-<form action="massEditSubmit" method="post">
-<input type="hidden" name="toEdit" value="$showList" />
-
-<div class="optionWrapper clearfix">
-<span class="selectTitle">Root Directories <span class="separator">*</span></span><br />
-        #for $cur_dir in $root_dir_list:
-        #set $cur_index = $root_dir_list.index($cur_dir)
-        <div style="padding: 6px 0 3px 25px;">
-            <input class="btn edit_root_dir" type="button" id="edit_root_dir_$cur_index" value="Edit" />
-            $cur_dir => <span id="display_new_root_dir_$cur_index">$cur_dir</span>
-        </div>
-        <input type="hidden" name="orig_root_dir_$cur_index" value="$cur_dir" />
-        <input type="text" style="display: none" name="new_root_dir_$cur_index" id="new_root_dir_$cur_index" class="new_root_dir" value="$cur_dir" />
-        #end for
-
-</div>
-
-<div class="optionWrapper clearfix alt container">
-<span class="selectTitle">Quality</span>
-    <div class="selectChoices">
-        <select id="qualityPreset" name="quality_preset">
-            <option value="keep">&lt; keep &gt;</option>
-            #set $selected = None
-            <option value="0"  #if $quality_value != None and $quality_value not in $common.qualityPresets then "selected=\"selected\"" else ""#>Custom</option>
-            #for $curPreset in sorted($common.qualityPresets):
-            <option value="$curPreset" #if $quality_value == $curPreset then "selected=\"selected\"" else ""#>$common.qualityPresetStrings[$curPreset]</option>
-            #end for
-        </select>
-    </div>
-
-    <div id="customQuality">
-        <div style="width: 50%; text-align: center;" class="float-left">
-        <h4>Inital</h4>
-            #set $anyQualityList = filter(lambda x: x > $common.Quality.NONE, $common.Quality.qualityStrings)
-            <select id="anyQualities" name="anyQualities" multiple="multiple" size="len($anyQualityList)">
-            #for $curQuality in sorted($anyQualityList):
-            <option value="$curQuality" #if $curQuality in $anyQualities then "selected=\"selected\"" else ""#>$common.Quality.qualityStrings[$curQuality]</option>
-            #end for
-            </select>
-        </div>
-        <div style="width: 50%; text-align: center;" class="float-left">
-        <h4>Archive</h4>
-            #set $bestQualityList = filter(lambda x: x > $common.Quality.SDTV, $common.Quality.qualityStrings)
-            <select id="bestQualities" name="bestQualities" multiple="multiple" size="len($bestQualityList)">
-            #for $curQuality in sorted($bestQualityList):
-            <option value="$curQuality" #if $curQuality in $bestQualities then "selected=\"selected\"" else ""#>$common.Quality.qualityStrings[$curQuality]</option>
-            #end for
-            </select>
-        </div>
-    </div>
-</div>
-
-<div class="optionWrapper clearfix">
-<span class="selectTitle">Flatten Folders <span class="separator">*</span></span>
-    <div class="selectChoices">
-        <select id="edit_flatten_folders" name="flatten_folders">
-            <option value="keep">&lt; keep &gt;</option>
-            <option value="enable" #if $flatten_folders_value then "selected=\"selected\"" else ""#>enable</option>
-            <option value="disable" #if $flatten_folders_value == False then "selected=\"selected\"" else ""#>disable</option>
-        </select>
-    </div>
-</div>
-
-<div class="optionWrapper clearfix alt">
-    <span class="selectTitle">Paused</span>
-    <div class="selectChoices">
-        <select id="edit_paused" name="paused">
-            <option value="keep">&lt; keep &gt;</option>
-            <option value="enable" #if $paused_value then "selected=\"selected\"" else ""#>enable</option>
-            <option value="disable" #if $paused_value == False then "selected=\"selected\"" else ""#>disable</option>
-        </select>
-    </div><br />
-</div>
-
-<div class="optionWrapper clearfix">
-    <span class="selectTitle">Anime</span>
-    <div class="selectChoices">
-        <select id="edit_anime" name="anime">
-            <option value="keep">&lt; keep &gt;</option>
-            <option value="enable" #if $anime_value then "selected=\"selected\"" else ""#>enable</option>
-            <option value="disable" #if $anime_value == False then "selected=\"selected\"" else ""#>disable</option>
-        </select>
-    </div><br />
-</div>
-
-<div class="optionWrapper">
-    <br /><span class="separator" style="font-size: 1.2em; font-weight: 700;">*</span>
-    Changing these settings will cause the selected shows to be refreshed.
-</div>
-
-<div class="optionWrapper clearfix" style="text-align: center;">
-    <input class="btn btn-primary" type="submit" value="Submit" /><br />
-</div>
-
-</form>
-<br />
-
-#include $os.path.join($sickbeard.PROG_DIR, "data/interfaces/default/inc_bottom.tmpl")
-=======
 #import sickbeard
 #from sickbeard import common
 #from sickbeard import exceptions
@@ -213,6 +93,17 @@
 </div>
 
 <div class="optionWrapper clearfix">
+    <span class="selectTitle">Anime</span>
+    <div class="selectChoices">
+        <select id="edit_anime" name="anime">
+            <option value="keep">&lt; keep &gt;</option>
+            <option value="enable" #if $anime_value then "selected=\"selected\"" else ""#>enable</option>
+            <option value="disable" #if $anime_value == False then "selected=\"selected\"" else ""#>disable</option>
+        </select>
+    </div><br />
+</div>
+
+<div class="optionWrapper">
     <br /><span class="separator" style="font-size: 1.2em; font-weight: 700;">*</span>
     Changing these settings will cause the selected shows to be refreshed.
 </div>
@@ -224,5 +115,4 @@
 </form>
 <br />
 
-#include $os.path.join($sickbeard.PROG_DIR, "data/interfaces/default/inc_bottom.tmpl")
->>>>>>> fb37d332
+#include $os.path.join($sickbeard.PROG_DIR, "data/interfaces/default/inc_bottom.tmpl")