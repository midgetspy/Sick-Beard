#import sickbeard
#from sickbeard import common
#from sickbeard import exceptions
#set global $title="Edit "+$show.name
#set global $header=$show.name

#set global $sbPath=".."

#set global $topmenu="home"#
#import os.path
#include $os.path.join($sickbeard.PROG_DIR, "data/interfaces/default/inc_top.tmpl")
<script type="text/javascript" charset="utf-8">
<!--
\$(document).ready(function(){

  \$.getJSON('$sbRoot/home/addShows/getTVDBLanguages', {}, function(data){
        var resultStr = '';

        if (data.results.length == 0) {
            resultStr = '<option value="$show.lang" selected="selected">$show.lang</option>';
        } else {
            var current_lang_added = false;
            \$.each(data.results, function(index, obj){
                if (obj == "$show.lang") {
                        selected = ' selected="selected"';
                        current_lang_added = true;
                }
                else
                        selected = '';

                resultStr += '<option value="' + obj + '"' + selected + '>' + obj + '</option>';
            });
            if (!current_lang_added)
                resultStr += '<option value="$show.lang" selected="selected">$show.lang</option>';
        }
        \$('#tvdbLangSelect').html(resultStr)

        \$('#tvdbLangSelect').change(function() { searchTvdb() });
  });

});
//-->
</script>


<form action="editShow" method="post">
<input type="hidden" name="show" value="$show.tvdbid" />
Location: <input type="text" name="location" id="location" value="$show._location" size="50" /><br />
<br />
Quality:
#set $qualities = $common.Quality.splitQuality(int($show.quality))
#set global $anyQualities = $qualities[0]
#set global $bestQualities = $qualities[1]
#include $os.path.join($sickbeard.PROG_DIR, "data/interfaces/default/inc_qualityChooser.tmpl")
<br />
<br />
Language: <select name="tvdbLang" id="tvdbLangSelect"></select>
<br />
<br />
Use Season Folders: <input type="checkbox" name="seasonfolders" #if $show.seasonfolders == 1 then "checked=\"checked\"" else ""# /><br /><br />
Paused: <input type="checkbox" name="paused" #if $show.paused == 1 then "checked=\"checked\"" else ""# /><br /><br />

Air by date:
#if ($show.genre and "Talk Show" not in $show.genre) or not $show.genre:
<<<<<<< HEAD
<input type="checkbox" name="air_by_date" #if $show.air_by_date == 1 then "CHECKED" else ""#><br />
(check this if the show is released as Show.03.02.2010 rather than Show.S02E03)<br /><br />
#else
<input type="checkbox" DISABLED CHECKED><br /><br />
#end if
Use Absolute Numbering: <input type="checkbox" name="absolute_numbering" #if $show.absolute_numbering == 1 then "CHECKED" else ""#><br />
(check this if the show is released as Show.183 rather than Show.S07E04)<br /><br />
<input type="submit" value="Submit">
=======
<input type="checkbox" name="air_by_date" #if $show.air_by_date == 1 then "checked=\"checked\"" else ""# /><br />
(check this if the show is released as Show.03.02.2010 rather than Show.S02E03)
#else
<input type="checkbox" disabled=\"disabled\" checked=\"checked\" />
#end if
<br /><br />
<input type="submit" value="Submit" />
>>>>>>> 488fc17d
</form>

<script type="text/javascript" charset="utf-8">
<!--
    jQuery('#location').fileBrowser({ title: 'Select Show Location' });
//-->
</script>

#include $os.path.join($sickbeard.PROG_DIR, "data/interfaces/default/inc_bottom.tmpl")
<|MERGE_RESOLUTION|>--- conflicted
+++ resolved
@@ -1,91 +1,81 @@
-#import sickbeard
-#from sickbeard import common
-#from sickbeard import exceptions
-#set global $title="Edit "+$show.name
-#set global $header=$show.name
-
-#set global $sbPath=".."
-
-#set global $topmenu="home"#
-#import os.path
-#include $os.path.join($sickbeard.PROG_DIR, "data/interfaces/default/inc_top.tmpl")
-<script type="text/javascript" charset="utf-8">
-<!--
-\$(document).ready(function(){
-
-  \$.getJSON('$sbRoot/home/addShows/getTVDBLanguages', {}, function(data){
-        var resultStr = '';
-
-        if (data.results.length == 0) {
-            resultStr = '<option value="$show.lang" selected="selected">$show.lang</option>';
-        } else {
-            var current_lang_added = false;
-            \$.each(data.results, function(index, obj){
-                if (obj == "$show.lang") {
-                        selected = ' selected="selected"';
-                        current_lang_added = true;
-                }
-                else
-                        selected = '';
-
-                resultStr += '<option value="' + obj + '"' + selected + '>' + obj + '</option>';
-            });
-            if (!current_lang_added)
-                resultStr += '<option value="$show.lang" selected="selected">$show.lang</option>';
-        }
-        \$('#tvdbLangSelect').html(resultStr)
-
-        \$('#tvdbLangSelect').change(function() { searchTvdb() });
-  });
-
-});
-//-->
-</script>
-
-
-<form action="editShow" method="post">
-<input type="hidden" name="show" value="$show.tvdbid" />
-Location: <input type="text" name="location" id="location" value="$show._location" size="50" /><br />
-<br />
-Quality:
-#set $qualities = $common.Quality.splitQuality(int($show.quality))
-#set global $anyQualities = $qualities[0]
-#set global $bestQualities = $qualities[1]
-#include $os.path.join($sickbeard.PROG_DIR, "data/interfaces/default/inc_qualityChooser.tmpl")
-<br />
-<br />
-Language: <select name="tvdbLang" id="tvdbLangSelect"></select>
-<br />
-<br />
-Use Season Folders: <input type="checkbox" name="seasonfolders" #if $show.seasonfolders == 1 then "checked=\"checked\"" else ""# /><br /><br />
-Paused: <input type="checkbox" name="paused" #if $show.paused == 1 then "checked=\"checked\"" else ""# /><br /><br />
-
-Air by date:
+#import sickbeard
+#from sickbeard import common
+#from sickbeard import exceptions
+#set global $title="Edit "+$show.name
+#set global $header=$show.name
+
+#set global $sbPath=".."
+
+#set global $topmenu="home"#
+#import os.path
+#include $os.path.join($sickbeard.PROG_DIR, "data/interfaces/default/inc_top.tmpl")
+<script type="text/javascript" charset="utf-8">
+<!--
+\$(document).ready(function(){
+
+  \$.getJSON('$sbRoot/home/addShows/getTVDBLanguages', {}, function(data){
+        var resultStr = '';
+
+        if (data.results.length == 0) {
+            resultStr = '<option value="$show.lang" selected="selected">$show.lang</option>';
+        } else {
+            var current_lang_added = false;
+            \$.each(data.results, function(index, obj){
+                if (obj == "$show.lang") {
+                        selected = ' selected="selected"';
+                        current_lang_added = true;
+                }
+                else
+                        selected = '';
+
+                resultStr += '<option value="' + obj + '"' + selected + '>' + obj + '</option>';
+            });
+            if (!current_lang_added)
+                resultStr += '<option value="$show.lang" selected="selected">$show.lang</option>';
+        }
+        \$('#tvdbLangSelect').html(resultStr)
+
+        \$('#tvdbLangSelect').change(function() { searchTvdb() });
+  });
+
+});
+//-->
+</script>
+
+
+<form action="editShow" method="post">
+<input type="hidden" name="show" value="$show.tvdbid" />
+Location: <input type="text" name="location" id="location" value="$show._location" size="50" /><br />
+<br />
+Quality:
+#set $qualities = $common.Quality.splitQuality(int($show.quality))
+#set global $anyQualities = $qualities[0]
+#set global $bestQualities = $qualities[1]
+#include $os.path.join($sickbeard.PROG_DIR, "data/interfaces/default/inc_qualityChooser.tmpl")
+<br />
+<br />
+Language: <select name="tvdbLang" id="tvdbLangSelect"></select>
+<br />
+<br />
+Use Season Folders: <input type="checkbox" name="seasonfolders" #if $show.seasonfolders == 1 then "checked=\"checked\"" else ""# /><br /><br />
+Paused: <input type="checkbox" name="paused" #if $show.paused == 1 then "checked=\"checked\"" else ""# /><br /><br />
+
+Air by date:
 #if ($show.genre and "Talk Show" not in $show.genre) or not $show.genre:
-<<<<<<< HEAD
-<input type="checkbox" name="air_by_date" #if $show.air_by_date == 1 then "CHECKED" else ""#><br />
-(check this if the show is released as Show.03.02.2010 rather than Show.S02E03)<br /><br />
-#else
-<input type="checkbox" DISABLED CHECKED><br /><br />
+<input type="checkbox" name="air_by_date" #if $show.air_by_date == 1 then "checked=\"checked\"" else ""# /><br />
+(check this if the show is released as Show.03.02.2010 rather than Show.S02E03)<br /><br />
+#else
+<input type="checkbox" disabled=\"disabled\" checked=\"checked\" /><br /><br />
 #end if
-Use Absolute Numbering: <input type="checkbox" name="absolute_numbering" #if $show.absolute_numbering == 1 then "CHECKED" else ""#><br />
+Use Absolute Numbering: <input type="checkbox" name="absolute_numbering" #if $show.absolute_numbering == 1 then "checked=\"checked\"" else ""# /><br />
 (check this if the show is released as Show.183 rather than Show.S07E04)<br /><br />
-<input type="submit" value="Submit">
-=======
-<input type="checkbox" name="air_by_date" #if $show.air_by_date == 1 then "checked=\"checked\"" else ""# /><br />
-(check this if the show is released as Show.03.02.2010 rather than Show.S02E03)
-#else
-<input type="checkbox" disabled=\"disabled\" checked=\"checked\" />
-#end if
-<br /><br />
-<input type="submit" value="Submit" />
->>>>>>> 488fc17d
-</form>
-
-<script type="text/javascript" charset="utf-8">
-<!--
-    jQuery('#location').fileBrowser({ title: 'Select Show Location' });
-//-->
-</script>
-
-#include $os.path.join($sickbeard.PROG_DIR, "data/interfaces/default/inc_bottom.tmpl")
+<input type="submit" value="Submit">
+</form>
+
+<script type="text/javascript" charset="utf-8">
+<!--
+    jQuery('#location').fileBrowser({ title: 'Select Show Location' });
+//-->
+</script>
+
+#include $os.path.join($sickbeard.PROG_DIR, "data/interfaces/default/inc_bottom.tmpl")