--- conflicted
+++ resolved
@@ -1,145 +1,141 @@
-#import os.path
-#import sickbeard
-#from sickbeard.common import *
-#from sickbeard import config
-#from sickbeard import metadata
-#from sickbeard.metadata.generic import GenericMetadata
-#set global $title  = "Config - General"
-#set global $header = "General Configuration"
-
-#set global $sbPath="../.."
-
-#set global $topmenu="config"#
-#include $os.path.join($sickbeard.PROG_DIR, "data/interfaces/default/inc_top.tmpl")
-
-<script type="text/javascript" src="$sbRoot/js/config.js"></script>
-
-<div id="config">
-<div id="config-content">
-<h5>All non-absolute folder locations are relative to " <span class="path">$sickbeard.DATA_DIR</span> "</h5>
-
-<<<<<<< HEAD
-<form action="saveGeneral" method="post">
-=======
+#import os.path
+#import sickbeard
+#from sickbeard.common import *
+#from sickbeard import config
+#from sickbeard import metadata
+#from sickbeard.metadata.generic import GenericMetadata
+#set global $title  = "Config - General"
+#set global $header = "General Configuration"
+
+#set global $sbPath="../.."
+
+#set global $topmenu="config"#
+#include $os.path.join($sickbeard.PROG_DIR, "data/interfaces/default/inc_top.tmpl")
+
+<script type="text/javascript" src="$sbRoot/js/config.js"></script>
+
+<div id="config">
+<div id="config-content">
+<h5>All non-absolute folder locations are relative to " <span class="path">$sickbeard.DATA_DIR</span> "</h5>
+
 <form id="configForm" action="saveGeneral" method="post">
->>>>>>> fd5aa898
-
-            <div id="config-components">
-                
-                <div id="core-component-group1" class="component-group clearfix">
-
-                    <div class="component-group-desc">
-                        <h3>Misc</h3>
-                        <p>Startup options.</p>
-                        <p><b>Some options may require a manual restart to take effect.</b></p>
-                    </div>
-
-                    <fieldset class="component-group-list">
-                        <div class="field-pair">
-                            <input type="checkbox" name="launch_browser" id="launch_browser" #if $sickbeard.LAUNCH_BROWSER then "checked=\"checked\"" else ""#/>
-                            <label class="clearfix" for="launch_browser">
-                                <span class="component-title">Launch Browser</span>
-                                <span class="component-desc">Should Sick Beard open its home page when started?</span>
-                            </label>
-                        </div>
-                        
-                        <div class="field-pair">
-                            <input type="checkbox" name="version_notify" id="version_notify" #if $sickbeard.VERSION_NOTIFY then "checked=\"checked\"" else ""#/>
-                            <label class="clearfix" for="version_notify">
-                                <span class="component-title">Check for Update</span>
-                                <span class="component-desc">Show notification about updates for Sick Beard if available.</span>
-                            </label>
-                            <label class="nocheck clearfix">
-                                <span class="component-title">&nbsp;</span>
-                                <span class="component-desc">Checking for updates runs on startup and every 12 hours.</span>
-                            </label>
-                        </div>
-
-                        <div class="field-pair">
-                            <label class="nocheck clearfix" for="log_dir">
-                                <span class="component-title">Logging Directory</span>
-                                <input type="text" name="log_dir" id="log_dir" value="$sickbeard.LOG_DIR" size="35" />
-                            </label>
-                        </div>
-
-                        <input type="submit" class="config_submitter" value="Save Changes" />
-                    </fieldset>
-                </div><!-- /component-group1 //-->
-
-
-                <div id="core-component-group3" class="component-group clearfix">
-
-                    <div class="component-group-desc">
-                        <h3>Web Interface</h3>
-                        <p>It is recommended that you enable a username and password to secure Sick Beard from being tampered with remotely.</p>
-                        <p><b>Some options may require a manual restart to take effect.</b></p>
-                    </div>
-
-                    <fieldset class="component-group-list">
-                        <div class="field-pair">
-                            <input type="checkbox" name="web_ipv6" id="web_ipv6" #if $sickbeard.WEB_IPV6 then "checked=\"checked\"" else ""#/>
-                            <label class="clearfix" for="web_ipv6">
-                                <span class="component-title">Listen on IPv6</span>
-                                <span class="component-desc">Allow Sick Beard to bind to any available IPv6 address?</span>
-                            </label>
-                        </div>
-                        
-                        <div class="field-pair">
-                            <input type="checkbox" name="web_log" id="web_log" #if $sickbeard.WEB_LOG then "checked=\"checked\"" else ""#/>
-                            <label class="clearfix" for="web_log">
-                                <span class="component-title">HTTP Logs</span>
-                                <span class="component-desc">Have Sick Beard's web server (cherrypy) generate logs?</span>
-                            </label>
-                        </div>
-                        
-                        <div class="field-pair">
-                            <label class="nocheck clearfix">
-                                <span class="component-title">HTTP Port</span>
-                                <input type="text" name="web_port" value="$sickbeard.WEB_PORT" size="10" />
-                            </label>
-                            <label class="nocheck clearfix">
-                                <span class="component-title">&nbsp;</span>
-                                <span class="component-desc">Web port that Sick Beard should listen on (eg. 8081)</span>
-                            </label>
-                        </div>
-
-                        <div class="field-pair">
-                            <label class="nocheck clearfix">
-                                <span class="component-title">HTTP Username</span>
-                                <input type="text" name="web_username" value="$sickbeard.WEB_USERNAME" size="35" />
-                            </label>
-                            <label class="nocheck clearfix">
-                                <span class="component-title">&nbsp;</span>
-                                <span class="component-desc">Username for authentication (blank for none)</span>
-                            </label>
-                        </div>
-
-                        <div class="field-pair">
-                            <label class="nocheck clearfix">
-                                <span class="component-title">HTTP Password</span>
-                                <input type="password" name="web_password" value="$sickbeard.WEB_PASSWORD" size="35" />
-                            </label>
-                            <label class="nocheck clearfix">
-                                <span class="component-title">&nbsp;</span>
-                                <span class="component-desc">Password for authentication (blank for none)</span>
-                            </label>
-                        </div>
-
-                        <input type="submit" class="config_submitter" value="Save Changes" />
-                    </fieldset>
-                </div><!-- /component-group3 //-->
-
-            <br/><input type="submit" class="config_submitter" value="Save Changes" /><br/>
-            </div><!-- /config-components -->
-
-</form>
-</div></div>
-<div class="clearfix"></div>
-
-<script type="text/javascript" charset="utf-8">
-<!--
-    jQuery('#log_dir').fileBrowser({ title: 'Select Log Directory' });
-//-->
-</script>
-
-#include $os.path.join($sickbeard.PROG_DIR, "data/interfaces/default/inc_bottom.tmpl")
+
+            <div id="config-components">
+                
+                <div id="core-component-group1" class="component-group clearfix">
+
+                    <div class="component-group-desc">
+                        <h3>Misc</h3>
+                        <p>Startup options.</p>
+                        <p><b>Some options may require a manual restart to take effect.</b></p>
+                    </div>
+
+                    <fieldset class="component-group-list">
+                        <div class="field-pair">
+                            <input type="checkbox" name="launch_browser" id="launch_browser" #if $sickbeard.LAUNCH_BROWSER then "checked=\"checked\"" else ""#/>
+                            <label class="clearfix" for="launch_browser">
+                                <span class="component-title">Launch Browser</span>
+                                <span class="component-desc">Should Sick Beard open its home page when started?</span>
+                            </label>
+                        </div>
+                        
+                        <div class="field-pair">
+                            <input type="checkbox" name="version_notify" id="version_notify" #if $sickbeard.VERSION_NOTIFY then "checked=\"checked\"" else ""#/>
+                            <label class="clearfix" for="version_notify">
+                                <span class="component-title">Check for Update</span>
+                                <span class="component-desc">Show notification about updates for Sick Beard if available.</span>
+                            </label>
+                            <label class="nocheck clearfix">
+                                <span class="component-title">&nbsp;</span>
+                                <span class="component-desc">Checking for updates runs on startup and every 12 hours.</span>
+                            </label>
+                        </div>
+
+                        <div class="field-pair">
+                            <label class="nocheck clearfix" for="log_dir">
+                                <span class="component-title">Logging Directory</span>
+                                <input type="text" name="log_dir" id="log_dir" value="$sickbeard.LOG_DIR" size="35" />
+                            </label>
+                        </div>
+
+                        <input type="submit" class="config_submitter" value="Save Changes" />
+                    </fieldset>
+                </div><!-- /component-group1 //-->
+
+
+                <div id="core-component-group3" class="component-group clearfix">
+
+                    <div class="component-group-desc">
+                        <h3>Web Interface</h3>
+                        <p>It is recommended that you enable a username and password to secure Sick Beard from being tampered with remotely.</p>
+                        <p><b>Some options may require a manual restart to take effect.</b></p>
+                    </div>
+
+                    <fieldset class="component-group-list">
+                        <div class="field-pair">
+                            <input type="checkbox" name="web_ipv6" id="web_ipv6" #if $sickbeard.WEB_IPV6 then "checked=\"checked\"" else ""#/>
+                            <label class="clearfix" for="web_ipv6">
+                                <span class="component-title">Listen on IPv6</span>
+                                <span class="component-desc">Allow Sick Beard to bind to any available IPv6 address?</span>
+                            </label>
+                        </div>
+                        
+                        <div class="field-pair">
+                            <input type="checkbox" name="web_log" id="web_log" #if $sickbeard.WEB_LOG then "checked=\"checked\"" else ""#/>
+                            <label class="clearfix" for="web_log">
+                                <span class="component-title">HTTP Logs</span>
+                                <span class="component-desc">Have Sick Beard's web server (cherrypy) generate logs?</span>
+                            </label>
+                        </div>
+                        
+                        <div class="field-pair">
+                            <label class="nocheck clearfix">
+                                <span class="component-title">HTTP Port</span>
+                                <input type="text" name="web_port" value="$sickbeard.WEB_PORT" size="10" />
+                            </label>
+                            <label class="nocheck clearfix">
+                                <span class="component-title">&nbsp;</span>
+                                <span class="component-desc">Web port that Sick Beard should listen on (eg. 8081)</span>
+                            </label>
+                        </div>
+
+                        <div class="field-pair">
+                            <label class="nocheck clearfix">
+                                <span class="component-title">HTTP Username</span>
+                                <input type="text" name="web_username" value="$sickbeard.WEB_USERNAME" size="35" />
+                            </label>
+                            <label class="nocheck clearfix">
+                                <span class="component-title">&nbsp;</span>
+                                <span class="component-desc">Username for authentication (blank for none)</span>
+                            </label>
+                        </div>
+
+                        <div class="field-pair">
+                            <label class="nocheck clearfix">
+                                <span class="component-title">HTTP Password</span>
+                                <input type="password" name="web_password" value="$sickbeard.WEB_PASSWORD" size="35" />
+                            </label>
+                            <label class="nocheck clearfix">
+                                <span class="component-title">&nbsp;</span>
+                                <span class="component-desc">Password for authentication (blank for none)</span>
+                            </label>
+                        </div>
+
+                        <input type="submit" class="config_submitter" value="Save Changes" />
+                    </fieldset>
+                </div><!-- /component-group3 //-->
+
+            <br/><input type="submit" class="config_submitter" value="Save Changes" /><br/>
+            </div><!-- /config-components -->
+
+</form>
+</div></div>
+<div class="clearfix"></div>
+
+<script type="text/javascript" charset="utf-8">
+<!--
+    jQuery('#log_dir').fileBrowser({ title: 'Select Log Directory' });
+//-->
+</script>
+
+#include $os.path.join($sickbeard.PROG_DIR, "data/interfaces/default/inc_bottom.tmpl")