--- conflicted
+++ resolved
@@ -1,223 +1,219 @@
-#import sickbeard
-#from sickbeard.providers.generic import GenericProvider
+#import sickbeard
+#from sickbeard.providers.generic import GenericProvider
 
-#from sickbeard.providers import thepiratebay
+#from sickbeard.providers import thepiratebay
 #set global $title="Config - Providers"
-#set global $header="Search Providers"
-
-#set global $sbPath="../.."
-
-#set global $topmenu="config"#
-#import os.path
-#include $os.path.join($sickbeard.PROG_DIR, "data/interfaces/default/inc_top.tmpl")
-
-<script type="text/javascript" src="$sbRoot/js/configProviders.js?$sbPID"></script>
-<script type="text/javascript" src="$sbRoot/js/config.js?$sbPID"></script>
-<script type="text/javascript" charset="utf-8">
-<!--
-\$(document).ready(function(){
-    var show_nzb_providers = #if $sickbeard.USE_NZBS then "true" else "false"#;
-#for $curNewznabProvider in $sickbeard.newznabProviderList:
-    \$(this).addProvider('$curNewznabProvider.getID()', '$curNewznabProvider.name', '$curNewznabProvider.url', '$curNewznabProvider.key', $int($curNewznabProvider.default), show_nzb_providers);
-#end for
-});
-//-->
-</script>
-
-<div id="config">
-<div id="config-content">
-
-<form id="configForm" action="saveProviders" method="post">
-
-            <div id="config-components">
-                
-                <div id="core-component-group1" class="component-group clearfix">
-
-                    <div class="component-group-desc">
-                        <h3>Provider Priorities</h3>
-                        <p>Check off and drag the providers into the order you want them to be used.</p>
-                        <p>At least one provider is required but two are recommended.</p>
-
-                        #if not $sickbeard.USE_NZBS or not $sickbeard.USE_TORRENTS:
-                        <blockquote style="margin: 20px 0;">NZB/Torrent providers can be toggled in <b><a href="$sbRoot/config/search">Search Settings</a></b></blockquote>
-                        #else:
-                        <br/>
-                        #end if
-
-                        <div>
-                            <h4 class="note">*</h4><p class="note">Provider does not support backlog searches at this time.</p>
-                            <h4 class="note">**</h4><p class="note">Provider supports <b>limited</b> backlog searches, all episodes/qualities may not be available.</p>
-                        </div>
-                    </div>
-
-                    <fieldset class="component-group-list">
-                        <ul id="providerOrderList">
-                        #for $curProvider in $sickbeard.providers.sortedProviderList():
-                            #if $curProvider.providerType == $GenericProvider.NZB and not $sickbeard.USE_NZBS:
-                                #continue
-                            #elif $curProvider.providerType == $GenericProvider.TORRENT and not $sickbeard.USE_TORRENTS:
-                                #continue
-                            #end if
-                            #set $curName = $curProvider.getID()
-                          <li class="ui-state-default" id="$curName">
-                            <input type="checkbox" id="enable_$curName" class="checkbox provider_enabler" #if $curProvider.isEnabled() then "checked=\"checked\"" else ""#/>
-                            <a href="$curProvider.url" class="imgLink" target="_new"><img src="$sbRoot/images/providers/$curProvider.imageName()" alt="" title="$curProvider.name" width="16" height="16" /></a>
-                            $curProvider.name
-                            #if not $curProvider.supportsBacklog then "*" else ""#
-                            #if $curProvider.name == "EZRSS" or $curProvider.name == "ThePirateBay" or $curProvider.name == "DailyTvTorrents" then "**" else ""#
-                            <span class="ui-icon ui-icon-arrowthick-2-n-s pull-right"></span>
-                          </li>
-                        #end for
-                        </ul>
-                        <input type="hidden" name="provider_order" id="provider_order" value="<%=" ".join([x.getID()+':'+str(int(x.isEnabled())) for x in sickbeard.providers.sortedProviderList()])%>"/>
-                        <br/><input type="submit" class="btn config_submitter" value="Save Changes" /><br/>
-                    </fieldset>
-                </div><!-- /component-group1 //-->
-
-                <div id="core-component-group2" class="component-group clearfix">
-
-                    <div class="component-group-desc">
-                        <h3>Configure Built-In Providers</h3>
-                        <p>Check with provider's website on how to obtain an API key if needed.</p>
-                    </div>
-                    
-                    <fieldset class="component-group-list">
-                        <div class="field-pair">
-                            <label class="clearfix" for="editAProvider">
-                                <span class="component-title jumbo">Configure Provider:</span>
-                                <span class="component-desc">
+#set global $header="Search Providers"
+
+#set global $sbPath="../.."
+
+#set global $topmenu="config"#
+#import os.path
+#include $os.path.join($sickbeard.PROG_DIR, "data/interfaces/default/inc_top.tmpl")
+
+<script type="text/javascript" src="$sbRoot/js/configProviders.js?$sbPID"></script>
+<script type="text/javascript" src="$sbRoot/js/config.js?$sbPID"></script>
+<script type="text/javascript" charset="utf-8">
+<!--
+\$(document).ready(function(){
+    var show_nzb_providers = #if $sickbeard.USE_NZBS then "true" else "false"#;
+#for $curNewznabProvider in $sickbeard.newznabProviderList:
+    \$(this).addProvider('$curNewznabProvider.getID()', '$curNewznabProvider.name', '$curNewznabProvider.url', '$curNewznabProvider.key', $int($curNewznabProvider.default), show_nzb_providers);
+#end for
+});
+//-->
+</script>
+
+<div id="config">
+<div id="config-content">
+
+<form id="configForm" action="saveProviders" method="post">
+
+            <div id="config-components">
+                
+                <div id="core-component-group1" class="component-group clearfix">
+
+                    <div class="component-group-desc">
+                        <h3>Provider Priorities</h3>
+                        <p>Check off and drag the providers into the order you want them to be used.</p>
+                        <p>At least one provider is required but two are recommended.</p>
+
+                        #if not $sickbeard.USE_NZBS or not $sickbeard.USE_TORRENTS:
+                        <blockquote style="margin: 20px 0;">NZB/Torrent providers can be toggled in <b><a href="$sbRoot/config/search">Search Settings</a></b></blockquote>
+                        #else:
+                        <br/>
+                        #end if
+
+                        <div>
+                            <h4 class="note">*</h4><p class="note">Provider does not support backlog searches at this time.</p>
+                            <h4 class="note">**</h4><p class="note">Provider supports <b>limited</b> backlog searches, all episodes/qualities may not be available.</p>
+                        </div>
+                    </div>
+
+                    <fieldset class="component-group-list">
+                        <ul id="providerOrderList">
+                        #for $curProvider in $sickbeard.providers.sortedProviderList():
+                            #if $curProvider.providerType == $GenericProvider.NZB and not $sickbeard.USE_NZBS:
+                                #continue
+                            #elif $curProvider.providerType == $GenericProvider.TORRENT and not $sickbeard.USE_TORRENTS:
+                                #continue
+                            #end if
+                            #set $curName = $curProvider.getID()
+                          <li class="ui-state-default" id="$curName">
+                            <input type="checkbox" id="enable_$curName" class="checkbox provider_enabler" #if $curProvider.isEnabled() then "checked=\"checked\"" else ""#/>
+                            <a href="$curProvider.url" class="imgLink" target="_new"><img src="$sbRoot/images/providers/$curProvider.imageName()" alt="" title="$curProvider.name" width="16" height="16" /></a>
+                            $curProvider.name
+                            #if not $curProvider.supportsBacklog then "*" else ""#
+                            #if $curProvider.name == "EZRSS" or $curProvider.name == "ThePirateBay" or $curProvider.name == "DailyTvTorrents" then "**" else ""#
+                            <span class="ui-icon ui-icon-arrowthick-2-n-s pull-right"></span>
+                          </li>
+                        #end for
+                        </ul>
+                        <input type="hidden" name="provider_order" id="provider_order" value="<%=" ".join([x.getID()+':'+str(int(x.isEnabled())) for x in sickbeard.providers.sortedProviderList()])%>"/>
+                        <br/><input type="submit" class="btn config_submitter" value="Save Changes" /><br/>
+                    </fieldset>
+                </div><!-- /component-group1 //-->
+
+                <div id="core-component-group2" class="component-group clearfix">
+
+                    <div class="component-group-desc">
+                        <h3>Configure Built-In Providers</h3>
+                        <p>Check with provider's website on how to obtain an API key if needed.</p>
+                    </div>
+                    
+                    <fieldset class="component-group-list">
+                        <div class="field-pair">
+                            <label class="clearfix" for="editAProvider">
+                                <span class="component-title jumbo">Configure Provider:</span>
+                                <span class="component-desc">
                                     #set $provider_config_list = []
-<<<<<<< HEAD
-                                    #for $cur_provider in ("nzbs_r_us", "newzbin", "nzbmatrix", "thepiratebay","dailytvtorrents", "torrentz", "tvtorrents", "btn", "torrentleech"):
-=======
-                                    #for $cur_provider in ("nzbs_r_us", "tvtorrents", "btn"):
->>>>>>> e6dcfb30
-                                        #set $cur_provider_obj = $sickbeard.providers.getProviderClass($cur_provider)
-                                        #if $cur_provider_obj.providerType == $GenericProvider.NZB and not $sickbeard.USE_NZBS:
-                                            #continue
-                                        #elif $cur_provider_obj.providerType == $GenericProvider.TORRENT and not $sickbeard.USE_TORRENTS:
-                                            #continue
-                                        #end if
-                                        $provider_config_list.append($cur_provider_obj)
-                                    #end for
-
-                                    #if $provider_config_list:                                        
-                                    <select id="editAProvider" class="input-medium" >
-                                        #for $cur_provider in $provider_config_list + [$curProvider for $curProvider in $sickbeard.newznabProviderList if $curProvider.default and $curProvider.needs_auth]:
-                                            <option value="$cur_provider.getID()">$cur_provider.name</option>
-                                        #end for
-                                    </select>
-                                    #else:
-                                    No providers available to configure.
-                                    #end if
-                                </span>
-                            </label>
-                        </div>
-
-
-<!-- start div for editing providers //-->
-#for $curNewznabProvider in [$curProvider for $curProvider in $sickbeard.newznabProviderList if $curProvider.default and $curProvider.needs_auth]:
-                    <div class="providerDiv" id="${curNewznabProvider.getID()}Div">
-                        <div class="field-pair">
-                            <label class="clearfix">
-                                <span class="component-title">$curNewznabProvider.name URL</span>
-                                <input class="component-desc" type="text" id="${curNewznabProvider.getID()}_url" value="$curNewznabProvider.url" size="40" disabled/>
-                            </label>
-                        </div>
-                        <div class="field-pair">
-                            <label class="clearfix">
-                                <span class="component-title">$curNewznabProvider.name API Key</span>
-                                <input class="component-desc newznab_key" type="text" id="${curNewznabProvider.getID()}_hash" value="$curNewznabProvider.key" size="40" />
-                            </label>
-                        </div>
-                    </div><!-- /${curNewznabProvider.getID()}Div //-->
-#end for
-
-                    <div class="providerDiv" id="nzbs_r_usDiv">
-                        <div class="field-pair">
-                            <label class="clearfix">
-                                <span class="component-title">NZBs'R'US UID</span>
-                                <input class="component-desc" type="text" name="nzbs_r_us_uid" value="$sickbeard.NZBSRUS_UID" size="10" />
-                            </label>
-                        </div>
-                        <div class="field-pair">
-                            <label class="clearfix">
-                                <span class="component-title">NZBs'R'US Hash</span>
-                                <input class="component-desc" type="text" name="nzbs_r_us_hash" value="$sickbeard.NZBSRUS_HASH" size="40" />
-                            </label>
-                        </div>
-                    </div><!-- /nzbs_r_usDiv //-->
-
-                    <div class="providerDiv" id="tvtorrentsDiv">
-                        <div class="field-pair">
-                            <label class="clearfix">
-                                <span class="component-title">TvTorrents Digest:</span>
-                                <input class="component-desc" type="text" name="tvtorrents_digest" value="$sickbeard.TVTORRENTS_DIGEST" size="40" />
-                            </label>
-                        </div>
-                        <div class="field-pair">
-                            <label class="clearfix">
-                                <span class="component-title">TvTorrents Hash:</span>
-                                <input class="component-desc" type="text" name="tvtorrents_hash" value="$sickbeard.TVTORRENTS_HASH" size="40" />
-                            </label>
-                        </div>
+                                    #for $cur_provider in ("nzbs_r_us", "tvtorrents", "btn", "thepiratebay","dailytvtorrents", "torrentz", "torrentleech"):
+                                        #set $cur_provider_obj = $sickbeard.providers.getProviderClass($cur_provider)
+                                        #if $cur_provider_obj.providerType == $GenericProvider.NZB and not $sickbeard.USE_NZBS:
+                                            #continue
+                                        #elif $cur_provider_obj.providerType == $GenericProvider.TORRENT and not $sickbeard.USE_TORRENTS:
+                                            #continue
+                                        #end if
+                                        $provider_config_list.append($cur_provider_obj)
+                                    #end for
+
+                                    #if $provider_config_list:                                        
+                                    <select id="editAProvider" class="input-medium" >
+                                        #for $cur_provider in $provider_config_list + [$curProvider for $curProvider in $sickbeard.newznabProviderList if $curProvider.default and $curProvider.needs_auth]:
+                                            <option value="$cur_provider.getID()">$cur_provider.name</option>
+                                        #end for
+                                    </select>
+                                    #else:
+                                    No providers available to configure.
+                                    #end if
+                                </span>
+                            </label>
+                        </div>
+
+
+<!-- start div for editing providers //-->
+#for $curNewznabProvider in [$curProvider for $curProvider in $sickbeard.newznabProviderList if $curProvider.default and $curProvider.needs_auth]:
+                    <div class="providerDiv" id="${curNewznabProvider.getID()}Div">
+                        <div class="field-pair">
+                            <label class="clearfix">
+                                <span class="component-title">$curNewznabProvider.name URL</span>
+                                <input class="component-desc" type="text" id="${curNewznabProvider.getID()}_url" value="$curNewznabProvider.url" size="40" disabled/>
+                            </label>
+                        </div>
+                        <div class="field-pair">
+                            <label class="clearfix">
+                                <span class="component-title">$curNewznabProvider.name API Key</span>
+                                <input class="component-desc newznab_key" type="text" id="${curNewznabProvider.getID()}_hash" value="$curNewznabProvider.key" size="40" />
+                            </label>
+                        </div>
+                    </div><!-- /${curNewznabProvider.getID()}Div //-->
+#end for
+
+                    <div class="providerDiv" id="nzbs_r_usDiv">
+                        <div class="field-pair">
+                            <label class="clearfix">
+                                <span class="component-title">NZBs'R'US UID</span>
+                                <input class="component-desc" type="text" name="nzbs_r_us_uid" value="$sickbeard.NZBSRUS_UID" size="10" />
+                            </label>
+                        </div>
+                        <div class="field-pair">
+                            <label class="clearfix">
+                                <span class="component-title">NZBs'R'US Hash</span>
+                                <input class="component-desc" type="text" name="nzbs_r_us_hash" value="$sickbeard.NZBSRUS_HASH" size="40" />
+                            </label>
+                        </div>
+                    </div><!-- /nzbs_r_usDiv //-->
+
+                    <div class="providerDiv" id="tvtorrentsDiv">
+                        <div class="field-pair">
+                            <label class="clearfix">
+                                <span class="component-title">TvTorrents Digest:</span>
+                                <input class="component-desc" type="text" name="tvtorrents_digest" value="$sickbeard.TVTORRENTS_DIGEST" size="40" />
+                            </label>
+                        </div>
+                        <div class="field-pair">
+                            <label class="clearfix">
+                                <span class="component-title">TvTorrents Hash:</span>
+                                <input class="component-desc" type="text" name="tvtorrents_hash" value="$sickbeard.TVTORRENTS_HASH" size="40" />
+                            </label>
+                        </div>
                     </div><!-- /tvtorrentsDiv //-->
-                    
-		    <div class="providerDiv" id="thepiratebayDiv">
-                        <div class="field-pair">
-                            <input type="checkbox" class="enabler" name="thepiratebay_proxy" id="thepiratebay_proxy" #if $sickbeard.THEPIRATEBAY_PROXY then "checked=\"checked\"" else ""#/>
-                            <label class="clearfix" for="thepiratebay_proxy">
-                                <span class="component-title">Access TPB via Proxy</span>
-                                <span class="component-desc">To bypass Country Blocking Mechanism</span>
-                            </label>
-                        </div>
-
-                        <div class="field-pair" id="content_thepiratebay_proxy">
-                            <label class="nocheck clearfix">
-                                <span class="component-title">Proxy URL:</span>
-                                <span class="component-desc">
-	                            	<select name="thepiratebay_proxy_url" id="thepiratebay_proxy_url">
-                                	#for $i in $thepiratebay.proxy_dict.keys():
-                                  		<option value="$thepiratebay.proxy_dict[$i]" #if $thepiratebay.proxy_dict[$i] == $sickbeard.THEPIRATEBAY_PROXY_URL then "selected=\"selected\"" else ""#>$i</option>
-	                            	#end for
-	                            	</select>
-                               	</span>
-                            </label>
-                        </div>
-
-                        <div class="field-pair">
-                            <input type="checkbox" name="thepiratebay_trusted" id="thepiratebay_trusted" #if $sickbeard.THEPIRATEBAY_TRUSTED then "checked=\"checked\"" else ""#/>
-                            <label class="clearfix" for="thepiratebay_trusted">
-                                <span class="component-title">Trusted Download</span>
-                                <span class="component-desc">Download torrent only from trusted uploaders?</span>
-                            </label>
-                        </div>
-		     </div><!-- /thepiratebayDiv //-->
-
-                    <div class="providerDiv" id="btnDiv">
-                        <div class="field-pair">
-                            <label class="clearfix">
-                                <span class="component-title">BTN API Key:</span>
-                                <input class="component-desc" type="text" name="btn_api_key" value="$sickbeard.BTN_API_KEY" size="40" />
-                            </label>
-                        </div>
-                    </div><!-- /btnDiv //-->
-                    <div class="providerDiv" id="dailytvtorrentsDiv">
-                        <div class="field-pair">
-                            <input type="checkbox" name="dtt_norar" id="dtt_norar" #if $sickbeard.DTT_NORAR then "checked=\"checked\"" else ""#/>
-                            <label class="clearfix" for="dtt_norar">
-                                <span class="component-title">No Rar</span>
-                                <span class="component-desc">Download only uncompressed release?</span>
-                            </label>
-                        </div>
-                        <div class="field-pair">
-                            <input type="checkbox" name="dtt_single" id="dtt_single" #if $sickbeard.DTT_SINGLE then "checked=\"checked\"" else ""#/>
-                            <label class="clearfix" for="dtt_single">
-                                <span class="component-title">Single File</span>
-                                <span class="component-desc">Download only single file release?</span>
-                            </label>
-                        </div>
-		    </div><!-- /dailytvtorrentsDiv //-->
+                    
+		    <div class="providerDiv" id="thepiratebayDiv">
+                        <div class="field-pair">
+                            <input type="checkbox" class="enabler" name="thepiratebay_proxy" id="thepiratebay_proxy" #if $sickbeard.THEPIRATEBAY_PROXY then "checked=\"checked\"" else ""#/>
+                            <label class="clearfix" for="thepiratebay_proxy">
+                                <span class="component-title">Access TPB via Proxy</span>
+                                <span class="component-desc">To bypass Country Blocking Mechanism</span>
+                            </label>
+                        </div>
+
+                        <div class="field-pair" id="content_thepiratebay_proxy">
+                            <label class="nocheck clearfix">
+                                <span class="component-title">Proxy URL:</span>
+                                <span class="component-desc">
+	                            	<select name="thepiratebay_proxy_url" id="thepiratebay_proxy_url">
+                                	#for $i in $thepiratebay.proxy_dict.keys():
+                                  		<option value="$thepiratebay.proxy_dict[$i]" #if $thepiratebay.proxy_dict[$i] == $sickbeard.THEPIRATEBAY_PROXY_URL then "selected=\"selected\"" else ""#>$i</option>
+	                            	#end for
+	                            	</select>
+                               	</span>
+                            </label>
+                        </div>
+
+                        <div class="field-pair">
+                            <input type="checkbox" name="thepiratebay_trusted" id="thepiratebay_trusted" #if $sickbeard.THEPIRATEBAY_TRUSTED then "checked=\"checked\"" else ""#/>
+                            <label class="clearfix" for="thepiratebay_trusted">
+                                <span class="component-title">Trusted Download</span>
+                                <span class="component-desc">Download torrent only from trusted uploaders?</span>
+                            </label>
+                        </div>
+		     </div><!-- /thepiratebayDiv //-->
+
+                    <div class="providerDiv" id="btnDiv">
+                        <div class="field-pair">
+                            <label class="clearfix">
+                                <span class="component-title">BTN API Key:</span>
+                                <input class="component-desc" type="text" name="btn_api_key" value="$sickbeard.BTN_API_KEY" size="40" />
+                            </label>
+                        </div>
+                    </div><!-- /btnDiv //-->
+                    <div class="providerDiv" id="dailytvtorrentsDiv">
+                        <div class="field-pair">
+                            <input type="checkbox" name="dtt_norar" id="dtt_norar" #if $sickbeard.DTT_NORAR then "checked=\"checked\"" else ""#/>
+                            <label class="clearfix" for="dtt_norar">
+                                <span class="component-title">No Rar</span>
+                                <span class="component-desc">Download only uncompressed release?</span>
+                            </label>
+                        </div>
+                        <div class="field-pair">
+                            <input type="checkbox" name="dtt_single" id="dtt_single" #if $sickbeard.DTT_SINGLE then "checked=\"checked\"" else ""#/>
+                            <label class="clearfix" for="dtt_single">
+                                <span class="component-title">Single File</span>
+                                <span class="component-desc">Download only single file release?</span>
+                            </label>
+                        </div>
+		    </div><!-- /dailytvtorrentsDiv //-->
 
                     <div class="providerDiv" id="torrentzDiv">
                         <div class="field-pair">
@@ -242,76 +238,76 @@
                                 <input class="component-desc" type="password" name="torrentleech_password" value="$sickbeard.TORRENTLEECH_PASSWORD" size="40" />
                             </label>
                         </div>
-                    </div><!-- /torrentleechDiv //-->
-<!-- end div for editing providers -->
-
-                    <input type="submit" class="btn config_submitter" value="Save Changes" /><br/>
-            
-                    </fieldset>
-                </div><!-- /component-group2 //-->
-
-                <div id="core-component-group3" class="component-group clearfix">
-
-                    <div class="component-group-desc">
-                        <h3>Configure Custom Newznab Providers</h3>
-                        <p>Add and setup custom Newznab providers.</p>
-                        <p>Some built-in Newznab providers are already available above.</p>
-                    </div>
-
-                    <fieldset class="component-group-list">
-                        <div class="field-pair">
-                            <label class="clearfix">
-                                <span class="component-title jumbo">Select Provider:</span>
-                                <span class="component-desc">
-                                    <input type="hidden" name="newznab_string" id="newznab_string" />
-                                    <select id="editANewznabProvider">
-                                        <option value="addNewznab">-- add new provider --</option>
-                                    </select>
-                                </span>
-                            </label>
-                        </div>
-
-<div class="newznabProviderDiv" id="addNewznab">
-                        <div class="field-pair">
-                            <label class="nocheck clearfix">
-                                <span class="component-title">Provider Name</span>
-                                <input class="component-desc" type="text" id="newznab_name" size="40" />
-                            </label>
-                        </div>
-                        <div class="field-pair">
-                            <label class="nocheck clearfix">
-                                <span class="component-title">Site URL</span>
-                                <input class="component-desc" type="text" id="newznab_url" size="40" />
-                            </label>
-                        </div>
-                        <div class="field-pair">
-                            <label class="nocheck clearfix">
-                                <span class="component-title">API Key</span>
-                                <input class="component-desc" type="text" id="newznab_key" size="40" />
-                            </label>
-                            <label class="nocheck clearfix">
-                                <span class="component-title">&nbsp;</span>
-                                <span class="component-desc">(leave blank if not required)</span>
-                            </label>
-                        </div>
-            <div id="newznab_add_div">
-                <input type="button" class="btn newznab_save" id="newznab_add" value="Add" />
-            </div>
-            <div id="newznab_update_div" style="display: none;">
-                <input type="button" class="btn btn-danger newznab_delete" id="newznab_delete" value="Delete" />
-            </div> 
-</div>
-
-                    </fieldset>
-                </div><!-- /component-group3 //-->
-
-                <div class="component-group-save">
-                    <input type="submit" class="btn config_submitter" value="Save Changes" />
-                </div><br />
-
-            </div><!-- /config-components //-->
-
-</form>
-</div></div>
-
-#include $os.path.join($sickbeard.PROG_DIR, "data/interfaces/default/inc_bottom.tmpl")
+                    </div><!-- /torrentleechDiv //-->
+<!-- end div for editing providers -->
+
+                    <input type="submit" class="btn config_submitter" value="Save Changes" /><br/>
+            
+                    </fieldset>
+                </div><!-- /component-group2 //-->
+
+                <div id="core-component-group3" class="component-group clearfix">
+
+                    <div class="component-group-desc">
+                        <h3>Configure Custom Newznab Providers</h3>
+                        <p>Add and setup custom Newznab providers.</p>
+                        <p>Some built-in Newznab providers are already available above.</p>
+                    </div>
+
+                    <fieldset class="component-group-list">
+                        <div class="field-pair">
+                            <label class="clearfix">
+                                <span class="component-title jumbo">Select Provider:</span>
+                                <span class="component-desc">
+                                    <input type="hidden" name="newznab_string" id="newznab_string" />
+                                    <select id="editANewznabProvider">
+                                        <option value="addNewznab">-- add new provider --</option>
+                                    </select>
+                                </span>
+                            </label>
+                        </div>
+
+<div class="newznabProviderDiv" id="addNewznab">
+                        <div class="field-pair">
+                            <label class="nocheck clearfix">
+                                <span class="component-title">Provider Name</span>
+                                <input class="component-desc" type="text" id="newznab_name" size="40" />
+                            </label>
+                        </div>
+                        <div class="field-pair">
+                            <label class="nocheck clearfix">
+                                <span class="component-title">Site URL</span>
+                                <input class="component-desc" type="text" id="newznab_url" size="40" />
+                            </label>
+                        </div>
+                        <div class="field-pair">
+                            <label class="nocheck clearfix">
+                                <span class="component-title">API Key</span>
+                                <input class="component-desc" type="text" id="newznab_key" size="40" />
+                            </label>
+                            <label class="nocheck clearfix">
+                                <span class="component-title">&nbsp;</span>
+                                <span class="component-desc">(leave blank if not required)</span>
+                            </label>
+                        </div>
+            <div id="newznab_add_div">
+                <input type="button" class="btn newznab_save" id="newznab_add" value="Add" />
+            </div>
+            <div id="newznab_update_div" style="display: none;">
+                <input type="button" class="btn btn-danger newznab_delete" id="newznab_delete" value="Delete" />
+            </div> 
+</div>
+
+                    </fieldset>
+                </div><!-- /component-group3 //-->
+
+                <div class="component-group-save">
+                    <input type="submit" class="btn config_submitter" value="Save Changes" />
+                </div><br />
+
+            </div><!-- /config-components //-->
+
+</form>
+</div></div>
+
+#include $os.path.join($sickbeard.PROG_DIR, "data/interfaces/default/inc_bottom.tmpl")