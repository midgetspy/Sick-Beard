#import sickbeard
#from sickbeard.providers.generic import GenericProvider
#from sickbeard.providers import thepiratebay   
#set global $title="Config - Providers"
#set global $header="Search Providers"

#set global $sbPath="../.."

#set global $topmenu="config"#
#import os.path
#include $os.path.join($sickbeard.PROG_DIR, "data/interfaces/default/inc_top.tmpl")

<script type="text/javascript" src="$sbRoot/js/configProviders.js"></script>
<script type="text/javascript" src="$sbRoot/js/config.js"></script>
<script type="text/javascript" charset="utf-8">
<!--
\$(document).ready(function(){

var show_nzb_providers = #if $sickbeard.USE_NZBS then "true" else "false"#;
#for $curNewznabProvider in $sickbeard.newznabProviderList:
\$(this).addProvider('$curNewznabProvider.getID()', '$curNewznabProvider.name', '$curNewznabProvider.url', '$curNewznabProvider.key', $int($curNewznabProvider.default), show_nzb_providers);
#end for
});
//-->
</script>

<div id="config">
<div id="config-content">

<form id="configForm" action="saveProviders" method="post">

            <div id="config-components">
                
                <div id="core-component-group1" class="component-group clearfix">

                    <div class="component-group-desc">
                        <h3>Provider Priorities</h3>
                        <p>Check off and drag the providers into the order you want them to be used.</p>
                        <p class="note">At least one provider is required but two are recommended.</p>
                        <p>NZB/Torrent providers can be toggled in <a href="$sbRoot/config/search">Search Settings</a></p>
                        <p class="note"><span style="color: #654B24; font-size: 16px;">*</span> Provider does not support backlog searches at this time.</p>
                        <p class="note"><span style="color: #654B24; font-size: 16px;">**</span> Provider supports <b>limited</b> backlog searches, all episodes/qualities may not be available.</p>
                    </div>

                    <fieldset class="component-group-list">
                        <ul id="provider_order_list">
                        #for $curProvider in $sickbeard.providers.sortedProviderList():
                            #if $curProvider.providerType == $GenericProvider.NZB and not $sickbeard.USE_NZBS:
                                #continue
                            #elif $curProvider.providerType == $GenericProvider.TORRENT and not $sickbeard.USE_TORRENTS:
                                #continue
                            #end if
                            #set $curName = $curProvider.getID()
                          <li class="ui-state-default" id="$curName">
                            <input type="checkbox" id="enable_$curName" class="provider_enabler" #if $curProvider.isEnabled() then "checked=\"checked\"" else ""#/>
                            <a href="$curProvider.url" class="imgLink" target="_new"><img src="$sbRoot/images/providers/$curProvider.imageName()" alt="$curProvider.name" title="$curProvider.name" width="16" height="16" /></a>
                            $curProvider.name
                            #if not $curProvider.supportsBacklog then "*" else ""#
                            #if $curProvider.name == "EZRSS" then "**" else ""#
                          </li>
                        #end for
                        </ul>
                        <input type="hidden" name="provider_order" id="provider_order" value="<%=" ".join([x.getID()+':'+str(int(x.isEnabled())) for x in sickbeard.providers.sortedProviderList()])%>"/>
                        <br/><input type="submit" class="config_submitter" value="Save Changes" /><br/>
                    </fieldset>
                </div><!-- /component-group1 //-->

                <div id="core-component-group2" class="component-group clearfix">

                    <div class="component-group-desc">
                        <h3>Configure Built-In<br />Providers</h3>
                        <p>Check with provider's website on how to obtain an API key if needed.</p>
                    </div>
                    
                    <fieldset class="component-group-list">
                        <div class="field-pair">
                            <label class="clearfix" for="editAProvider">
                                <span class="component-title jumbo">Configure Provider:</span>
                                <span class="component-desc">
                                    #set $provider_config_list = []
<<<<<<< HEAD
                                    #for $cur_provider in ("nzbs_org", "nzbs_r_us", "newzbin", "nzbmatrix", "thepiratebay", "tvtorrents", "btn"):
=======
                                    #for $cur_provider in ("nzbs_r_us", "newzbin", "nzbmatrix", "tvtorrents", "btn"):
>>>>>>> 2870998c
                                        #set $cur_provider_obj = $sickbeard.providers.getProviderClass($cur_provider)
                                        #if $cur_provider_obj.providerType == $GenericProvider.NZB and not $sickbeard.USE_NZBS:
                                            #continue
                                        #elif $cur_provider_obj.providerType == $GenericProvider.TORRENT and not $sickbeard.USE_TORRENTS:
                                            #continue
                                        #end if
                                        $provider_config_list.append($cur_provider_obj)
                                    #end for

                                    #if $provider_config_list:                                        
                                    <select id="editAProvider">
                                        #for $cur_provider in $provider_config_list + [$curProvider for $curProvider in $sickbeard.newznabProviderList if $curProvider.default and $curProvider.needs_auth]:
                                            <option value="$cur_provider.getID()">$cur_provider.name</option>
                                        #end for
                                    </select>
                                    #else:
                                    No providers available to configure.
                                    #end if
                                </span>
                            </label>
                        </div>


<!-- start div for editing providers //-->
#for $curNewznabProvider in [$curProvider for $curProvider in $sickbeard.newznabProviderList if $curProvider.default and $curProvider.needs_auth]:
<div class="providerDiv" id="${curNewznabProvider.getID()}Div">
                        <div class="field-pair">
                            <label class="clearfix">
                                <span class="component-title">$curNewznabProvider.name URL</span>
                                <input class="component-desc" type="text" id="${curNewznabProvider.getID()}_url" value="$curNewznabProvider.url" size="40" disabled/>
                            </label>
                        </div>
                        <div class="field-pair">
                            <label class="clearfix">
                                <span class="component-title">$curNewznabProvider.name API Key</span>
                                <input class="component-desc newznab_key" type="text" id="${curNewznabProvider.getID()}_hash" value="$curNewznabProvider.key" size="40" />
                            </label>
                        </div>
</div>
#end for

<!--
<div class="providerDiv" id="nzbs_orgDiv">
                        <div class="field-pair">
                            <label class="clearfix">
                                <span class="component-title">NZBs.org UID</span>
                                <input class="component-desc" type="text" name="nzbs_org_uid" value="$sickbeard.NZBS_UID" size="10" />
                            </label>
                        </div>
                        <div class="field-pair">
                            <label class="clearfix">
                                <span class="component-title">NZBs.org Hash</span>
                                <input class="component-desc" type="text" name="nzbs_org_hash" value="$sickbeard.NZBS_HASH" size="40" />
                            </label>
                        </div>
</div>
-->
<div class="providerDiv" id="nzbmatrixDiv">
                        <div class="field-pair">
                            <label class="clearfix">
                                <span class="component-title">NZBMatrix Username</span>
                                <input class="component-desc" type="text" name="nzbmatrix_username" value="$sickbeard.NZBMATRIX_USERNAME" size="10" />
                            </label>
                        </div>
                        <div class="field-pair">
                            <label class="clearfix">
                                <span class="component-title">NZBMatrix API Key</span>
                                <input class="component-desc" type="text" name="nzbmatrix_apikey" value="$sickbeard.NZBMATRIX_APIKEY" size="40" />
                            </label>
                        </div>
</div>

<div class="providerDiv" id="newzbinDiv">
                        <div class="field-pair">
                            <label class="clearfix">
                                <span class="component-title">Newzbin Username</span>
                                <input class="component-desc" type="text" name="newzbin_username" value="$sickbeard.NEWZBIN_USERNAME" size="10" />
                            </label>
                        </div>
                        <div class="field-pair">
                            <label class="clearfix">
                                <span class="component-title">Newzbin Password</span>
                                <input class="component-desc" type="password" name="newzbin_password" value="$sickbeard.NEWZBIN_PASSWORD" size="40" />
                            </label>
                        </div>
</div>

<div class="providerDiv" id="nzbs_r_usDiv">
                        <div class="field-pair">
                            <label class="clearfix">
                                <span class="component-title">NZBs'R'US UID</span>
                                <input class="component-desc" type="text" name="nzbs_r_us_uid" value="$sickbeard.NZBSRUS_UID" size="10" />
                            </label>
                        </div>
                        <div class="field-pair">
                            <label class="clearfix">
                                <span class="component-title">NZBs'R'US Hash</span>
                                <input class="component-desc" type="text" name="nzbs_r_us_hash" value="$sickbeard.NZBSRUS_HASH" size="40" />
                            </label>
                        </div>
</div>

<div class="providerDiv" id="tvtorrentsDiv">
                        <div class="field-pair">
                            <label class="clearfix">
                                <span class="component-title">TvTorrents Digest:</span>
                                <input class="component-desc" type="text" name="tvtorrents_digest" value="$sickbeard.TVTORRENTS_DIGEST" size="40" />
                            </label>
                        </div>
                        <div class="field-pair">
                            <label class="clearfix">
                                <span class="component-title">TvTorrents Hash:</span>
                                <input class="component-desc" type="text" name="tvtorrents_hash" value="$sickbeard.TVTORRENTS_HASH" size="40" />
                            </label>
                        </div>
</div>


<div class="providerDiv" id="thepiratebayDiv">
                        <div class="field-pair">
                            <input type="checkbox" class="enabler" name="thepiratebay_proxy" id="thepiratebay_proxy" #if $sickbeard.THEPIRATEBAY_PROXY then "checked=\"checked\"" else ""#/>
                            <label class="clearfix" for="thepiratebay_proxy">
                                <span class="component-title">Access TPB via Proxy</span>
                                <span class="component-desc">To bypass Country Blocking Mechanism</span>
                            </label>
                        </div>

                        <div class="field-pair" id="content_thepiratebay_proxy">
                            <label class="nocheck clearfix">
                                <span class="component-title">Proxy URL:</span>
                                <span class="component-desc">
	                              <select name="thepiratebay_proxy_url" id="thepiratebay_proxy_url">
                                #for $i in $thepiratebay.proxy_dict.keys():
                                  <option value="$thepiratebay.proxy_dict[$i]" #if $thepiratebay.proxy_dict[$i] == $sickbeard.THEPIRATEBAY_PROXY_URL then "selected=\"selected\"" else ""#>$i</option>
	                              #end for
	                                </select>
                                </span>
                            </label>
                        </div>

                        <div class="field-pair">
                            <input type="checkbox" name="thepiratebay_trusted" id="thepiratebay_trusted" #if $sickbeard.THEPIRATEBAY_TRUSTED then "checked=\"checked\"" else ""#/>
                            <label class="clearfix" for="thepiratebay_trusted">
                                <span class="component-title">Trusted Download</span>
                                <span class="component-desc">Download torrent only from trusted uploaders?</span>
                            </label>
                        </div>
</div>

<div class="providerDiv" id="btnDiv">
                        <div class="field-pair">
                            <label class="clearfix">
                                <span class="component-title">BTN User ID:</span>
                                <input class="component-desc" type="text" name="btn_user_id" value="$sickbeard.BTN_USER_ID" />
                            </label>
                        </div>
                        <div class="field-pair">
                            <label class="clearfix">
                                <span class="component-title">BTN Auth Token:</span>
                                <input class="component-desc" type="text" name="btn_auth_token" value="$sickbeard.BTN_AUTH_TOKEN" size="32" />
                            </label>
                        </div>
						<div class="field-pair">
                            <label class="clearfix">
                                <span class="component-title">BTN Passkey:</span>
                                <input class="component-desc" type="text" name="btn_passkey" value="$sickbeard.BTN_PASSKEY" size="32" />
                            </label>
                        </div>
						<div class="field-pair">
                            <label class="clearfix">
                                <span class="component-title">BTN Authkey:</span>
                                <input class="component-desc" type="text" name="btn_authkey" value="$sickbeard.BTN_AUTHKEY" size="32" />
                            </label>
                        </div>
</div>

<!-- end div for editing providers -->

                    <input type="submit" class="config_submitter" value="Save Changes" /><br/>
            
                    </fieldset>
                </div><!-- /component-group2 //-->

                <div id="core-component-group3" class="component-group clearfix">

                    <div class="component-group-desc">
                        <h3>Configure Custom<br />Newznab Providers</h3>
                        <p>Add and setup custom Newznab providers.</p>
                        <p>Some built-in Newznab providers are already available above.</p>
                    </div>

                    <fieldset class="component-group-list">
                        <div class="field-pair">
                            <label class="clearfix">
                                <span class="component-title jumbo">Select Provider:</span>
                                <span class="component-desc">
                                    <input type="hidden" name="newznab_string" id="newznab_string" />
                                    <select id="editANewznabProvider">
                                        <option value="addNewznab">-- add new provider --</option>
                                    </select>
                                </span>
                            </label>
                        </div>

<div class="newznabProviderDiv" id="addNewznab">
                        <div class="field-pair">
                            <label class="nocheck clearfix">
                                <span class="component-title">Provider Name</span>
                                <input class="component-desc" type="text" id="newznab_name" size="40" />
                            </label>
                        </div>
                        <div class="field-pair">
                            <label class="nocheck clearfix">
                                <span class="component-title">Site URL</span>
                                <input class="component-desc" type="text" id="newznab_url" size="40" />
                            </label>
                        </div>
                        <div class="field-pair">
                            <label class="nocheck clearfix">
                                <span class="component-title">API Key</span>
                                <input class="component-desc" type="text" id="newznab_key" size="40" />
                            </label>
                            <label class="nocheck clearfix">
                                <span class="component-title">&nbsp;</span>
                                <span class="component-desc">(leave blank if not required)</span>
                            </label>
                        </div>
            <div id="newznab_add_div">
                <input type="button" class="newznab_save" id="newznab_add" value="Add" />
            </div>
            <div id="newznab_update_div" style="display: none;">
                <input type="button" class="newznab_delete" id="newznab_delete" value="Delete" />
            </div> 
</div>

                    </fieldset>
                </div><!-- /component-group3 //-->

                    
            <br/><input type="submit" class="config_submitter" value="Save Changes" /><br/>
                
            </div><!-- /config-components //-->

</form>
</div></div>
<div class="clearfix"></div>

#include $os.path.join($sickbeard.PROG_DIR, "data/interfaces/default/inc_bottom.tmpl")<|MERGE_RESOLUTION|>--- conflicted
+++ resolved
@@ -1,333 +1,329 @@
-#import sickbeard
-#from sickbeard.providers.generic import GenericProvider
-#from sickbeard.providers import thepiratebay   
-#set global $title="Config - Providers"
-#set global $header="Search Providers"
+#import sickbeard
+#from sickbeard.providers.generic import GenericProvider
+#from sickbeard.providers import thepiratebay   
+#set global $title="Config - Providers"
+#set global $header="Search Providers"
+
+#set global $sbPath="../.."
+
+#set global $topmenu="config"#
+#import os.path
+#include $os.path.join($sickbeard.PROG_DIR, "data/interfaces/default/inc_top.tmpl")
+
+<script type="text/javascript" src="$sbRoot/js/configProviders.js"></script>
+<script type="text/javascript" src="$sbRoot/js/config.js"></script>
+<script type="text/javascript" charset="utf-8">
+<!--
+\$(document).ready(function(){
+
+var show_nzb_providers = #if $sickbeard.USE_NZBS then "true" else "false"#;
+#for $curNewznabProvider in $sickbeard.newznabProviderList:
+\$(this).addProvider('$curNewznabProvider.getID()', '$curNewznabProvider.name', '$curNewznabProvider.url', '$curNewznabProvider.key', $int($curNewznabProvider.default), show_nzb_providers);
+#end for
+});
+//-->
+</script>
+
+<div id="config">
+<div id="config-content">
+
+<form id="configForm" action="saveProviders" method="post">
+
+            <div id="config-components">
+                
+                <div id="core-component-group1" class="component-group clearfix">
+
+                    <div class="component-group-desc">
+                        <h3>Provider Priorities</h3>
+                        <p>Check off and drag the providers into the order you want them to be used.</p>
+                        <p class="note">At least one provider is required but two are recommended.</p>
+                        <p>NZB/Torrent providers can be toggled in <a href="$sbRoot/config/search">Search Settings</a></p>
+                        <p class="note"><span style="color: #654B24; font-size: 16px;">*</span> Provider does not support backlog searches at this time.</p>
+                        <p class="note"><span style="color: #654B24; font-size: 16px;">**</span> Provider supports <b>limited</b> backlog searches, all episodes/qualities may not be available.</p>
+                    </div>
+
+                    <fieldset class="component-group-list">
+                        <ul id="provider_order_list">
+                        #for $curProvider in $sickbeard.providers.sortedProviderList():
+                            #if $curProvider.providerType == $GenericProvider.NZB and not $sickbeard.USE_NZBS:
+                                #continue
+                            #elif $curProvider.providerType == $GenericProvider.TORRENT and not $sickbeard.USE_TORRENTS:
+                                #continue
+                            #end if
+                            #set $curName = $curProvider.getID()
+                          <li class="ui-state-default" id="$curName">
+                            <input type="checkbox" id="enable_$curName" class="provider_enabler" #if $curProvider.isEnabled() then "checked=\"checked\"" else ""#/>
+                            <a href="$curProvider.url" class="imgLink" target="_new"><img src="$sbRoot/images/providers/$curProvider.imageName()" alt="$curProvider.name" title="$curProvider.name" width="16" height="16" /></a>
+                            $curProvider.name
+                            #if not $curProvider.supportsBacklog then "*" else ""#
+                            #if $curProvider.name == "EZRSS" then "**" else ""#
+                          </li>
+                        #end for
+                        </ul>
+                        <input type="hidden" name="provider_order" id="provider_order" value="<%=" ".join([x.getID()+':'+str(int(x.isEnabled())) for x in sickbeard.providers.sortedProviderList()])%>"/>
+                        <br/><input type="submit" class="config_submitter" value="Save Changes" /><br/>
+                    </fieldset>
+                </div><!-- /component-group1 //-->
+
+                <div id="core-component-group2" class="component-group clearfix">
+
+                    <div class="component-group-desc">
+                        <h3>Configure Built-In<br />Providers</h3>
+                        <p>Check with provider's website on how to obtain an API key if needed.</p>
+                    </div>
+                    
+                    <fieldset class="component-group-list">
+                        <div class="field-pair">
+                            <label class="clearfix" for="editAProvider">
+                                <span class="component-title jumbo">Configure Provider:</span>
+                                <span class="component-desc">
+                                    #set $provider_config_list = []
+                                    #for $cur_provider in ("nzbs_r_us", "newzbin", "nzbmatrix", "thepiratebay", "tvtorrents", "btn", "dailytvtorrents"):
+                                        #set $cur_provider_obj = $sickbeard.providers.getProviderClass($cur_provider)
+                                        #if $cur_provider_obj.providerType == $GenericProvider.NZB and not $sickbeard.USE_NZBS:
+                                            #continue
+                                        #elif $cur_provider_obj.providerType == $GenericProvider.TORRENT and not $sickbeard.USE_TORRENTS:
+                                            #continue
+                                        #end if
+                                        $provider_config_list.append($cur_provider_obj)
+                                    #end for
+
+                                    #if $provider_config_list:                                        
+                                    <select id="editAProvider">
+                                        #for $cur_provider in $provider_config_list + [$curProvider for $curProvider in $sickbeard.newznabProviderList if $curProvider.default and $curProvider.needs_auth]:
+                                            <option value="$cur_provider.getID()">$cur_provider.name</option>
+                                        #end for
+                                    </select>
+                                    #else:
+                                    No providers available to configure.
+                                    #end if
+                                </span>
+                            </label>
+                        </div>
+
+
+<!-- start div for editing providers //-->
+#for $curNewznabProvider in [$curProvider for $curProvider in $sickbeard.newznabProviderList if $curProvider.default and $curProvider.needs_auth]:
+<div class="providerDiv" id="${curNewznabProvider.getID()}Div">
+                        <div class="field-pair">
+                            <label class="clearfix">
+                                <span class="component-title">$curNewznabProvider.name URL</span>
+                                <input class="component-desc" type="text" id="${curNewznabProvider.getID()}_url" value="$curNewznabProvider.url" size="40" disabled/>
+                            </label>
+                        </div>
+                        <div class="field-pair">
+                            <label class="clearfix">
+                                <span class="component-title">$curNewznabProvider.name API Key</span>
+                                <input class="component-desc newznab_key" type="text" id="${curNewznabProvider.getID()}_hash" value="$curNewznabProvider.key" size="40" />
+                            </label>
+                        </div>
+</div>
+#end for
+
+<!--
+<div class="providerDiv" id="nzbs_orgDiv">
+                        <div class="field-pair">
+                            <label class="clearfix">
+                                <span class="component-title">NZBs.org UID</span>
+                                <input class="component-desc" type="text" name="nzbs_org_uid" value="$sickbeard.NZBS_UID" size="10" />
+                            </label>
+                        </div>
+                        <div class="field-pair">
+                            <label class="clearfix">
+                                <span class="component-title">NZBs.org Hash</span>
+                                <input class="component-desc" type="text" name="nzbs_org_hash" value="$sickbeard.NZBS_HASH" size="40" />
+                            </label>
+                        </div>
+</div>
+-->
+<div class="providerDiv" id="nzbmatrixDiv">
+                        <div class="field-pair">
+                            <label class="clearfix">
+                                <span class="component-title">NZBMatrix Username</span>
+                                <input class="component-desc" type="text" name="nzbmatrix_username" value="$sickbeard.NZBMATRIX_USERNAME" size="10" />
+                            </label>
+                        </div>
+                        <div class="field-pair">
+                            <label class="clearfix">
+                                <span class="component-title">NZBMatrix API Key</span>
+                                <input class="component-desc" type="text" name="nzbmatrix_apikey" value="$sickbeard.NZBMATRIX_APIKEY" size="40" />
+                            </label>
+                        </div>
+</div>
+
+<div class="providerDiv" id="newzbinDiv">
+                        <div class="field-pair">
+                            <label class="clearfix">
+                                <span class="component-title">Newzbin Username</span>
+                                <input class="component-desc" type="text" name="newzbin_username" value="$sickbeard.NEWZBIN_USERNAME" size="10" />
+                            </label>
+                        </div>
+                        <div class="field-pair">
+                            <label class="clearfix">
+                                <span class="component-title">Newzbin Password</span>
+                                <input class="component-desc" type="password" name="newzbin_password" value="$sickbeard.NEWZBIN_PASSWORD" size="40" />
+                            </label>
+                        </div>
+</div>
+
+<div class="providerDiv" id="nzbs_r_usDiv">
+                        <div class="field-pair">
+                            <label class="clearfix">
+                                <span class="component-title">NZBs'R'US UID</span>
+                                <input class="component-desc" type="text" name="nzbs_r_us_uid" value="$sickbeard.NZBSRUS_UID" size="10" />
+                            </label>
+                        </div>
+                        <div class="field-pair">
+                            <label class="clearfix">
+                                <span class="component-title">NZBs'R'US Hash</span>
+                                <input class="component-desc" type="text" name="nzbs_r_us_hash" value="$sickbeard.NZBSRUS_HASH" size="40" />
+                            </label>
+                        </div>
+</div>
+
+<div class="providerDiv" id="tvtorrentsDiv">
+                        <div class="field-pair">
+                            <label class="clearfix">
+                                <span class="component-title">TvTorrents Digest:</span>
+                                <input class="component-desc" type="text" name="tvtorrents_digest" value="$sickbeard.TVTORRENTS_DIGEST" size="40" />
+                            </label>
+                        </div>
+                        <div class="field-pair">
+                            <label class="clearfix">
+                                <span class="component-title">TvTorrents Hash:</span>
+                                <input class="component-desc" type="text" name="tvtorrents_hash" value="$sickbeard.TVTORRENTS_HASH" size="40" />
+                            </label>
+                        </div>
+</div>
+
 
-#set global $sbPath="../.."
-
-#set global $topmenu="config"#
-#import os.path
-#include $os.path.join($sickbeard.PROG_DIR, "data/interfaces/default/inc_top.tmpl")
-
-<script type="text/javascript" src="$sbRoot/js/configProviders.js"></script>
-<script type="text/javascript" src="$sbRoot/js/config.js"></script>
-<script type="text/javascript" charset="utf-8">
-<!--
-\$(document).ready(function(){
-
-var show_nzb_providers = #if $sickbeard.USE_NZBS then "true" else "false"#;
-#for $curNewznabProvider in $sickbeard.newznabProviderList:
-\$(this).addProvider('$curNewznabProvider.getID()', '$curNewznabProvider.name', '$curNewznabProvider.url', '$curNewznabProvider.key', $int($curNewznabProvider.default), show_nzb_providers);
-#end for
-});
-//-->
-</script>
-
-<div id="config">
-<div id="config-content">
-
-<form id="configForm" action="saveProviders" method="post">
-
-            <div id="config-components">
-                
-                <div id="core-component-group1" class="component-group clearfix">
-
-                    <div class="component-group-desc">
-                        <h3>Provider Priorities</h3>
-                        <p>Check off and drag the providers into the order you want them to be used.</p>
-                        <p class="note">At least one provider is required but two are recommended.</p>
-                        <p>NZB/Torrent providers can be toggled in <a href="$sbRoot/config/search">Search Settings</a></p>
-                        <p class="note"><span style="color: #654B24; font-size: 16px;">*</span> Provider does not support backlog searches at this time.</p>
-                        <p class="note"><span style="color: #654B24; font-size: 16px;">**</span> Provider supports <b>limited</b> backlog searches, all episodes/qualities may not be available.</p>
-                    </div>
-
-                    <fieldset class="component-group-list">
-                        <ul id="provider_order_list">
-                        #for $curProvider in $sickbeard.providers.sortedProviderList():
-                            #if $curProvider.providerType == $GenericProvider.NZB and not $sickbeard.USE_NZBS:
-                                #continue
-                            #elif $curProvider.providerType == $GenericProvider.TORRENT and not $sickbeard.USE_TORRENTS:
-                                #continue
-                            #end if
-                            #set $curName = $curProvider.getID()
-                          <li class="ui-state-default" id="$curName">
-                            <input type="checkbox" id="enable_$curName" class="provider_enabler" #if $curProvider.isEnabled() then "checked=\"checked\"" else ""#/>
-                            <a href="$curProvider.url" class="imgLink" target="_new"><img src="$sbRoot/images/providers/$curProvider.imageName()" alt="$curProvider.name" title="$curProvider.name" width="16" height="16" /></a>
-                            $curProvider.name
-                            #if not $curProvider.supportsBacklog then "*" else ""#
-                            #if $curProvider.name == "EZRSS" then "**" else ""#
-                          </li>
-                        #end for
-                        </ul>
-                        <input type="hidden" name="provider_order" id="provider_order" value="<%=" ".join([x.getID()+':'+str(int(x.isEnabled())) for x in sickbeard.providers.sortedProviderList()])%>"/>
-                        <br/><input type="submit" class="config_submitter" value="Save Changes" /><br/>
-                    </fieldset>
-                </div><!-- /component-group1 //-->
-
-                <div id="core-component-group2" class="component-group clearfix">
-
-                    <div class="component-group-desc">
-                        <h3>Configure Built-In<br />Providers</h3>
-                        <p>Check with provider's website on how to obtain an API key if needed.</p>
-                    </div>
-                    
-                    <fieldset class="component-group-list">
-                        <div class="field-pair">
-                            <label class="clearfix" for="editAProvider">
-                                <span class="component-title jumbo">Configure Provider:</span>
-                                <span class="component-desc">
-                                    #set $provider_config_list = []
-<<<<<<< HEAD
-                                    #for $cur_provider in ("nzbs_org", "nzbs_r_us", "newzbin", "nzbmatrix", "thepiratebay", "tvtorrents", "btn"):
-=======
-                                    #for $cur_provider in ("nzbs_r_us", "newzbin", "nzbmatrix", "tvtorrents", "btn"):
->>>>>>> 2870998c
-                                        #set $cur_provider_obj = $sickbeard.providers.getProviderClass($cur_provider)
-                                        #if $cur_provider_obj.providerType == $GenericProvider.NZB and not $sickbeard.USE_NZBS:
-                                            #continue
-                                        #elif $cur_provider_obj.providerType == $GenericProvider.TORRENT and not $sickbeard.USE_TORRENTS:
-                                            #continue
-                                        #end if
-                                        $provider_config_list.append($cur_provider_obj)
-                                    #end for
-
-                                    #if $provider_config_list:                                        
-                                    <select id="editAProvider">
-                                        #for $cur_provider in $provider_config_list + [$curProvider for $curProvider in $sickbeard.newznabProviderList if $curProvider.default and $curProvider.needs_auth]:
-                                            <option value="$cur_provider.getID()">$cur_provider.name</option>
-                                        #end for
-                                    </select>
-                                    #else:
-                                    No providers available to configure.
-                                    #end if
-                                </span>
-                            </label>
-                        </div>
-
-
-<!-- start div for editing providers //-->
-#for $curNewznabProvider in [$curProvider for $curProvider in $sickbeard.newznabProviderList if $curProvider.default and $curProvider.needs_auth]:
-<div class="providerDiv" id="${curNewznabProvider.getID()}Div">
-                        <div class="field-pair">
-                            <label class="clearfix">
-                                <span class="component-title">$curNewznabProvider.name URL</span>
-                                <input class="component-desc" type="text" id="${curNewznabProvider.getID()}_url" value="$curNewznabProvider.url" size="40" disabled/>
-                            </label>
-                        </div>
-                        <div class="field-pair">
-                            <label class="clearfix">
-                                <span class="component-title">$curNewznabProvider.name API Key</span>
-                                <input class="component-desc newznab_key" type="text" id="${curNewznabProvider.getID()}_hash" value="$curNewznabProvider.key" size="40" />
-                            </label>
-                        </div>
-</div>
-#end for
-
-<!--
-<div class="providerDiv" id="nzbs_orgDiv">
-                        <div class="field-pair">
-                            <label class="clearfix">
-                                <span class="component-title">NZBs.org UID</span>
-                                <input class="component-desc" type="text" name="nzbs_org_uid" value="$sickbeard.NZBS_UID" size="10" />
-                            </label>
-                        </div>
-                        <div class="field-pair">
-                            <label class="clearfix">
-                                <span class="component-title">NZBs.org Hash</span>
-                                <input class="component-desc" type="text" name="nzbs_org_hash" value="$sickbeard.NZBS_HASH" size="40" />
-                            </label>
-                        </div>
-</div>
--->
-<div class="providerDiv" id="nzbmatrixDiv">
-                        <div class="field-pair">
-                            <label class="clearfix">
-                                <span class="component-title">NZBMatrix Username</span>
-                                <input class="component-desc" type="text" name="nzbmatrix_username" value="$sickbeard.NZBMATRIX_USERNAME" size="10" />
-                            </label>
-                        </div>
-                        <div class="field-pair">
-                            <label class="clearfix">
-                                <span class="component-title">NZBMatrix API Key</span>
-                                <input class="component-desc" type="text" name="nzbmatrix_apikey" value="$sickbeard.NZBMATRIX_APIKEY" size="40" />
-                            </label>
-                        </div>
-</div>
-
-<div class="providerDiv" id="newzbinDiv">
-                        <div class="field-pair">
-                            <label class="clearfix">
-                                <span class="component-title">Newzbin Username</span>
-                                <input class="component-desc" type="text" name="newzbin_username" value="$sickbeard.NEWZBIN_USERNAME" size="10" />
-                            </label>
-                        </div>
-                        <div class="field-pair">
-                            <label class="clearfix">
-                                <span class="component-title">Newzbin Password</span>
-                                <input class="component-desc" type="password" name="newzbin_password" value="$sickbeard.NEWZBIN_PASSWORD" size="40" />
-                            </label>
-                        </div>
-</div>
-
-<div class="providerDiv" id="nzbs_r_usDiv">
-                        <div class="field-pair">
-                            <label class="clearfix">
-                                <span class="component-title">NZBs'R'US UID</span>
-                                <input class="component-desc" type="text" name="nzbs_r_us_uid" value="$sickbeard.NZBSRUS_UID" size="10" />
-                            </label>
-                        </div>
-                        <div class="field-pair">
-                            <label class="clearfix">
-                                <span class="component-title">NZBs'R'US Hash</span>
-                                <input class="component-desc" type="text" name="nzbs_r_us_hash" value="$sickbeard.NZBSRUS_HASH" size="40" />
-                            </label>
-                        </div>
-</div>
-
-<div class="providerDiv" id="tvtorrentsDiv">
-                        <div class="field-pair">
-                            <label class="clearfix">
-                                <span class="component-title">TvTorrents Digest:</span>
-                                <input class="component-desc" type="text" name="tvtorrents_digest" value="$sickbeard.TVTORRENTS_DIGEST" size="40" />
-                            </label>
-                        </div>
-                        <div class="field-pair">
-                            <label class="clearfix">
-                                <span class="component-title">TvTorrents Hash:</span>
-                                <input class="component-desc" type="text" name="tvtorrents_hash" value="$sickbeard.TVTORRENTS_HASH" size="40" />
-                            </label>
-                        </div>
-</div>
-
-
-<div class="providerDiv" id="thepiratebayDiv">
-                        <div class="field-pair">
-                            <input type="checkbox" class="enabler" name="thepiratebay_proxy" id="thepiratebay_proxy" #if $sickbeard.THEPIRATEBAY_PROXY then "checked=\"checked\"" else ""#/>
-                            <label class="clearfix" for="thepiratebay_proxy">
-                                <span class="component-title">Access TPB via Proxy</span>
-                                <span class="component-desc">To bypass Country Blocking Mechanism</span>
-                            </label>
-                        </div>
-
-                        <div class="field-pair" id="content_thepiratebay_proxy">
-                            <label class="nocheck clearfix">
-                                <span class="component-title">Proxy URL:</span>
-                                <span class="component-desc">
-	                              <select name="thepiratebay_proxy_url" id="thepiratebay_proxy_url">
-                                #for $i in $thepiratebay.proxy_dict.keys():
-                                  <option value="$thepiratebay.proxy_dict[$i]" #if $thepiratebay.proxy_dict[$i] == $sickbeard.THEPIRATEBAY_PROXY_URL then "selected=\"selected\"" else ""#>$i</option>
-	                              #end for
-	                                </select>
-                                </span>
-                            </label>
-                        </div>
-
-                        <div class="field-pair">
-                            <input type="checkbox" name="thepiratebay_trusted" id="thepiratebay_trusted" #if $sickbeard.THEPIRATEBAY_TRUSTED then "checked=\"checked\"" else ""#/>
-                            <label class="clearfix" for="thepiratebay_trusted">
-                                <span class="component-title">Trusted Download</span>
-                                <span class="component-desc">Download torrent only from trusted uploaders?</span>
-                            </label>
-                        </div>
-</div>
-
-<div class="providerDiv" id="btnDiv">
-                        <div class="field-pair">
-                            <label class="clearfix">
-                                <span class="component-title">BTN User ID:</span>
-                                <input class="component-desc" type="text" name="btn_user_id" value="$sickbeard.BTN_USER_ID" />
-                            </label>
-                        </div>
-                        <div class="field-pair">
-                            <label class="clearfix">
-                                <span class="component-title">BTN Auth Token:</span>
-                                <input class="component-desc" type="text" name="btn_auth_token" value="$sickbeard.BTN_AUTH_TOKEN" size="32" />
-                            </label>
-                        </div>
-						<div class="field-pair">
-                            <label class="clearfix">
-                                <span class="component-title">BTN Passkey:</span>
-                                <input class="component-desc" type="text" name="btn_passkey" value="$sickbeard.BTN_PASSKEY" size="32" />
-                            </label>
-                        </div>
-						<div class="field-pair">
-                            <label class="clearfix">
-                                <span class="component-title">BTN Authkey:</span>
-                                <input class="component-desc" type="text" name="btn_authkey" value="$sickbeard.BTN_AUTHKEY" size="32" />
-                            </label>
-                        </div>
-</div>
-
-<!-- end div for editing providers -->
-
-                    <input type="submit" class="config_submitter" value="Save Changes" /><br/>
-            
-                    </fieldset>
-                </div><!-- /component-group2 //-->
-
-                <div id="core-component-group3" class="component-group clearfix">
-
-                    <div class="component-group-desc">
-                        <h3>Configure Custom<br />Newznab Providers</h3>
-                        <p>Add and setup custom Newznab providers.</p>
-                        <p>Some built-in Newznab providers are already available above.</p>
-                    </div>
-
-                    <fieldset class="component-group-list">
-                        <div class="field-pair">
-                            <label class="clearfix">
-                                <span class="component-title jumbo">Select Provider:</span>
-                                <span class="component-desc">
-                                    <input type="hidden" name="newznab_string" id="newznab_string" />
-                                    <select id="editANewznabProvider">
-                                        <option value="addNewznab">-- add new provider --</option>
-                                    </select>
-                                </span>
-                            </label>
-                        </div>
-
-<div class="newznabProviderDiv" id="addNewznab">
-                        <div class="field-pair">
-                            <label class="nocheck clearfix">
-                                <span class="component-title">Provider Name</span>
-                                <input class="component-desc" type="text" id="newznab_name" size="40" />
-                            </label>
-                        </div>
-                        <div class="field-pair">
-                            <label class="nocheck clearfix">
-                                <span class="component-title">Site URL</span>
-                                <input class="component-desc" type="text" id="newznab_url" size="40" />
-                            </label>
-                        </div>
-                        <div class="field-pair">
-                            <label class="nocheck clearfix">
-                                <span class="component-title">API Key</span>
-                                <input class="component-desc" type="text" id="newznab_key" size="40" />
-                            </label>
-                            <label class="nocheck clearfix">
-                                <span class="component-title">&nbsp;</span>
-                                <span class="component-desc">(leave blank if not required)</span>
-                            </label>
-                        </div>
-            <div id="newznab_add_div">
-                <input type="button" class="newznab_save" id="newznab_add" value="Add" />
-            </div>
-            <div id="newznab_update_div" style="display: none;">
-                <input type="button" class="newznab_delete" id="newznab_delete" value="Delete" />
-            </div> 
-</div>
-
-                    </fieldset>
-                </div><!-- /component-group3 //-->
-
-                    
-            <br/><input type="submit" class="config_submitter" value="Save Changes" /><br/>
-                
-            </div><!-- /config-components //-->
-
-</form>
-</div></div>
-<div class="clearfix"></div>
-
+<div class="providerDiv" id="thepiratebayDiv">
+                        <div class="field-pair">
+                            <input type="checkbox" class="enabler" name="thepiratebay_proxy" id="thepiratebay_proxy" #if $sickbeard.THEPIRATEBAY_PROXY then "checked=\"checked\"" else ""#/>
+                            <label class="clearfix" for="thepiratebay_proxy">
+                                <span class="component-title">Access TPB via Proxy</span>
+                                <span class="component-desc">To bypass Country Blocking Mechanism</span>
+                            </label>
+                        </div>
+
+                        <div class="field-pair" id="content_thepiratebay_proxy">
+                            <label class="nocheck clearfix">
+                                <span class="component-title">Proxy URL:</span>
+                                <span class="component-desc">
+	                              <select name="thepiratebay_proxy_url" id="thepiratebay_proxy_url">
+                                #for $i in $thepiratebay.proxy_dict.keys():
+                                  <option value="$thepiratebay.proxy_dict[$i]" #if $thepiratebay.proxy_dict[$i] == $sickbeard.THEPIRATEBAY_PROXY_URL then "selected=\"selected\"" else ""#>$i</option>
+	                              #end for
+	                                </select>
+                                </span>
+                            </label>
+                        </div>
+
+                        <div class="field-pair">
+                            <input type="checkbox" name="thepiratebay_trusted" id="thepiratebay_trusted" #if $sickbeard.THEPIRATEBAY_TRUSTED then "checked=\"checked\"" else ""#/>
+                            <label class="clearfix" for="thepiratebay_trusted">
+                                <span class="component-title">Trusted Download</span>
+                                <span class="component-desc">Download torrent only from trusted uploaders?</span>
+                            </label>
+                        </div>
+</div>
+
+<div class="providerDiv" id="btnDiv">
+                        <div class="field-pair">
+                            <label class="clearfix">
+                                <span class="component-title">BTN User ID:</span>
+                                <input class="component-desc" type="text" name="btn_user_id" value="$sickbeard.BTN_USER_ID" />
+                            </label>
+                        </div>
+                        <div class="field-pair">
+                            <label class="clearfix">
+                                <span class="component-title">BTN Auth Token:</span>
+                                <input class="component-desc" type="text" name="btn_auth_token" value="$sickbeard.BTN_AUTH_TOKEN" size="32" />
+                            </label>
+                        </div>
+						<div class="field-pair">
+                            <label class="clearfix">
+                                <span class="component-title">BTN Passkey:</span>
+                                <input class="component-desc" type="text" name="btn_passkey" value="$sickbeard.BTN_PASSKEY" size="32" />
+                            </label>
+                        </div>
+						<div class="field-pair">
+                            <label class="clearfix">
+                                <span class="component-title">BTN Authkey:</span>
+                                <input class="component-desc" type="text" name="btn_authkey" value="$sickbeard.BTN_AUTHKEY" size="32" />
+                            </label>
+                        </div>
+</div>
+
+<!-- end div for editing providers -->
+
+                    <input type="submit" class="config_submitter" value="Save Changes" /><br/>
+            
+                    </fieldset>
+                </div><!-- /component-group2 //-->
+
+                <div id="core-component-group3" class="component-group clearfix">
+
+                    <div class="component-group-desc">
+                        <h3>Configure Custom<br />Newznab Providers</h3>
+                        <p>Add and setup custom Newznab providers.</p>
+                        <p>Some built-in Newznab providers are already available above.</p>
+                    </div>
+
+                    <fieldset class="component-group-list">
+                        <div class="field-pair">
+                            <label class="clearfix">
+                                <span class="component-title jumbo">Select Provider:</span>
+                                <span class="component-desc">
+                                    <input type="hidden" name="newznab_string" id="newznab_string" />
+                                    <select id="editANewznabProvider">
+                                        <option value="addNewznab">-- add new provider --</option>
+                                    </select>
+                                </span>
+                            </label>
+                        </div>
+
+<div class="newznabProviderDiv" id="addNewznab">
+                        <div class="field-pair">
+                            <label class="nocheck clearfix">
+                                <span class="component-title">Provider Name</span>
+                                <input class="component-desc" type="text" id="newznab_name" size="40" />
+                            </label>
+                        </div>
+                        <div class="field-pair">
+                            <label class="nocheck clearfix">
+                                <span class="component-title">Site URL</span>
+                                <input class="component-desc" type="text" id="newznab_url" size="40" />
+                            </label>
+                        </div>
+                        <div class="field-pair">
+                            <label class="nocheck clearfix">
+                                <span class="component-title">API Key</span>
+                                <input class="component-desc" type="text" id="newznab_key" size="40" />
+                            </label>
+                            <label class="nocheck clearfix">
+                                <span class="component-title">&nbsp;</span>
+                                <span class="component-desc">(leave blank if not required)</span>
+                            </label>
+                        </div>
+            <div id="newznab_add_div">
+                <input type="button" class="newznab_save" id="newznab_add" value="Add" />
+            </div>
+            <div id="newznab_update_div" style="display: none;">
+                <input type="button" class="newznab_delete" id="newznab_delete" value="Delete" />
+            </div> 
+</div>
+
+                    </fieldset>
+                </div><!-- /component-group3 //-->
+
+                    
+            <br/><input type="submit" class="config_submitter" value="Save Changes" /><br/>
+                
+            </div><!-- /config-components //-->
+
+</form>
+</div></div>
+<div class="clearfix"></div>
+
 #include $os.path.join($sickbeard.PROG_DIR, "data/interfaces/default/inc_bottom.tmpl")