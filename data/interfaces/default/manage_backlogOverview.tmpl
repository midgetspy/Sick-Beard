--- conflicted
+++ resolved
@@ -1,72 +1,62 @@
-#import sickbeard
-#import datetime
-#from sickbeard.common import *
-#set global $title="Backlog Overview"
-
-#set global $sbPath=".."
-
-<!--#set global $topmenu="manage"#-->
-#import os.path
-#include $os.path.join($sickbeard.PROG_DIR, "data/interfaces/default/inc_top.tmpl")
-
-#set $totalWanted = 0
-#set $totalQual = 0
-
-#for $curShow in $sickbeard.showList:
-#set $totalWanted = $totalWanted + $showCounts[$curShow.tvdbid][$Overview.WANTED]
-#set $totalQual = $totalQual + $showCounts[$curShow.tvdbid][$Overview.QUAL]
-#end for
-
-<div class="h2footer align-right">
-    <span class="wanted">Wanted: <b>$totalWanted</b></span>
-    <span class="qual">Low Quality: <b>$totalQual</b></span>
-</div><br/>
-
-<table class="sickbeardTable" cellspacing="1" border="0" cellpadding="0">
-
-#for $curShow in sorted($sickbeard.showList, key=operator.attrgetter('name')):
-
-#if $showCounts[$curShow.tvdbid][$Overview.QUAL]+$showCounts[$curShow.tvdbid][$Overview.WANTED] == 0:
-#continue
-#end if
-
-  <tr class="seasonheader">
-<<<<<<< HEAD
-    <td colspan=4><br />
-    <a href="$sbRoot/home/displayShow?show=$curShow.tvdbid"><h2>$curShow.name</h2></a>
-    <div align="right" id="checkboxControls">
-        <a href="$sbRoot/manage/backlogShow?tvdb_id=$curShow.tvdbid">Force Backlog</a>
-        <span class="wanted">Wanted: <b>$showCounts[$curShow.tvdbid][$Overview.WANTED]</b></span>
-        <span class="qual">Low Quality: <b>$showCounts[$curShow.tvdbid][$Overview.QUAL]</b></span>
-    </div>
-    </td>
-=======
-    <td colspan="3">
-        <br/><a href="$sbRoot/home/displayShow?show=$curShow.tvdbid"><h2 style="display: inline;">$curShow.name</h2></a>
-        <div class="float-right">
-            <span class="wanted">Wanted: <b>$showCounts[$curShow.tvdbid][$Overview.WANTED]</b></span>
-            <span class="qual">Low Quality: <b>$showCounts[$curShow.tvdbid][$Overview.QUAL]</b></span>
-        </div>
->>>>>>> 09b2594c
-  </tr>
-
-  <tr><th>Episode</th><th>Name</th><th>Airdate</th></tr>
-
-#for $curResult in $showSQLResults[$curShow.tvdbid]:
-#set $whichStr = $str($curResult["season"]) + "x" + $str($curResult["episode"])
-#set $overview = $showCats[$curShow.tvdbid][$whichStr]
-#if $overview not in ($Overview.QUAL, $Overview.WANTED):
-#continue
-#end if
-  <tr class="$Overview.overviewStrings[$showCats[$curShow.tvdbid][$whichStr]]">
-    <td align="center">$whichStr</td>
-    <td>$curResult["name"]</td>
-    <td align="center" nowrap="nowrap">#if int($curResult["airdate"]) == 1 then "never" else $datetime.date.fromordinal(int($curResult["airdate"]))#</td>
-  </tr>
-
-#end for
-
-#end for  
-
-
-</table><br /><br />
+#import sickbeard
+#import datetime
+#from sickbeard.common import *
+#set global $title="Backlog Overview"
+
+#set global $sbPath=".."
+
+<!--#set global $topmenu="manage"#-->
+#import os.path
+#include $os.path.join($sickbeard.PROG_DIR, "data/interfaces/default/inc_top.tmpl")
+
+#set $totalWanted = 0
+#set $totalQual = 0
+
+#for $curShow in $sickbeard.showList:
+#set $totalWanted = $totalWanted + $showCounts[$curShow.tvdbid][$Overview.WANTED]
+#set $totalQual = $totalQual + $showCounts[$curShow.tvdbid][$Overview.QUAL]
+#end for
+
+<div class="h2footer align-right">
+    <span class="wanted">Wanted: <b>$totalWanted</b></span>
+    <span class="qual">Low Quality: <b>$totalQual</b></span>
+</div><br/>
+
+<table class="sickbeardTable" cellspacing="1" border="0" cellpadding="0">
+
+#for $curShow in sorted($sickbeard.showList, key=operator.attrgetter('name')):
+
+#if $showCounts[$curShow.tvdbid][$Overview.QUAL]+$showCounts[$curShow.tvdbid][$Overview.WANTED] == 0:
+#continue
+#end if
+
+  <tr class="seasonheader">
+    <td colspan="3">
+        <br/><a href="$sbRoot/home/displayShow?show=$curShow.tvdbid"><h2 style="display: inline;">$curShow.name</h2></a>
+        <div class="float-right">
+            <a href="$sbRoot/manage/backlogShow?tvdb_id=$curShow.tvdbid">Force Backlog</a>
+            <span class="wanted">Wanted: <b>$showCounts[$curShow.tvdbid][$Overview.WANTED]</b></span>
+            <span class="qual">Low Quality: <b>$showCounts[$curShow.tvdbid][$Overview.QUAL]</b></span>
+        </div>
+  </tr>
+
+  <tr><th>Episode</th><th>Name</th><th>Airdate</th></tr>
+
+#for $curResult in $showSQLResults[$curShow.tvdbid]:
+#set $whichStr = $str($curResult["season"]) + "x" + $str($curResult["episode"])
+#set $overview = $showCats[$curShow.tvdbid][$whichStr]
+#if $overview not in ($Overview.QUAL, $Overview.WANTED):
+#continue
+#end if
+  <tr class="$Overview.overviewStrings[$showCats[$curShow.tvdbid][$whichStr]]">
+    <td align="center">$whichStr</td>
+    <td>$curResult["name"]</td>
+    <td align="center" nowrap="nowrap">#if int($curResult["airdate"]) == 1 then "never" else $datetime.date.fromordinal(int($curResult["airdate"]))#</td>
+  </tr>
+
+#end for
+
+#end for  
+
+
+</table><br /><br />