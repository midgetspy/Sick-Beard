#import os.path
#import sickbeard
#from sickbeard.common import *
#from sickbeard import config
#from sickbeard import metadata
#from sickbeard.metadata.generic import GenericMetadata
#from sickbeard import naming

#set global $title  = "Config - Post Processing"
#set global $header = "Post Processing"

#set global $sbPath="../.."

#set global $topmenu="config"#
#include $os.path.join($sickbeard.PROG_DIR, "data/interfaces/default/inc_top.tmpl")

<script type="text/javascript" src="$sbRoot/js/configPostProcessing.js?$sbPID"></script>
<script type="text/javascript" src="$sbRoot/js/config.js?$sbPID"></script>

<div id="config">
<div id="config-content">
<h5>All non-absolute folder locations are relative to <span class="path">$sickbeard.DATA_DIR</span></h5>

<form id="configForms" action="savePostProcessing" method="post">

            <div id="config-components">

                <div class="component-group clearfix">

                    <div class="component-group-desc">
                        <h3>Post-Processing</h3>
                        <p>Settings that dictate how Sick Beard should process completed downloads.</p>
                    </div>

                    <fieldset class="component-group-list">
                        <div class="field-pair">
                            <label class="nocheck clearfix" for="tv_download_dir">
                                <span class="component-title">TV Download Dir</span>
                                <input type="text" name="tv_download_dir" id="tv_download_dir" value="$sickbeard.TV_DOWNLOAD_DIR" size="35" />
                            </label>
                            <label class="nocheck clearfix">
                                <span class="component-title">&nbsp;</span>
                                <span class="component-desc">The folder where your download client puts TV downloads.</span>
                            </label>
                            <label class="nocheck clearfix">
                                <span class="component-title">&nbsp;</span>
                                <span class="component-desc"><b>NOTE:</b> Use only if not using SABnzbd+ post processing.</span>
                            </label>
                            <label class="nocheck clearfix">
                                <span class="component-title">&nbsp;</span>
                                <span class="component-desc">Or if SABnzbd+ and Sick Beard are on different PCs.</span>
                            </label>
                        </div>

                        <div class="field-pair">
                            <input type="checkbox" name="keep_processed_dir" id="keep_processed_dir" #if $sickbeard.KEEP_PROCESSED_DIR == True then "checked=\"checked\"" else ""# />
                            <label class="clearfix" for="keep_processed_dir">
                                <span class="component-title">Keep Original Files</span>
                                <span class="component-desc">Keep original files after they've been processed?</span>
                            </label>
                        </div>

                        <div class="field-pair">
                            <input type="checkbox" name="move_associated_files" id="move_associated_files" #if $sickbeard.MOVE_ASSOCIATED_FILES == True then "checked=\"checked\"" else ""# />
                            <label class="clearfix" for="move_associated_files">
                                <span class="component-title">Move Associated Files</span>
                                <span class="component-desc">Move srr/srt/sfv/etc files with the episode when processed?</span>
                            </label>
                            <label class="nocheck clearfix" for="move_associated_files">
                                <span class="component-title">&nbsp;</span>
                                <span class="component-desc"><b>NOTE:</b> <i>.nfo</i> will be renamed to <i>.nfo-orig</i> when moved.</span>
                            </label>
                        </div>

                        <div class="field-pair">
                            <input type="checkbox" name="rename_episodes" id="rename_episodes" #if $sickbeard.RENAME_EPISODES == True then "checked=\"checked\"" else ""# />
                            <label class="clearfix" for="rename_episodes">
                                <span class="component-title">Rename Episodes</span>
                                <span class="component-desc">Rename episode using the naming settings below?</span>
                            </label>
                        </div>

                        <div class="field-pair">
                            <input type="checkbox" name="process_automatically" id="process_automatically" #if $sickbeard.PROCESS_AUTOMATICALLY == True then "checked=\"checked\"" else ""# />
                            <label class="clearfix" for="process_automatically">
                                <span class="component-title">Scan and Process</span>
                                <span class="component-desc">Scan and post-process any files in your <i>TV Download Dir</i>?</span>
                            </label>
                            <label class="nocheck clearfix" for="process_automatically">
                                <span class="component-title">&nbsp;</span>
                                <span class="component-desc"><b>NOTE:</b> Do not use if you use sabToSickbeard w/ SABnzbd+!</span>
                            </label>
                        </div>

                        <div class="clearfix"></div>
                        <input type="submit" class="btn config_submitter" value="Save Changes" /><br/>

                    </fieldset>
                </div><!-- /component-pp //-->

                <div class="component-group clearfix">
                    <div class="component-group-desc">
                        <h3>Naming</h3>
                        <p>How Sick Beard will name and sort your episodes.</p>
                    </div>

                    <fieldset class="component-group-list">

                        <div class="field-pair">
                            <label class="nocheck clearfix" for="name_presets">
                                <span class="component-title">Name Pattern:</span>
                                <span class="component-desc">
                                    <select id="name_presets">
                                        #set is_custom = True
                                        #for $cur_preset in $naming.name_presets:
                                            #set $tmp = $naming.test_name($cur_preset)
                                            #if $cur_preset == $sickbeard.NAMING_PATTERN:
                                                #set is_custom = False
                                            #end if
                                            <option id="$cur_preset" #if $cur_preset == $sickbeard.NAMING_PATTERN then "selected=\"selected\"" else ""#>$os.path.join($tmp['dir'], $tmp['name'])</option>
                                        #end for
                                        <option id="$sickbeard.NAMING_PATTERN" #if $is_custom then "selected=\"selected\"" else ""#>Custom...</option>
                                    </select>
                                </span>
                            </label>
                        </div>

                        <div id="naming_custom">
                            <div class="field-pair clearfix" style="padding-top: 0;">
                                <label class="nocheck clearfix">
                                    <span class="component-title">
                                        &nbsp;
                                    </span>
                                    <span class="component-desc">
                                        <input type="text" size="45" name="naming_pattern" id="naming_pattern" class="custom-pattern" value="$sickbeard.NAMING_PATTERN" />
                                        <img src="$sbRoot/images/legend16.png" width="16" height="16" alt="[Toggle Key]" id="show_naming_key" title="Toggle Naming Legend" style="padding: 6px 0 0 3px;" />
                                    </span>
                                </label>
                            </div>

                            <div id="naming_key" class="nocheck clearfix" style="display: none;">
                                  <table class="Key">
                                    <thead>
                                        <tr>
                                          <th class="align-right">Meaning</th>
                                          <th>Pattern</th>
                                          <th width="60%">Result</th>
                                        </tr>
                                    </thead>
                                    <tfoot>
                                        <tr>
                                          <th colspan="3">Use lower case if you want lower case names (eg. %sn, %e.n, %q_n etc)</th>
                                        </tr>
                                    </tfoot>
                                    <tbody>
                                        <tr>
                                          <td class="align-right"><b>Show Name:</b></td>
                                          <td>%SN</td>
                                          <td>Show Name</td>
                                        </tr>
                                        <tr class="even">
                                          <td>&nbsp;</td>
                                          <td>%S.N</td>
                                          <td>Show.Name</td>
                                        </tr>
                                        <tr>
                                          <td>&nbsp;</td>
                                          <td>%S_N</td>
                                          <td>Show_Name</td>
                                        </tr>
                                        <tr class="even">
                                          <td class="align-right"><b>Season Number:</b></td>
                                          <td>%S</td>
                                          <td>2</td>
                                        </tr>
                                        <tr>
                                          <td>&nbsp;</td>
                                          <td>%0S</td>
                                          <td>02</td>
                                        </tr>
                                        <tr class="even">
                                          <td class="align-right"><b>Episode Number:</b></td>
                                          <td>%E</td>
                                          <td>3</td>
                                        </tr>
                                        <tr>
                                          <td>&nbsp;</td>
                                          <td>%0E</td>
                                          <td>03</td>
                                        </tr>
                                        <tr class="even">
                                          <td class="align-right"><b>Episode Name:</b></td>
                                          <td>%EN</td>
                                          <td>Episode Name</td>
                                        </tr>
                                        <tr>
                                          <td>&nbsp;</td>
                                          <td>%E.N</td>
                                          <td>Episode.Name</td>
                                        </tr>
                                        <tr class="even">
                                          <td>&nbsp;</td>
                                          <td>%E_N</td>
                                          <td>Episode_Name</td>
                                        </tr>
                                        <tr>
                                          <td class="align-right"><b>Quality:</b></td>
                                          <td>%QN</td>
                                          <td>720p BluRay</td>
                                        </tr>
                                        <tr class="even">
                                          <td>&nbsp;</td>
                                          <td>%Q.N</td>
                                          <td>720p.BluRay</td>
                                        </tr>
                                        <tr>
                                          <td>&nbsp;</td>
                                          <td>%Q_N</td>
                                          <td>720p_BluRay</td>
                                        </tr>
                                        <tr class="even">
                                          <td class="align-right"><i class="icon-info-sign" title="Multi-EP style is ignored"></i> <b>Release Name:</b></td>
                                          <td>%RN</td>
                                          <td>Show.Name.S02E03.HDTV.XviD-RLSGROUP</td>
                                        </tr>
                                        <tr>
                                          <td class="align-right"><i class="icon-info-sign" title="'SiCKBEARD' is used in place of RLSGROUP if it could not be properly detected"></i> <b>Release Group:</b></td>
                                          <td>%RG</td>
                                          <td>RLSGROUP</td>
                                        </tr>
                                    </tbody>
                                  </table>
                                  <br/>
                            </div>
                        </div>

                        <div class="field-pair">
                            <label class="nocheck clearfix" for="naming_multi_ep">
                                <span class="component-title">Multi-Episode Style:</span>
                                <span class="component-desc">
                                    <select id="naming_multi_ep" name="naming_multi_ep">
                                    #for $cur_multi_ep in sorted($multiEpStrings.items(), key=lambda x: x[1]):
                                        <option value="$cur_multi_ep[0]" #if $cur_multi_ep[0] == $sickbeard.NAMING_MULTI_EP then "selected=\"selected\" class=\"selected\"" else ""#>$cur_multi_ep[1]</option>
                                    #end for
                                    </select>
                                </span>
                            </label>
                        </div>

                        <div id="naming_example_div">
                            <h3>Sample:</h3>
                            <div class="example">
                                <span class="jumbo" id="naming_example">&nbsp;</span>
                            </div>
                            <br/>
                        </div>

                        <div id="naming_example_multi_div">
                            <h3>Multi-EP sample:</h3>
                            <div class="example">
                                <span class="jumbo" id="naming_example_multi">&nbsp;</span>
                            </div>
                            <br/><br />
                        </div>

                        <div class="field-pair clearfix">
                            <input type="checkbox" class="enabler" id="naming_custom_abd" name="naming_custom_abd" #if $sickbeard.NAMING_CUSTOM_ABD then "checked=\"checked\"" else ""#/>
                            <label class="clearfix" for="naming_custom_abd">
                                <span class="component-title">Custom Air-By-Date</span>
                                <span class="component-desc">Name Air-By-Date shows differently than regular shows?</span>
                            </label>
                        </div>

                        <div id="content_naming_custom_abd">
                            <div class="field-pair">
                                <label class="nocheck clearfix" for="name_abd_presets">
                                    <span class="component-title">Name Pattern:</span>
                                    <span class="component-desc">
                                        <select id="name_abd_presets">
                                            #set is_abd_custom = True
                                            #for $cur_preset in $naming.name_abd_presets:
                                                #set $tmp = $naming.test_name($cur_preset)
                                                #if $cur_preset == $sickbeard.NAMING_ABD_PATTERN:
                                                    #set is_abd_custom = False
                                                #end if
                                                <option id="$cur_preset" #if $cur_preset == $sickbeard.NAMING_ABD_PATTERN then "selected=\"selected\"" else ""#>$os.path.join($tmp['dir'], $tmp['name'])</option>
                                            #end for
                                            <option id="$sickbeard.NAMING_ABD_PATTERN" #if $is_abd_custom then "selected=\"selected\"" else ""#>Custom...</option>
                                        </select>
                                    </span>
                                </label>
                            </div>

                            <div id="naming_abd_custom">
                                <div class="field-pair clearfix" style="padding-top: 0;">
                                    <label class="nocheck clearfix">
                                        <span class="component-title">
                                            &nbsp;
                                        </span>
                                        <span class="component-desc">
                                            <input type="text" size="45" name="naming_abd_pattern" id="naming_abd_pattern" class="custom-pattern" value="$sickbeard.NAMING_ABD_PATTERN" />
                                            <img src="$sbRoot/images/legend16.png" width="16" height="16" alt="[Toggle Key]" id="show_naming_abd_key" title="Toggle ABD Naming Legend" style="padding: 6px 0 0 3px;" />
                                        </span>
                                    </label>
                                </div>

                                <div id="naming_abd_key" class="nocheck clearfix" style="display: none;">
                                      <table class="Key">
                                        <thead>
                                            <tr>
                                              <th class="align-right">Meaning</th>
                                              <th>Pattern</th>
                                              <th width="60%">Result</th>
                                            </tr>
                                        </thead>
                                        <tfoot>
                                            <tr>
                                              <th colspan="3">Use lower case if you want lower case names (eg. %sn, %e.n, %q_n etc)</th>
                                            </tr>
                                        </tfoot>
                                        <tbody>
                                            <tr>
                                              <td class="align-right"><b>Show Name:</b></td>
                                              <td>%SN</td>
                                              <td>Show Name</td>
                                            </tr>
                                            <tr class="even">
                                              <td>&nbsp;</td>
                                              <td>%S.N</td>
                                              <td>Show.Name</td>
                                            </tr>
                                            <tr>
                                              <td>&nbsp;</td>
                                              <td>%S_N</td>
                                              <td>Show_Name</td>
                                            </tr>
                                            <tr class="even">
                                              <td class="align-right"><b>Air-By-Date:</b></td>
                                              <td>%AD</td>
                                              <td>2010 03 09</td>
                                            </tr>
                                            <tr>
                                              <td>&nbsp;</td>
                                              <td>%A.D</td>
                                              <td>2010.03.09</td>
                                            </tr>
                                            <tr class="even">
                                              <td>&nbsp;</td>
                                              <td>%A_D</td>
                                              <td>2010_03_09</td>
                                            </tr>
                                            <tr>
                                              <td>&nbsp;</td>
                                              <td>%A-D</td>
                                              <td>2010-03-09</td>
                                            </tr>
                                            <tr class="even">
                                              <td class="align-right"><b>Episode Name:</b></td>
                                              <td>%EN</td>
                                              <td>Episode Name</td>
                                            </tr>
                                            <tr>
                                              <td>&nbsp;</td>
                                              <td>%E.N</td>
                                              <td>Episode.Name</td>
                                            </tr>
                                            <tr class="even">
                                              <td>&nbsp;</td>
                                              <td>%E_N</td>
                                              <td>Episode_Name</td>
                                            </tr>
                                            <tr>
                                              <td class="align-right"><b>Quality:</b></td>
                                              <td>%QN</td>
                                              <td>720p BluRay</td>
                                            </tr>
                                            <tr class="even">
                                              <td>&nbsp;</td>
                                              <td>%Q.N</td>
                                              <td>720p.BluRay</td>
                                            </tr>
                                            <tr>
                                              <td>&nbsp;</td>
                                              <td>%Q_N</td>
                                              <td>720p_BluRay</td>
                                            </tr>
                                            <tr class="even">
                                              <td class="align-right"><b>Year:</b></td>
                                              <td>%Y</td>
                                              <td>2010</td>
                                            </tr>
                                            <tr>
                                              <td class="align-right"><b>Month:</b></td>
                                              <td>%M</td>
                                              <td>3</td>
                                            </tr>
                                            <tr class="even">
                                              <td class="align-right">&nbsp;</td>
                                              <td>%0M</td>
                                              <td>03</td>
                                            </tr>
                                            <tr>
                                              <td class="align-right"><b>Day:</b></td>
                                              <td>%D</td>
                                              <td>9</td>
                                            </tr>
                                            <tr class="even">
                                              <td class="align-right">&nbsp;</td>
                                              <td>%0D</td>
                                              <td>09</td>
                                            </tr>
                                            <tr>
                                              <td class="align-right"><i class="icon-info-sign" title="Multi-EP style is ignored"></i> <b>Release Name:</b></td>
                                              <td>%RN</td>
                                              <td>Show.Name.2010.03.09.HDTV.XviD-RLSGROUP</td>
                                            </tr>
                                            <tr class="even">
                                              <td class="align-right"><i class="icon-info-sign" title="'SiCKBEARD' is used in place of RLSGROUP if it could not be properly detected"></i> <b>Release Group:</b></td>
                                              <td>%RG</td>
                                              <td>RLSGROUP</td>
                                            </tr>
                                        </tbody>
                                      </table>
                                      <br/>
                                </div>
                            </div><!-- /naming_abd_custom -->

                            <div id="naming_abd_example_div">
                                <h3>Sample:</h3>
                                <div class="example">
                                    <span class="jumbo" id="naming_abd_example">&nbsp;</span>
                                </div>
                                <br/>
                            </div>

                        </div><!-- /naming_abd_different -->

                        <div class="clearfix"></div>
                        <input type="submit" class="btn config_submitter" value="Save Changes" /><br/>

                    </fieldset>
                </div><!-- /component-naming //-->

                <div class="component-group clearfix">

                    <div class="component-group-desc">
                        <h3>Metadata</h3>
                        <p>The data associated to the data. These are files associated to a TV show in the form of images and text that, when supported, will enhance the viewing experience.</p>
                    </div>

                    <fieldset class="component-group-list">
                        <div class="field-pair clearfix">
                            <label class="clearfix">
                                <span class="component-title jumbo">Metadata Type:</span>
                                <span class="component-desc">
                                    #set $m_dict = $metadata.get_metadata_generator_dict()
                                    <select id="metadataType" class="input-medium" >
                                    #for ($cur_name, $cur_generator) in sorted($m_dict.items()):
                                        <option value="$cur_generator.get_id()">$cur_name</option>
                                    #end for
                                    </select>
                                </span>
                            </label>
                            <span>Toggle the metadata options that you wish to be created. <b>Multiple targets may be used.</b></span>
                        </div>

#for ($cur_name, $cur_generator) in $m_dict.items(): 
#set $cur_metadata_inst = $sickbeard.metadata_provider_dict[$cur_generator.name]
#set $cur_id = $cur_generator.get_id()
<div class="metadataDiv clearfix" id="$cur_id">
    <div class="metadata-options-wrapper">
        <h4>Create:</h4>
        <div class="metadata-options">
            <label for="${cur_id}_show_metadata" class="clearfix"><input type="checkbox" class="float-left metadata_checkbox" id="${cur_id}_show_metadata" #if $cur_metadata_inst.show_metadata then "checked=\"checked\"" else ""#/>&nbsp;Show Metadata</label>
            <label for="${cur_id}_episode_metadata" class="clearfix"><input type="checkbox" class="float-left metadata_checkbox" id="${cur_id}_episode_metadata" #if $cur_metadata_inst.episode_metadata then "checked=\"checked\"" else ""#/>&nbsp;Episode Metadata</label>
<<<<<<< HEAD
            <label for="${cur_id}_fanart" class="clearfix"><input type="checkbox" class="float-left metadata_checkbox" id="${cur_id}_fanart" #if $cur_metadata_inst.fanart then "checked=\"checked\"" else ""#/>&nbsp;Show Fanart Image</label>
            <label for="${cur_id}_poster" class="clearfix"><input type="checkbox" class="float-left metadata_checkbox" id="${cur_id}_poster" #if $cur_metadata_inst.poster then "checked=\"checked\"" else ""#/>&nbsp;Show Folder Image</label>
            <label for="${cur_id}_episode_thumbnails" class="clearfix"><input type="checkbox" class="float-left metadata_checkbox" id="${cur_id}_episode_thumbnails" #if $cur_metadata_inst.episode_thumbnails then "checked=\"checked\"" else ""#/>&nbsp;Episode Thumbnail</label>
            <label for="${cur_id}_season_thumbnails" class="clearfix"><input type="checkbox" class="float-left metadata_checkbox" id="${cur_id}_season_thumbnails" #if $cur_metadata_inst.season_thumbnails then "checked=\"checked\"" else ""#/>&nbsp;Season Thumbnail</label>
            <label for="${cur_id}_subtitles" class="clearfix"><input type="checkbox" class="float-left metadata_checkbox" id="${cur_id}_subtitles" #if $cur_metadata_inst.subtitles then "checked=\"checked\"" else ""#/>&nbsp;Subtitles</label>
=======
            <label for="${cur_id}_fanart" class="clearfix"><input type="checkbox" class="float-left metadata_checkbox" id="${cur_id}_fanart" #if $cur_metadata_inst.fanart then "checked=\"checked\"" else ""#/>&nbsp;Show Fanart</label>
            <label for="${cur_id}_poster" class="clearfix"><input type="checkbox" class="float-left metadata_checkbox" id="${cur_id}_poster" #if $cur_metadata_inst.poster then "checked=\"checked\"" else ""#/>&nbsp;Show Poster</label>
            <label for="${cur_id}_banner" class="clearfix"><input type="checkbox" class="float-left metadata_checkbox" id="${cur_id}_banner" #if $cur_metadata_inst.banner then "checked=\"checked\"" else ""#/>&nbsp;Show Banner</label>
            <label for="${cur_id}_episode_thumbnails" class="clearfix"><input type="checkbox" class="float-left metadata_checkbox" id="${cur_id}_episode_thumbnails" #if $cur_metadata_inst.episode_thumbnails then "checked=\"checked\"" else ""#/>&nbsp;Episode Thumbnails</label>
            <label for="${cur_id}_season_posters" class="clearfix"><input type="checkbox" class="float-left metadata_checkbox" id="${cur_id}_season_posters" #if $cur_metadata_inst.season_posters then "checked=\"checked\"" else ""#/>&nbsp;Season Posters</label>
            <label for="${cur_id}_season_banners" class="clearfix"><input type="checkbox" class="float-left metadata_checkbox" id="${cur_id}_season_banners" #if $cur_metadata_inst.season_banners then "checked=\"checked\"" else ""#/>&nbsp;Season Banners</label>
            <label for="${cur_id}_season_all_poster" class="clearfix"><input type="checkbox" class="float-left metadata_checkbox" id="${cur_id}_season_all_poster" #if $cur_metadata_inst.season_all_poster then "checked=\"checked\"" else ""#/>&nbsp;Season All Poster</label>
            <label for="${cur_id}_season_all_banner" class="clearfix"><input type="checkbox" class="float-left metadata_checkbox" id="${cur_id}_season_all_banner" #if $cur_metadata_inst.season_all_banner then "checked=\"checked\"" else ""#/>&nbsp;Season All Banner</label>
>>>>>>> 0544dca3
        </div>
    </div>
    <div class="metadata-example-wrapper">
        <h4>Results:</h4>
        <div class="metadata-example">
            <label for="${cur_id}_show_metadata"><span id="${cur_id}_eg_show_metadata">$cur_metadata_inst.eg_show_metadata</span></label>
            <label for="${cur_id}_episode_metadata"><span id="${cur_id}_eg_episode_metadata">$cur_metadata_inst.eg_episode_metadata</span></label>
            <label for="${cur_id}_fanart"><span id="${cur_id}_eg_fanart">$cur_metadata_inst.eg_fanart</span></label>
            <label for="${cur_id}_poster"><span id="${cur_id}_eg_poster">$cur_metadata_inst.eg_poster</span></label>
            <label for="${cur_id}_banner"><span id="${cur_id}_eg_banner">$cur_metadata_inst.eg_banner</span></label>
            <label for="${cur_id}_episode_thumbnails"><span id="${cur_id}_eg_episode_thumbnails">$cur_metadata_inst.eg_episode_thumbnails</span></label>
<<<<<<< HEAD
            <label for="${cur_id}_season_thumbnails"><span id="${cur_id}_eg_season_thumbnails">$cur_metadata_inst.eg_season_thumbnails</span></label>
            <label for="${cur_id}_subtitles"><span id="${cur_id}_eg_subtitles">$cur_metadata_inst.eg_subtitles</span></label>
=======
            <label for="${cur_id}_season_posters"><span id="${cur_id}_eg_season_posters">$cur_metadata_inst.eg_season_posters</span></label>
            <label for="${cur_id}_season_banners"><span id="${cur_id}_eg_season_banners">$cur_metadata_inst.eg_season_banners</span></label>
            <label for="${cur_id}_season_all_poster"><span id="${cur_id}_eg_season_all_poster">$cur_metadata_inst.eg_season_all_poster</span></label>
            <label for="${cur_id}_season_all_banner"><span id="${cur_id}_eg_season_all_banner">$cur_metadata_inst.eg_season_all_banner</span></label>
>>>>>>> 0544dca3
        </div>
    </div>

    <input type="hidden" name="${cur_id}_data" id="${cur_id}_data" value="$cur_metadata_inst.get_config()" />
</div>
#end for

<<<<<<< HEAD
                        <div class="field-pair clearfix">
                            <input type="checkbox" name="use_banner" id="use_banner" #if $sickbeard.USE_BANNER then "checked=checked" else ""#/>
                            <label class="clearfix" for="use_banner">
                                <span class="component-title">Use Banners</span>
                                <span class="component-desc">Use banners instead of posters for 'Show Folder Image'</span>
                            </label>
                        </div>
                        <div class="field-pair clearfix">
                            <label class="clearfix">
                                <span class="component-title">Subtitle languages:</span>
                                <span class="component-desc">
                                	<input type="text" name="subtitle_languages" id="subtitle_languages" value="$sickbeard.SUBTITLE_LANGUAGES" size="35" />
                                </span>
                            </label>
                            <label class="clearfix">
                                <span class="component-title">&nbsp;</span>
                            	<span class="component-desc">Download subtitles of the specified languages. Use comma separated values. Eg: en-us,pt-br,pt</span>
                            </label>
                        </div>
                        
=======
                        <div class="clearfix"></div><br/>
>>>>>>> 0544dca3
                        <input type="submit" class="btn config_submitter" value="Save Changes" /><br/>

                    </fieldset>
                </div><!-- /component-metadata //-->

            <br/><input type="submit" class="btn config_submitter" value="Save Changes" /><br/>
            </div><!-- /config-components -->

</form>
</div></div>

<script type="text/javascript" charset="utf-8">
<!--
    jQuery('#tv_download_dir').fileBrowser({ title: 'Select TV Download Directory' });
//-->
</script>

#include $os.path.join($sickbeard.PROG_DIR, "data/interfaces/default/inc_bottom.tmpl")
<|MERGE_RESOLUTION|>--- conflicted
+++ resolved
@@ -1,560 +1,524 @@
-#import os.path
-#import sickbeard
-#from sickbeard.common import *
-#from sickbeard import config
-#from sickbeard import metadata
-#from sickbeard.metadata.generic import GenericMetadata
-#from sickbeard import naming
-
-#set global $title  = "Config - Post Processing"
-#set global $header = "Post Processing"
-
-#set global $sbPath="../.."
-
-#set global $topmenu="config"#
-#include $os.path.join($sickbeard.PROG_DIR, "data/interfaces/default/inc_top.tmpl")
-
-<script type="text/javascript" src="$sbRoot/js/configPostProcessing.js?$sbPID"></script>
-<script type="text/javascript" src="$sbRoot/js/config.js?$sbPID"></script>
-
-<div id="config">
-<div id="config-content">
-<h5>All non-absolute folder locations are relative to <span class="path">$sickbeard.DATA_DIR</span></h5>
-
-<form id="configForms" action="savePostProcessing" method="post">
-
-            <div id="config-components">
-
-                <div class="component-group clearfix">
-
-                    <div class="component-group-desc">
-                        <h3>Post-Processing</h3>
-                        <p>Settings that dictate how Sick Beard should process completed downloads.</p>
-                    </div>
-
-                    <fieldset class="component-group-list">
-                        <div class="field-pair">
-                            <label class="nocheck clearfix" for="tv_download_dir">
-                                <span class="component-title">TV Download Dir</span>
-                                <input type="text" name="tv_download_dir" id="tv_download_dir" value="$sickbeard.TV_DOWNLOAD_DIR" size="35" />
-                            </label>
-                            <label class="nocheck clearfix">
-                                <span class="component-title">&nbsp;</span>
-                                <span class="component-desc">The folder where your download client puts TV downloads.</span>
-                            </label>
-                            <label class="nocheck clearfix">
-                                <span class="component-title">&nbsp;</span>
-                                <span class="component-desc"><b>NOTE:</b> Use only if not using SABnzbd+ post processing.</span>
-                            </label>
-                            <label class="nocheck clearfix">
-                                <span class="component-title">&nbsp;</span>
-                                <span class="component-desc">Or if SABnzbd+ and Sick Beard are on different PCs.</span>
-                            </label>
-                        </div>
-
-                        <div class="field-pair">
-                            <input type="checkbox" name="keep_processed_dir" id="keep_processed_dir" #if $sickbeard.KEEP_PROCESSED_DIR == True then "checked=\"checked\"" else ""# />
-                            <label class="clearfix" for="keep_processed_dir">
-                                <span class="component-title">Keep Original Files</span>
-                                <span class="component-desc">Keep original files after they've been processed?</span>
-                            </label>
-                        </div>
-
-                        <div class="field-pair">
-                            <input type="checkbox" name="move_associated_files" id="move_associated_files" #if $sickbeard.MOVE_ASSOCIATED_FILES == True then "checked=\"checked\"" else ""# />
-                            <label class="clearfix" for="move_associated_files">
-                                <span class="component-title">Move Associated Files</span>
-                                <span class="component-desc">Move srr/srt/sfv/etc files with the episode when processed?</span>
-                            </label>
-                            <label class="nocheck clearfix" for="move_associated_files">
-                                <span class="component-title">&nbsp;</span>
-                                <span class="component-desc"><b>NOTE:</b> <i>.nfo</i> will be renamed to <i>.nfo-orig</i> when moved.</span>
-                            </label>
-                        </div>
-
-                        <div class="field-pair">
-                            <input type="checkbox" name="rename_episodes" id="rename_episodes" #if $sickbeard.RENAME_EPISODES == True then "checked=\"checked\"" else ""# />
-                            <label class="clearfix" for="rename_episodes">
-                                <span class="component-title">Rename Episodes</span>
-                                <span class="component-desc">Rename episode using the naming settings below?</span>
-                            </label>
-                        </div>
-
-                        <div class="field-pair">
-                            <input type="checkbox" name="process_automatically" id="process_automatically" #if $sickbeard.PROCESS_AUTOMATICALLY == True then "checked=\"checked\"" else ""# />
-                            <label class="clearfix" for="process_automatically">
-                                <span class="component-title">Scan and Process</span>
-                                <span class="component-desc">Scan and post-process any files in your <i>TV Download Dir</i>?</span>
-                            </label>
-                            <label class="nocheck clearfix" for="process_automatically">
-                                <span class="component-title">&nbsp;</span>
-                                <span class="component-desc"><b>NOTE:</b> Do not use if you use sabToSickbeard w/ SABnzbd+!</span>
-                            </label>
-                        </div>
-
-                        <div class="clearfix"></div>
-                        <input type="submit" class="btn config_submitter" value="Save Changes" /><br/>
-
-                    </fieldset>
-                </div><!-- /component-pp //-->
-
-                <div class="component-group clearfix">
-                    <div class="component-group-desc">
-                        <h3>Naming</h3>
-                        <p>How Sick Beard will name and sort your episodes.</p>
-                    </div>
-
-                    <fieldset class="component-group-list">
-
-                        <div class="field-pair">
-                            <label class="nocheck clearfix" for="name_presets">
-                                <span class="component-title">Name Pattern:</span>
-                                <span class="component-desc">
-                                    <select id="name_presets">
-                                        #set is_custom = True
-                                        #for $cur_preset in $naming.name_presets:
-                                            #set $tmp = $naming.test_name($cur_preset)
-                                            #if $cur_preset == $sickbeard.NAMING_PATTERN:
-                                                #set is_custom = False
-                                            #end if
-                                            <option id="$cur_preset" #if $cur_preset == $sickbeard.NAMING_PATTERN then "selected=\"selected\"" else ""#>$os.path.join($tmp['dir'], $tmp['name'])</option>
-                                        #end for
-                                        <option id="$sickbeard.NAMING_PATTERN" #if $is_custom then "selected=\"selected\"" else ""#>Custom...</option>
-                                    </select>
-                                </span>
-                            </label>
-                        </div>
-
-                        <div id="naming_custom">
-                            <div class="field-pair clearfix" style="padding-top: 0;">
-                                <label class="nocheck clearfix">
-                                    <span class="component-title">
-                                        &nbsp;
-                                    </span>
-                                    <span class="component-desc">
-                                        <input type="text" size="45" name="naming_pattern" id="naming_pattern" class="custom-pattern" value="$sickbeard.NAMING_PATTERN" />
-                                        <img src="$sbRoot/images/legend16.png" width="16" height="16" alt="[Toggle Key]" id="show_naming_key" title="Toggle Naming Legend" style="padding: 6px 0 0 3px;" />
-                                    </span>
-                                </label>
-                            </div>
-
-                            <div id="naming_key" class="nocheck clearfix" style="display: none;">
-                                  <table class="Key">
-                                    <thead>
-                                        <tr>
-                                          <th class="align-right">Meaning</th>
-                                          <th>Pattern</th>
-                                          <th width="60%">Result</th>
-                                        </tr>
-                                    </thead>
-                                    <tfoot>
-                                        <tr>
-                                          <th colspan="3">Use lower case if you want lower case names (eg. %sn, %e.n, %q_n etc)</th>
-                                        </tr>
-                                    </tfoot>
-                                    <tbody>
-                                        <tr>
-                                          <td class="align-right"><b>Show Name:</b></td>
-                                          <td>%SN</td>
-                                          <td>Show Name</td>
-                                        </tr>
-                                        <tr class="even">
-                                          <td>&nbsp;</td>
-                                          <td>%S.N</td>
-                                          <td>Show.Name</td>
-                                        </tr>
-                                        <tr>
-                                          <td>&nbsp;</td>
-                                          <td>%S_N</td>
-                                          <td>Show_Name</td>
-                                        </tr>
-                                        <tr class="even">
-                                          <td class="align-right"><b>Season Number:</b></td>
-                                          <td>%S</td>
-                                          <td>2</td>
-                                        </tr>
-                                        <tr>
-                                          <td>&nbsp;</td>
-                                          <td>%0S</td>
-                                          <td>02</td>
-                                        </tr>
-                                        <tr class="even">
-                                          <td class="align-right"><b>Episode Number:</b></td>
-                                          <td>%E</td>
-                                          <td>3</td>
-                                        </tr>
-                                        <tr>
-                                          <td>&nbsp;</td>
-                                          <td>%0E</td>
-                                          <td>03</td>
-                                        </tr>
-                                        <tr class="even">
-                                          <td class="align-right"><b>Episode Name:</b></td>
-                                          <td>%EN</td>
-                                          <td>Episode Name</td>
-                                        </tr>
-                                        <tr>
-                                          <td>&nbsp;</td>
-                                          <td>%E.N</td>
-                                          <td>Episode.Name</td>
-                                        </tr>
-                                        <tr class="even">
-                                          <td>&nbsp;</td>
-                                          <td>%E_N</td>
-                                          <td>Episode_Name</td>
-                                        </tr>
-                                        <tr>
-                                          <td class="align-right"><b>Quality:</b></td>
-                                          <td>%QN</td>
-                                          <td>720p BluRay</td>
-                                        </tr>
-                                        <tr class="even">
-                                          <td>&nbsp;</td>
-                                          <td>%Q.N</td>
-                                          <td>720p.BluRay</td>
-                                        </tr>
-                                        <tr>
-                                          <td>&nbsp;</td>
-                                          <td>%Q_N</td>
-                                          <td>720p_BluRay</td>
-                                        </tr>
-                                        <tr class="even">
-                                          <td class="align-right"><i class="icon-info-sign" title="Multi-EP style is ignored"></i> <b>Release Name:</b></td>
-                                          <td>%RN</td>
-                                          <td>Show.Name.S02E03.HDTV.XviD-RLSGROUP</td>
-                                        </tr>
-                                        <tr>
-                                          <td class="align-right"><i class="icon-info-sign" title="'SiCKBEARD' is used in place of RLSGROUP if it could not be properly detected"></i> <b>Release Group:</b></td>
-                                          <td>%RG</td>
-                                          <td>RLSGROUP</td>
-                                        </tr>
-                                    </tbody>
-                                  </table>
-                                  <br/>
-                            </div>
-                        </div>
-
-                        <div class="field-pair">
-                            <label class="nocheck clearfix" for="naming_multi_ep">
-                                <span class="component-title">Multi-Episode Style:</span>
-                                <span class="component-desc">
-                                    <select id="naming_multi_ep" name="naming_multi_ep">
-                                    #for $cur_multi_ep in sorted($multiEpStrings.items(), key=lambda x: x[1]):
-                                        <option value="$cur_multi_ep[0]" #if $cur_multi_ep[0] == $sickbeard.NAMING_MULTI_EP then "selected=\"selected\" class=\"selected\"" else ""#>$cur_multi_ep[1]</option>
-                                    #end for
-                                    </select>
-                                </span>
-                            </label>
-                        </div>
-
-                        <div id="naming_example_div">
-                            <h3>Sample:</h3>
-                            <div class="example">
-                                <span class="jumbo" id="naming_example">&nbsp;</span>
-                            </div>
-                            <br/>
-                        </div>
-
-                        <div id="naming_example_multi_div">
-                            <h3>Multi-EP sample:</h3>
-                            <div class="example">
-                                <span class="jumbo" id="naming_example_multi">&nbsp;</span>
-                            </div>
-                            <br/><br />
-                        </div>
-
-                        <div class="field-pair clearfix">
-                            <input type="checkbox" class="enabler" id="naming_custom_abd" name="naming_custom_abd" #if $sickbeard.NAMING_CUSTOM_ABD then "checked=\"checked\"" else ""#/>
-                            <label class="clearfix" for="naming_custom_abd">
-                                <span class="component-title">Custom Air-By-Date</span>
-                                <span class="component-desc">Name Air-By-Date shows differently than regular shows?</span>
-                            </label>
-                        </div>
-
-                        <div id="content_naming_custom_abd">
-                            <div class="field-pair">
-                                <label class="nocheck clearfix" for="name_abd_presets">
-                                    <span class="component-title">Name Pattern:</span>
-                                    <span class="component-desc">
-                                        <select id="name_abd_presets">
-                                            #set is_abd_custom = True
-                                            #for $cur_preset in $naming.name_abd_presets:
-                                                #set $tmp = $naming.test_name($cur_preset)
-                                                #if $cur_preset == $sickbeard.NAMING_ABD_PATTERN:
-                                                    #set is_abd_custom = False
-                                                #end if
-                                                <option id="$cur_preset" #if $cur_preset == $sickbeard.NAMING_ABD_PATTERN then "selected=\"selected\"" else ""#>$os.path.join($tmp['dir'], $tmp['name'])</option>
-                                            #end for
-                                            <option id="$sickbeard.NAMING_ABD_PATTERN" #if $is_abd_custom then "selected=\"selected\"" else ""#>Custom...</option>
-                                        </select>
-                                    </span>
-                                </label>
-                            </div>
-
-                            <div id="naming_abd_custom">
-                                <div class="field-pair clearfix" style="padding-top: 0;">
-                                    <label class="nocheck clearfix">
-                                        <span class="component-title">
-                                            &nbsp;
-                                        </span>
-                                        <span class="component-desc">
-                                            <input type="text" size="45" name="naming_abd_pattern" id="naming_abd_pattern" class="custom-pattern" value="$sickbeard.NAMING_ABD_PATTERN" />
-                                            <img src="$sbRoot/images/legend16.png" width="16" height="16" alt="[Toggle Key]" id="show_naming_abd_key" title="Toggle ABD Naming Legend" style="padding: 6px 0 0 3px;" />
-                                        </span>
-                                    </label>
-                                </div>
-
-                                <div id="naming_abd_key" class="nocheck clearfix" style="display: none;">
-                                      <table class="Key">
-                                        <thead>
-                                            <tr>
-                                              <th class="align-right">Meaning</th>
-                                              <th>Pattern</th>
-                                              <th width="60%">Result</th>
-                                            </tr>
-                                        </thead>
-                                        <tfoot>
-                                            <tr>
-                                              <th colspan="3">Use lower case if you want lower case names (eg. %sn, %e.n, %q_n etc)</th>
-                                            </tr>
-                                        </tfoot>
-                                        <tbody>
-                                            <tr>
-                                              <td class="align-right"><b>Show Name:</b></td>
-                                              <td>%SN</td>
-                                              <td>Show Name</td>
-                                            </tr>
-                                            <tr class="even">
-                                              <td>&nbsp;</td>
-                                              <td>%S.N</td>
-                                              <td>Show.Name</td>
-                                            </tr>
-                                            <tr>
-                                              <td>&nbsp;</td>
-                                              <td>%S_N</td>
-                                              <td>Show_Name</td>
-                                            </tr>
-                                            <tr class="even">
-                                              <td class="align-right"><b>Air-By-Date:</b></td>
-                                              <td>%AD</td>
-                                              <td>2010 03 09</td>
-                                            </tr>
-                                            <tr>
-                                              <td>&nbsp;</td>
-                                              <td>%A.D</td>
-                                              <td>2010.03.09</td>
-                                            </tr>
-                                            <tr class="even">
-                                              <td>&nbsp;</td>
-                                              <td>%A_D</td>
-                                              <td>2010_03_09</td>
-                                            </tr>
-                                            <tr>
-                                              <td>&nbsp;</td>
-                                              <td>%A-D</td>
-                                              <td>2010-03-09</td>
-                                            </tr>
-                                            <tr class="even">
-                                              <td class="align-right"><b>Episode Name:</b></td>
-                                              <td>%EN</td>
-                                              <td>Episode Name</td>
-                                            </tr>
-                                            <tr>
-                                              <td>&nbsp;</td>
-                                              <td>%E.N</td>
-                                              <td>Episode.Name</td>
-                                            </tr>
-                                            <tr class="even">
-                                              <td>&nbsp;</td>
-                                              <td>%E_N</td>
-                                              <td>Episode_Name</td>
-                                            </tr>
-                                            <tr>
-                                              <td class="align-right"><b>Quality:</b></td>
-                                              <td>%QN</td>
-                                              <td>720p BluRay</td>
-                                            </tr>
-                                            <tr class="even">
-                                              <td>&nbsp;</td>
-                                              <td>%Q.N</td>
-                                              <td>720p.BluRay</td>
-                                            </tr>
-                                            <tr>
-                                              <td>&nbsp;</td>
-                                              <td>%Q_N</td>
-                                              <td>720p_BluRay</td>
-                                            </tr>
-                                            <tr class="even">
-                                              <td class="align-right"><b>Year:</b></td>
-                                              <td>%Y</td>
-                                              <td>2010</td>
-                                            </tr>
-                                            <tr>
-                                              <td class="align-right"><b>Month:</b></td>
-                                              <td>%M</td>
-                                              <td>3</td>
-                                            </tr>
-                                            <tr class="even">
-                                              <td class="align-right">&nbsp;</td>
-                                              <td>%0M</td>
-                                              <td>03</td>
-                                            </tr>
-                                            <tr>
-                                              <td class="align-right"><b>Day:</b></td>
-                                              <td>%D</td>
-                                              <td>9</td>
-                                            </tr>
-                                            <tr class="even">
-                                              <td class="align-right">&nbsp;</td>
-                                              <td>%0D</td>
-                                              <td>09</td>
-                                            </tr>
-                                            <tr>
-                                              <td class="align-right"><i class="icon-info-sign" title="Multi-EP style is ignored"></i> <b>Release Name:</b></td>
-                                              <td>%RN</td>
-                                              <td>Show.Name.2010.03.09.HDTV.XviD-RLSGROUP</td>
-                                            </tr>
-                                            <tr class="even">
-                                              <td class="align-right"><i class="icon-info-sign" title="'SiCKBEARD' is used in place of RLSGROUP if it could not be properly detected"></i> <b>Release Group:</b></td>
-                                              <td>%RG</td>
-                                              <td>RLSGROUP</td>
-                                            </tr>
-                                        </tbody>
-                                      </table>
-                                      <br/>
-                                </div>
-                            </div><!-- /naming_abd_custom -->
-
-                            <div id="naming_abd_example_div">
-                                <h3>Sample:</h3>
-                                <div class="example">
-                                    <span class="jumbo" id="naming_abd_example">&nbsp;</span>
-                                </div>
-                                <br/>
-                            </div>
-
-                        </div><!-- /naming_abd_different -->
-
-                        <div class="clearfix"></div>
-                        <input type="submit" class="btn config_submitter" value="Save Changes" /><br/>
-
-                    </fieldset>
-                </div><!-- /component-naming //-->
-
-                <div class="component-group clearfix">
-
-                    <div class="component-group-desc">
-                        <h3>Metadata</h3>
-                        <p>The data associated to the data. These are files associated to a TV show in the form of images and text that, when supported, will enhance the viewing experience.</p>
-                    </div>
-
-                    <fieldset class="component-group-list">
-                        <div class="field-pair clearfix">
-                            <label class="clearfix">
-                                <span class="component-title jumbo">Metadata Type:</span>
-                                <span class="component-desc">
-                                    #set $m_dict = $metadata.get_metadata_generator_dict()
-                                    <select id="metadataType" class="input-medium" >
-                                    #for ($cur_name, $cur_generator) in sorted($m_dict.items()):
-                                        <option value="$cur_generator.get_id()">$cur_name</option>
-                                    #end for
-                                    </select>
-                                </span>
-                            </label>
-                            <span>Toggle the metadata options that you wish to be created. <b>Multiple targets may be used.</b></span>
-                        </div>
-
-#for ($cur_name, $cur_generator) in $m_dict.items(): 
-#set $cur_metadata_inst = $sickbeard.metadata_provider_dict[$cur_generator.name]
-#set $cur_id = $cur_generator.get_id()
-<div class="metadataDiv clearfix" id="$cur_id">
-    <div class="metadata-options-wrapper">
-        <h4>Create:</h4>
-        <div class="metadata-options">
-            <label for="${cur_id}_show_metadata" class="clearfix"><input type="checkbox" class="float-left metadata_checkbox" id="${cur_id}_show_metadata" #if $cur_metadata_inst.show_metadata then "checked=\"checked\"" else ""#/>&nbsp;Show Metadata</label>
-            <label for="${cur_id}_episode_metadata" class="clearfix"><input type="checkbox" class="float-left metadata_checkbox" id="${cur_id}_episode_metadata" #if $cur_metadata_inst.episode_metadata then "checked=\"checked\"" else ""#/>&nbsp;Episode Metadata</label>
-<<<<<<< HEAD
-            <label for="${cur_id}_fanart" class="clearfix"><input type="checkbox" class="float-left metadata_checkbox" id="${cur_id}_fanart" #if $cur_metadata_inst.fanart then "checked=\"checked\"" else ""#/>&nbsp;Show Fanart Image</label>
-            <label for="${cur_id}_poster" class="clearfix"><input type="checkbox" class="float-left metadata_checkbox" id="${cur_id}_poster" #if $cur_metadata_inst.poster then "checked=\"checked\"" else ""#/>&nbsp;Show Folder Image</label>
-            <label for="${cur_id}_episode_thumbnails" class="clearfix"><input type="checkbox" class="float-left metadata_checkbox" id="${cur_id}_episode_thumbnails" #if $cur_metadata_inst.episode_thumbnails then "checked=\"checked\"" else ""#/>&nbsp;Episode Thumbnail</label>
-            <label for="${cur_id}_season_thumbnails" class="clearfix"><input type="checkbox" class="float-left metadata_checkbox" id="${cur_id}_season_thumbnails" #if $cur_metadata_inst.season_thumbnails then "checked=\"checked\"" else ""#/>&nbsp;Season Thumbnail</label>
-            <label for="${cur_id}_subtitles" class="clearfix"><input type="checkbox" class="float-left metadata_checkbox" id="${cur_id}_subtitles" #if $cur_metadata_inst.subtitles then "checked=\"checked\"" else ""#/>&nbsp;Subtitles</label>
-=======
-            <label for="${cur_id}_fanart" class="clearfix"><input type="checkbox" class="float-left metadata_checkbox" id="${cur_id}_fanart" #if $cur_metadata_inst.fanart then "checked=\"checked\"" else ""#/>&nbsp;Show Fanart</label>
-            <label for="${cur_id}_poster" class="clearfix"><input type="checkbox" class="float-left metadata_checkbox" id="${cur_id}_poster" #if $cur_metadata_inst.poster then "checked=\"checked\"" else ""#/>&nbsp;Show Poster</label>
-            <label for="${cur_id}_banner" class="clearfix"><input type="checkbox" class="float-left metadata_checkbox" id="${cur_id}_banner" #if $cur_metadata_inst.banner then "checked=\"checked\"" else ""#/>&nbsp;Show Banner</label>
-            <label for="${cur_id}_episode_thumbnails" class="clearfix"><input type="checkbox" class="float-left metadata_checkbox" id="${cur_id}_episode_thumbnails" #if $cur_metadata_inst.episode_thumbnails then "checked=\"checked\"" else ""#/>&nbsp;Episode Thumbnails</label>
-            <label for="${cur_id}_season_posters" class="clearfix"><input type="checkbox" class="float-left metadata_checkbox" id="${cur_id}_season_posters" #if $cur_metadata_inst.season_posters then "checked=\"checked\"" else ""#/>&nbsp;Season Posters</label>
-            <label for="${cur_id}_season_banners" class="clearfix"><input type="checkbox" class="float-left metadata_checkbox" id="${cur_id}_season_banners" #if $cur_metadata_inst.season_banners then "checked=\"checked\"" else ""#/>&nbsp;Season Banners</label>
-            <label for="${cur_id}_season_all_poster" class="clearfix"><input type="checkbox" class="float-left metadata_checkbox" id="${cur_id}_season_all_poster" #if $cur_metadata_inst.season_all_poster then "checked=\"checked\"" else ""#/>&nbsp;Season All Poster</label>
-            <label for="${cur_id}_season_all_banner" class="clearfix"><input type="checkbox" class="float-left metadata_checkbox" id="${cur_id}_season_all_banner" #if $cur_metadata_inst.season_all_banner then "checked=\"checked\"" else ""#/>&nbsp;Season All Banner</label>
->>>>>>> 0544dca3
-        </div>
-    </div>
-    <div class="metadata-example-wrapper">
-        <h4>Results:</h4>
-        <div class="metadata-example">
-            <label for="${cur_id}_show_metadata"><span id="${cur_id}_eg_show_metadata">$cur_metadata_inst.eg_show_metadata</span></label>
-            <label for="${cur_id}_episode_metadata"><span id="${cur_id}_eg_episode_metadata">$cur_metadata_inst.eg_episode_metadata</span></label>
-            <label for="${cur_id}_fanart"><span id="${cur_id}_eg_fanart">$cur_metadata_inst.eg_fanart</span></label>
-            <label for="${cur_id}_poster"><span id="${cur_id}_eg_poster">$cur_metadata_inst.eg_poster</span></label>
-            <label for="${cur_id}_banner"><span id="${cur_id}_eg_banner">$cur_metadata_inst.eg_banner</span></label>
-            <label for="${cur_id}_episode_thumbnails"><span id="${cur_id}_eg_episode_thumbnails">$cur_metadata_inst.eg_episode_thumbnails</span></label>
-<<<<<<< HEAD
-            <label for="${cur_id}_season_thumbnails"><span id="${cur_id}_eg_season_thumbnails">$cur_metadata_inst.eg_season_thumbnails</span></label>
-            <label for="${cur_id}_subtitles"><span id="${cur_id}_eg_subtitles">$cur_metadata_inst.eg_subtitles</span></label>
-=======
-            <label for="${cur_id}_season_posters"><span id="${cur_id}_eg_season_posters">$cur_metadata_inst.eg_season_posters</span></label>
-            <label for="${cur_id}_season_banners"><span id="${cur_id}_eg_season_banners">$cur_metadata_inst.eg_season_banners</span></label>
-            <label for="${cur_id}_season_all_poster"><span id="${cur_id}_eg_season_all_poster">$cur_metadata_inst.eg_season_all_poster</span></label>
-            <label for="${cur_id}_season_all_banner"><span id="${cur_id}_eg_season_all_banner">$cur_metadata_inst.eg_season_all_banner</span></label>
->>>>>>> 0544dca3
-        </div>
-    </div>
-
-    <input type="hidden" name="${cur_id}_data" id="${cur_id}_data" value="$cur_metadata_inst.get_config()" />
-</div>
-#end for
-
-<<<<<<< HEAD
-                        <div class="field-pair clearfix">
-                            <input type="checkbox" name="use_banner" id="use_banner" #if $sickbeard.USE_BANNER then "checked=checked" else ""#/>
-                            <label class="clearfix" for="use_banner">
-                                <span class="component-title">Use Banners</span>
-                                <span class="component-desc">Use banners instead of posters for 'Show Folder Image'</span>
-                            </label>
-                        </div>
-                        <div class="field-pair clearfix">
-                            <label class="clearfix">
-                                <span class="component-title">Subtitle languages:</span>
-                                <span class="component-desc">
-                                	<input type="text" name="subtitle_languages" id="subtitle_languages" value="$sickbeard.SUBTITLE_LANGUAGES" size="35" />
-                                </span>
-                            </label>
-                            <label class="clearfix">
-                                <span class="component-title">&nbsp;</span>
-                            	<span class="component-desc">Download subtitles of the specified languages. Use comma separated values. Eg: en-us,pt-br,pt</span>
-                            </label>
-                        </div>
-                        
-=======
-                        <div class="clearfix"></div><br/>
->>>>>>> 0544dca3
-                        <input type="submit" class="btn config_submitter" value="Save Changes" /><br/>
-
-                    </fieldset>
-                </div><!-- /component-metadata //-->
-
-            <br/><input type="submit" class="btn config_submitter" value="Save Changes" /><br/>
-            </div><!-- /config-components -->
-
-</form>
-</div></div>
-
-<script type="text/javascript" charset="utf-8">
-<!--
-    jQuery('#tv_download_dir').fileBrowser({ title: 'Select TV Download Directory' });
-//-->
-</script>
-
-#include $os.path.join($sickbeard.PROG_DIR, "data/interfaces/default/inc_bottom.tmpl")
+#import os.path
+#import sickbeard
+#from sickbeard.common import *
+#from sickbeard import config
+#from sickbeard import metadata
+#from sickbeard.metadata.generic import GenericMetadata
+#from sickbeard import naming
+
+#set global $title  = "Config - Post Processing"
+#set global $header = "Post Processing"
+
+#set global $sbPath="../.."
+
+#set global $topmenu="config"#
+#include $os.path.join($sickbeard.PROG_DIR, "data/interfaces/default/inc_top.tmpl")
+
+<script type="text/javascript" src="$sbRoot/js/configPostProcessing.js?$sbPID"></script>
+<script type="text/javascript" src="$sbRoot/js/config.js?$sbPID"></script>
+
+<div id="config">
+<div id="config-content">
+<h5>All non-absolute folder locations are relative to <span class="path">$sickbeard.DATA_DIR</span></h5>
+
+<form id="configForms" action="savePostProcessing" method="post">
+
+            <div id="config-components">
+
+                <div class="component-group clearfix">
+
+                    <div class="component-group-desc">
+                        <h3>Post-Processing</h3>
+                        <p>Settings that dictate how Sick Beard should process completed downloads.</p>
+                    </div>
+
+                    <fieldset class="component-group-list">
+                        <div class="field-pair">
+                            <label class="nocheck clearfix" for="tv_download_dir">
+                                <span class="component-title">TV Download Dir</span>
+                                <input type="text" name="tv_download_dir" id="tv_download_dir" value="$sickbeard.TV_DOWNLOAD_DIR" size="35" />
+                            </label>
+                            <label class="nocheck clearfix">
+                                <span class="component-title">&nbsp;</span>
+                                <span class="component-desc">The folder where your download client puts TV downloads.</span>
+                            </label>
+                            <label class="nocheck clearfix">
+                                <span class="component-title">&nbsp;</span>
+                                <span class="component-desc"><b>NOTE:</b> Use only if not using SABnzbd+ post processing.</span>
+                            </label>
+                            <label class="nocheck clearfix">
+                                <span class="component-title">&nbsp;</span>
+                                <span class="component-desc">Or if SABnzbd+ and Sick Beard are on different PCs.</span>
+                            </label>
+                        </div>
+
+                        <div class="field-pair">
+                            <input type="checkbox" name="keep_processed_dir" id="keep_processed_dir" #if $sickbeard.KEEP_PROCESSED_DIR == True then "checked=\"checked\"" else ""# />
+                            <label class="clearfix" for="keep_processed_dir">
+                                <span class="component-title">Keep Original Files</span>
+                                <span class="component-desc">Keep original files after they've been processed?</span>
+                            </label>
+                        </div>
+
+                        <div class="field-pair">
+                            <input type="checkbox" name="move_associated_files" id="move_associated_files" #if $sickbeard.MOVE_ASSOCIATED_FILES == True then "checked=\"checked\"" else ""# />
+                            <label class="clearfix" for="move_associated_files">
+                                <span class="component-title">Move Associated Files</span>
+                                <span class="component-desc">Move srr/srt/sfv/etc files with the episode when processed?</span>
+                            </label>
+                            <label class="nocheck clearfix" for="move_associated_files">
+                                <span class="component-title">&nbsp;</span>
+                                <span class="component-desc"><b>NOTE:</b> <i>.nfo</i> will be renamed to <i>.nfo-orig</i> when moved.</span>
+                            </label>
+                        </div>
+
+                        <div class="field-pair">
+                            <input type="checkbox" name="rename_episodes" id="rename_episodes" #if $sickbeard.RENAME_EPISODES == True then "checked=\"checked\"" else ""# />
+                            <label class="clearfix" for="rename_episodes">
+                                <span class="component-title">Rename Episodes</span>
+                                <span class="component-desc">Rename episode using the naming settings below?</span>
+                            </label>
+                        </div>
+
+                        <div class="field-pair">
+                            <input type="checkbox" name="process_automatically" id="process_automatically" #if $sickbeard.PROCESS_AUTOMATICALLY == True then "checked=\"checked\"" else ""# />
+                            <label class="clearfix" for="process_automatically">
+                                <span class="component-title">Scan and Process</span>
+                                <span class="component-desc">Scan and post-process any files in your <i>TV Download Dir</i>?</span>
+                            </label>
+                            <label class="nocheck clearfix" for="process_automatically">
+                                <span class="component-title">&nbsp;</span>
+                                <span class="component-desc"><b>NOTE:</b> Do not use if you use sabToSickbeard w/ SABnzbd+!</span>
+                            </label>
+                        </div>
+
+                        <div class="clearfix"></div>
+                        <input type="submit" class="btn config_submitter" value="Save Changes" /><br/>
+
+                    </fieldset>
+                </div><!-- /component-pp //-->
+
+                <div class="component-group clearfix">
+                    <div class="component-group-desc">
+                        <h3>Naming</h3>
+                        <p>How Sick Beard will name and sort your episodes.</p>
+                    </div>
+
+                    <fieldset class="component-group-list">
+
+                        <div class="field-pair">
+                            <label class="nocheck clearfix" for="name_presets">
+                                <span class="component-title">Name Pattern:</span>
+                                <span class="component-desc">
+                                    <select id="name_presets">
+                                        #set is_custom = True
+                                        #for $cur_preset in $naming.name_presets:
+                                            #set $tmp = $naming.test_name($cur_preset)
+                                            #if $cur_preset == $sickbeard.NAMING_PATTERN:
+                                                #set is_custom = False
+                                            #end if
+                                            <option id="$cur_preset" #if $cur_preset == $sickbeard.NAMING_PATTERN then "selected=\"selected\"" else ""#>$os.path.join($tmp['dir'], $tmp['name'])</option>
+                                        #end for
+                                        <option id="$sickbeard.NAMING_PATTERN" #if $is_custom then "selected=\"selected\"" else ""#>Custom...</option>
+                                    </select>
+                                </span>
+                            </label>
+                        </div>
+
+                        <div id="naming_custom">
+                            <div class="field-pair clearfix" style="padding-top: 0;">
+                                <label class="nocheck clearfix">
+                                    <span class="component-title">
+                                        &nbsp;
+                                    </span>
+                                    <span class="component-desc">
+                                        <input type="text" size="45" name="naming_pattern" id="naming_pattern" class="custom-pattern" value="$sickbeard.NAMING_PATTERN" />
+                                        <img src="$sbRoot/images/legend16.png" width="16" height="16" alt="[Toggle Key]" id="show_naming_key" title="Toggle Naming Legend" style="padding: 6px 0 0 3px;" />
+                                    </span>
+                                </label>
+                            </div>
+
+                            <div id="naming_key" class="nocheck clearfix" style="display: none;">
+                                  <table class="Key">
+                                    <thead>
+                                        <tr>
+                                          <th class="align-right">Meaning</th>
+                                          <th>Pattern</th>
+                                          <th width="60%">Result</th>
+                                        </tr>
+                                    </thead>
+                                    <tfoot>
+                                        <tr>
+                                          <th colspan="3">Use lower case if you want lower case names (eg. %sn, %e.n, %q_n etc)</th>
+                                        </tr>
+                                    </tfoot>
+                                    <tbody>
+                                        <tr>
+                                          <td class="align-right"><b>Show Name:</b></td>
+                                          <td>%SN</td>
+                                          <td>Show Name</td>
+                                        </tr>
+                                        <tr class="even">
+                                          <td>&nbsp;</td>
+                                          <td>%S.N</td>
+                                          <td>Show.Name</td>
+                                        </tr>
+                                        <tr>
+                                          <td>&nbsp;</td>
+                                          <td>%S_N</td>
+                                          <td>Show_Name</td>
+                                        </tr>
+                                        <tr class="even">
+                                          <td class="align-right"><b>Season Number:</b></td>
+                                          <td>%S</td>
+                                          <td>2</td>
+                                        </tr>
+                                        <tr>
+                                          <td>&nbsp;</td>
+                                          <td>%0S</td>
+                                          <td>02</td>
+                                        </tr>
+                                        <tr class="even">
+                                          <td class="align-right"><b>Episode Number:</b></td>
+                                          <td>%E</td>
+                                          <td>3</td>
+                                        </tr>
+                                        <tr>
+                                          <td>&nbsp;</td>
+                                          <td>%0E</td>
+                                          <td>03</td>
+                                        </tr>
+                                        <tr class="even">
+                                          <td class="align-right"><b>Episode Name:</b></td>
+                                          <td>%EN</td>
+                                          <td>Episode Name</td>
+                                        </tr>
+                                        <tr>
+                                          <td>&nbsp;</td>
+                                          <td>%E.N</td>
+                                          <td>Episode.Name</td>
+                                        </tr>
+                                        <tr class="even">
+                                          <td>&nbsp;</td>
+                                          <td>%E_N</td>
+                                          <td>Episode_Name</td>
+                                        </tr>
+                                        <tr>
+                                          <td class="align-right"><b>Quality:</b></td>
+                                          <td>%QN</td>
+                                          <td>720p BluRay</td>
+                                        </tr>
+                                        <tr class="even">
+                                          <td>&nbsp;</td>
+                                          <td>%Q.N</td>
+                                          <td>720p.BluRay</td>
+                                        </tr>
+                                        <tr>
+                                          <td>&nbsp;</td>
+                                          <td>%Q_N</td>
+                                          <td>720p_BluRay</td>
+                                        </tr>
+                                        <tr class="even">
+                                          <td class="align-right"><i class="icon-info-sign" title="Multi-EP style is ignored"></i> <b>Release Name:</b></td>
+                                          <td>%RN</td>
+                                          <td>Show.Name.S02E03.HDTV.XviD-RLSGROUP</td>
+                                        </tr>
+                                        <tr>
+                                          <td class="align-right"><i class="icon-info-sign" title="'SiCKBEARD' is used in place of RLSGROUP if it could not be properly detected"></i> <b>Release Group:</b></td>
+                                          <td>%RG</td>
+                                          <td>RLSGROUP</td>
+                                        </tr>
+                                    </tbody>
+                                  </table>
+                                  <br/>
+                            </div>
+                        </div>
+
+                        <div class="field-pair">
+                            <label class="nocheck clearfix" for="naming_multi_ep">
+                                <span class="component-title">Multi-Episode Style:</span>
+                                <span class="component-desc">
+                                    <select id="naming_multi_ep" name="naming_multi_ep">
+                                    #for $cur_multi_ep in sorted($multiEpStrings.items(), key=lambda x: x[1]):
+                                        <option value="$cur_multi_ep[0]" #if $cur_multi_ep[0] == $sickbeard.NAMING_MULTI_EP then "selected=\"selected\" class=\"selected\"" else ""#>$cur_multi_ep[1]</option>
+                                    #end for
+                                    </select>
+                                </span>
+                            </label>
+                        </div>
+
+                        <div id="naming_example_div">
+                            <h3>Sample:</h3>
+                            <div class="example">
+                                <span class="jumbo" id="naming_example">&nbsp;</span>
+                            </div>
+                            <br/>
+                        </div>
+
+                        <div id="naming_example_multi_div">
+                            <h3>Multi-EP sample:</h3>
+                            <div class="example">
+                                <span class="jumbo" id="naming_example_multi">&nbsp;</span>
+                            </div>
+                            <br/><br />
+                        </div>
+
+                        <div class="field-pair clearfix">
+                            <input type="checkbox" class="enabler" id="naming_custom_abd" name="naming_custom_abd" #if $sickbeard.NAMING_CUSTOM_ABD then "checked=\"checked\"" else ""#/>
+                            <label class="clearfix" for="naming_custom_abd">
+                                <span class="component-title">Custom Air-By-Date</span>
+                                <span class="component-desc">Name Air-By-Date shows differently than regular shows?</span>
+                            </label>
+                        </div>
+
+                        <div id="content_naming_custom_abd">
+                            <div class="field-pair">
+                                <label class="nocheck clearfix" for="name_abd_presets">
+                                    <span class="component-title">Name Pattern:</span>
+                                    <span class="component-desc">
+                                        <select id="name_abd_presets">
+                                            #set is_abd_custom = True
+                                            #for $cur_preset in $naming.name_abd_presets:
+                                                #set $tmp = $naming.test_name($cur_preset)
+                                                #if $cur_preset == $sickbeard.NAMING_ABD_PATTERN:
+                                                    #set is_abd_custom = False
+                                                #end if
+                                                <option id="$cur_preset" #if $cur_preset == $sickbeard.NAMING_ABD_PATTERN then "selected=\"selected\"" else ""#>$os.path.join($tmp['dir'], $tmp['name'])</option>
+                                            #end for
+                                            <option id="$sickbeard.NAMING_ABD_PATTERN" #if $is_abd_custom then "selected=\"selected\"" else ""#>Custom...</option>
+                                        </select>
+                                    </span>
+                                </label>
+                            </div>
+
+                            <div id="naming_abd_custom">
+                                <div class="field-pair clearfix" style="padding-top: 0;">
+                                    <label class="nocheck clearfix">
+                                        <span class="component-title">
+                                            &nbsp;
+                                        </span>
+                                        <span class="component-desc">
+                                            <input type="text" size="45" name="naming_abd_pattern" id="naming_abd_pattern" class="custom-pattern" value="$sickbeard.NAMING_ABD_PATTERN" />
+                                            <img src="$sbRoot/images/legend16.png" width="16" height="16" alt="[Toggle Key]" id="show_naming_abd_key" title="Toggle ABD Naming Legend" style="padding: 6px 0 0 3px;" />
+                                        </span>
+                                    </label>
+                                </div>
+
+                                <div id="naming_abd_key" class="nocheck clearfix" style="display: none;">
+                                      <table class="Key">
+                                        <thead>
+                                            <tr>
+                                              <th class="align-right">Meaning</th>
+                                              <th>Pattern</th>
+                                              <th width="60%">Result</th>
+                                            </tr>
+                                        </thead>
+                                        <tfoot>
+                                            <tr>
+                                              <th colspan="3">Use lower case if you want lower case names (eg. %sn, %e.n, %q_n etc)</th>
+                                            </tr>
+                                        </tfoot>
+                                        <tbody>
+                                            <tr>
+                                              <td class="align-right"><b>Show Name:</b></td>
+                                              <td>%SN</td>
+                                              <td>Show Name</td>
+                                            </tr>
+                                            <tr class="even">
+                                              <td>&nbsp;</td>
+                                              <td>%S.N</td>
+                                              <td>Show.Name</td>
+                                            </tr>
+                                            <tr>
+                                              <td>&nbsp;</td>
+                                              <td>%S_N</td>
+                                              <td>Show_Name</td>
+                                            </tr>
+                                            <tr class="even">
+                                              <td class="align-right"><b>Air-By-Date:</b></td>
+                                              <td>%AD</td>
+                                              <td>2010 03 09</td>
+                                            </tr>
+                                            <tr>
+                                              <td>&nbsp;</td>
+                                              <td>%A.D</td>
+                                              <td>2010.03.09</td>
+                                            </tr>
+                                            <tr class="even">
+                                              <td>&nbsp;</td>
+                                              <td>%A_D</td>
+                                              <td>2010_03_09</td>
+                                            </tr>
+                                            <tr>
+                                              <td>&nbsp;</td>
+                                              <td>%A-D</td>
+                                              <td>2010-03-09</td>
+                                            </tr>
+                                            <tr class="even">
+                                              <td class="align-right"><b>Episode Name:</b></td>
+                                              <td>%EN</td>
+                                              <td>Episode Name</td>
+                                            </tr>
+                                            <tr>
+                                              <td>&nbsp;</td>
+                                              <td>%E.N</td>
+                                              <td>Episode.Name</td>
+                                            </tr>
+                                            <tr class="even">
+                                              <td>&nbsp;</td>
+                                              <td>%E_N</td>
+                                              <td>Episode_Name</td>
+                                            </tr>
+                                            <tr>
+                                              <td class="align-right"><b>Quality:</b></td>
+                                              <td>%QN</td>
+                                              <td>720p BluRay</td>
+                                            </tr>
+                                            <tr class="even">
+                                              <td>&nbsp;</td>
+                                              <td>%Q.N</td>
+                                              <td>720p.BluRay</td>
+                                            </tr>
+                                            <tr>
+                                              <td>&nbsp;</td>
+                                              <td>%Q_N</td>
+                                              <td>720p_BluRay</td>
+                                            </tr>
+                                            <tr class="even">
+                                              <td class="align-right"><b>Year:</b></td>
+                                              <td>%Y</td>
+                                              <td>2010</td>
+                                            </tr>
+                                            <tr>
+                                              <td class="align-right"><b>Month:</b></td>
+                                              <td>%M</td>
+                                              <td>3</td>
+                                            </tr>
+                                            <tr class="even">
+                                              <td class="align-right">&nbsp;</td>
+                                              <td>%0M</td>
+                                              <td>03</td>
+                                            </tr>
+                                            <tr>
+                                              <td class="align-right"><b>Day:</b></td>
+                                              <td>%D</td>
+                                              <td>9</td>
+                                            </tr>
+                                            <tr class="even">
+                                              <td class="align-right">&nbsp;</td>
+                                              <td>%0D</td>
+                                              <td>09</td>
+                                            </tr>
+                                            <tr>
+                                              <td class="align-right"><i class="icon-info-sign" title="Multi-EP style is ignored"></i> <b>Release Name:</b></td>
+                                              <td>%RN</td>
+                                              <td>Show.Name.2010.03.09.HDTV.XviD-RLSGROUP</td>
+                                            </tr>
+                                            <tr class="even">
+                                              <td class="align-right"><i class="icon-info-sign" title="'SiCKBEARD' is used in place of RLSGROUP if it could not be properly detected"></i> <b>Release Group:</b></td>
+                                              <td>%RG</td>
+                                              <td>RLSGROUP</td>
+                                            </tr>
+                                        </tbody>
+                                      </table>
+                                      <br/>
+                                </div>
+                            </div><!-- /naming_abd_custom -->
+
+                            <div id="naming_abd_example_div">
+                                <h3>Sample:</h3>
+                                <div class="example">
+                                    <span class="jumbo" id="naming_abd_example">&nbsp;</span>
+                                </div>
+                                <br/>
+                            </div>
+
+                        </div><!-- /naming_abd_different -->
+
+                        <div class="clearfix"></div>
+                        <input type="submit" class="btn config_submitter" value="Save Changes" /><br/>
+
+                    </fieldset>
+                </div><!-- /component-naming //-->
+
+                <div class="component-group clearfix">
+
+                    <div class="component-group-desc">
+                        <h3>Metadata</h3>
+                        <p>The data associated to the data. These are files associated to a TV show in the form of images and text that, when supported, will enhance the viewing experience.</p>
+                    </div>
+
+                    <fieldset class="component-group-list">
+                        <div class="field-pair clearfix">
+                            <label class="clearfix">
+                                <span class="component-title jumbo">Metadata Type:</span>
+                                <span class="component-desc">
+                                    #set $m_dict = $metadata.get_metadata_generator_dict()
+                                    <select id="metadataType" class="input-medium" >
+                                    #for ($cur_name, $cur_generator) in sorted($m_dict.items()):
+                                        <option value="$cur_generator.get_id()">$cur_name</option>
+                                    #end for
+                                    </select>
+                                </span>
+                            </label>
+                            <span>Toggle the metadata options that you wish to be created. <b>Multiple targets may be used.</b></span>
+                        </div>
+
+#for ($cur_name, $cur_generator) in $m_dict.items(): 
+#set $cur_metadata_inst = $sickbeard.metadata_provider_dict[$cur_generator.name]
+#set $cur_id = $cur_generator.get_id()
+<div class="metadataDiv clearfix" id="$cur_id">
+    <div class="metadata-options-wrapper">
+        <h4>Create:</h4>
+        <div class="metadata-options">
+            <label for="${cur_id}_show_metadata" class="clearfix"><input type="checkbox" class="float-left metadata_checkbox" id="${cur_id}_show_metadata" #if $cur_metadata_inst.show_metadata then "checked=\"checked\"" else ""#/>&nbsp;Show Metadata</label>
+            <label for="${cur_id}_episode_metadata" class="clearfix"><input type="checkbox" class="float-left metadata_checkbox" id="${cur_id}_episode_metadata" #if $cur_metadata_inst.episode_metadata then "checked=\"checked\"" else ""#/>&nbsp;Episode Metadata</label>
+            <label for="${cur_id}_fanart" class="clearfix"><input type="checkbox" class="float-left metadata_checkbox" id="${cur_id}_fanart" #if $cur_metadata_inst.fanart then "checked=\"checked\"" else ""#/>&nbsp;Show Fanart</label>
+            <label for="${cur_id}_poster" class="clearfix"><input type="checkbox" class="float-left metadata_checkbox" id="${cur_id}_poster" #if $cur_metadata_inst.poster then "checked=\"checked\"" else ""#/>&nbsp;Show Poster</label>
+            <label for="${cur_id}_banner" class="clearfix"><input type="checkbox" class="float-left metadata_checkbox" id="${cur_id}_banner" #if $cur_metadata_inst.banner then "checked=\"checked\"" else ""#/>&nbsp;Show Banner</label>
+            <label for="${cur_id}_episode_thumbnails" class="clearfix"><input type="checkbox" class="float-left metadata_checkbox" id="${cur_id}_episode_thumbnails" #if $cur_metadata_inst.episode_thumbnails then "checked=\"checked\"" else ""#/>&nbsp;Episode Thumbnails</label>
+            <label for="${cur_id}_season_posters" class="clearfix"><input type="checkbox" class="float-left metadata_checkbox" id="${cur_id}_season_posters" #if $cur_metadata_inst.season_posters then "checked=\"checked\"" else ""#/>&nbsp;Season Posters</label>
+            <label for="${cur_id}_season_banners" class="clearfix"><input type="checkbox" class="float-left metadata_checkbox" id="${cur_id}_season_banners" #if $cur_metadata_inst.season_banners then "checked=\"checked\"" else ""#/>&nbsp;Season Banners</label>
+            <label for="${cur_id}_season_all_poster" class="clearfix"><input type="checkbox" class="float-left metadata_checkbox" id="${cur_id}_season_all_poster" #if $cur_metadata_inst.season_all_poster then "checked=\"checked\"" else ""#/>&nbsp;Season All Poster</label>
+            <label for="${cur_id}_season_all_banner" class="clearfix"><input type="checkbox" class="float-left metadata_checkbox" id="${cur_id}_season_all_banner" #if $cur_metadata_inst.season_all_banner then "checked=\"checked\"" else ""#/>&nbsp;Season All Banner</label>
+        </div>
+    </div>
+    <div class="metadata-example-wrapper">
+        <h4>Results:</h4>
+        <div class="metadata-example">
+            <label for="${cur_id}_show_metadata"><span id="${cur_id}_eg_show_metadata">$cur_metadata_inst.eg_show_metadata</span></label>
+            <label for="${cur_id}_episode_metadata"><span id="${cur_id}_eg_episode_metadata">$cur_metadata_inst.eg_episode_metadata</span></label>
+            <label for="${cur_id}_fanart"><span id="${cur_id}_eg_fanart">$cur_metadata_inst.eg_fanart</span></label>
+            <label for="${cur_id}_poster"><span id="${cur_id}_eg_poster">$cur_metadata_inst.eg_poster</span></label>
+            <label for="${cur_id}_banner"><span id="${cur_id}_eg_banner">$cur_metadata_inst.eg_banner</span></label>
+            <label for="${cur_id}_episode_thumbnails"><span id="${cur_id}_eg_episode_thumbnails">$cur_metadata_inst.eg_episode_thumbnails</span></label>
+            <label for="${cur_id}_season_posters"><span id="${cur_id}_eg_season_posters">$cur_metadata_inst.eg_season_posters</span></label>
+            <label for="${cur_id}_season_banners"><span id="${cur_id}_eg_season_banners">$cur_metadata_inst.eg_season_banners</span></label>
+            <label for="${cur_id}_season_all_poster"><span id="${cur_id}_eg_season_all_poster">$cur_metadata_inst.eg_season_all_poster</span></label>
+            <label for="${cur_id}_season_all_banner"><span id="${cur_id}_eg_season_all_banner">$cur_metadata_inst.eg_season_all_banner</span></label>
+        </div>
+    </div>
+
+    <input type="hidden" name="${cur_id}_data" id="${cur_id}_data" value="$cur_metadata_inst.get_config()" />
+</div>
+#end for
+
+                        <div class="clearfix"></div><br/>
+                        <input type="submit" class="btn config_submitter" value="Save Changes" /><br/>
+
+                    </fieldset>
+                </div><!-- /component-metadata //-->
+
+            <br/><input type="submit" class="btn config_submitter" value="Save Changes" /><br/>
+            </div><!-- /config-components -->
+
+</form>
+</div></div>
+
+<script type="text/javascript" charset="utf-8">
+<!--
+    jQuery('#tv_download_dir').fileBrowser({ title: 'Select TV Download Directory' });
+//-->
+</script>
+
+#include $os.path.join($sickbeard.PROG_DIR, "data/interfaces/default/inc_bottom.tmpl")