$(document).ready(function(){

    $('#saveDefaultsButton').click(function() {
        var anyQualArray = new Array();
        var bestQualArray = new Array();
        $('#anyQualities option:selected').each(function(i,d){anyQualArray.push($(d).val())});
        $('#bestQualities option:selected').each(function(i,d){bestQualArray.push($(d).val())});

        $.get(sbRoot+'/config/general/saveAddShowDefaults', {defaultStatus: $('#statusSelect').val(),
                                                             anyQualities: anyQualArray.join(','),
                                                             bestQualities: bestQualArray.join(','),
<<<<<<< HEAD
                                                             defaultSeasonFolders: $('#seasonFolders').attr('checked'),
                                                             anime: $('#anime').attr('checked')
                                                             } );
=======
                                                             defaultSeasonFolders: $('#seasonFolders').prop('checked')} );
>>>>>>> 23d91506
        $(this).attr('disabled', true);
        $.pnotify({
            pnotify_title: 'Saved Defaults',
            pnotify_text: 'Your "add show" defaults have been set to your current selections.'
        });
    });

    $('#statusSelect, #qualityPreset, #seasonFolders, #anyQualities, #bestQualities, #anime').change(function(){
        $('#saveDefaultsButton').attr('disabled', false);
    });

});<|MERGE_RESOLUTION|>--- conflicted
+++ resolved
@@ -9,13 +9,9 @@
         $.get(sbRoot+'/config/general/saveAddShowDefaults', {defaultStatus: $('#statusSelect').val(),
                                                              anyQualities: anyQualArray.join(','),
                                                              bestQualities: bestQualArray.join(','),
-<<<<<<< HEAD
-                                                             defaultSeasonFolders: $('#seasonFolders').attr('checked'),
+                                                             defaultSeasonFolders: $('#seasonFolders').prop('checked'),
                                                              anime: $('#anime').attr('checked')
                                                              } );
-=======
-                                                             defaultSeasonFolders: $('#seasonFolders').prop('checked')} );
->>>>>>> 23d91506
         $(this).attr('disabled', true);
         $.pnotify({
             pnotify_title: 'Saved Defaults',
