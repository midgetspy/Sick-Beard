$(document).ready(function(){
    var loading = '<img src="' + sbRoot + '/images/loading16.gif" height="16" width="16" />';

    function toggle_torrent_title(){
        if ($('#use_torrents').prop('checked')) {
            $('#no-torrents').show();
        } else {
            $('#no-torrents').hide();
        }
    }

    $.fn.nzb_method_handler = function() {

        var selectedProvider = $('#nzb_method :selected').val();

        if (selectedProvider == "blackhole") {
            $('#blackhole_settings').show();
            $('#sabnzbd_settings').hide();
            $('#testSABnzbd').hide();
            $('#testSABnzbd-result').hide();
            $('#nzbget_settings').hide();
        } else if (selectedProvider == "nzbget") {
            $('#blackhole_settings').hide();
            $('#sabnzbd_settings').hide();
            $('#testSABnzbd').hide();
            $('#testSABnzbd-result').hide();
            $('#nzbget_settings').show();
        } else {
            $('#blackhole_settings').hide();
            $('#sabnzbd_settings').show();
            $('#testSABnzbd').show();
            $('#testSABnzbd-result').show();
            $('#nzbget_settings').hide();
        }

<<<<<<< HEAD
    }
    $.fn.torrent_method_handler = function() {
        
        var selectedProvider = $('#torrent_method :selected').val();
=======
    };
>>>>>>> 577fdba1

        if (selectedProvider == "blackhole") {
            $('#t_blackhole_settings').show();
            $('#torrent_settings').hide();
        } else if (selectedProvider == "utorrent"){
            $('#t_blackhole_settings').hide();
            $('#torrent_settings').show();
            $('#torrent_directory').show();
            $('#torrent_directory label').last().hide();
            $('#torrent_directory .fileBrowser').hide();
            $('#directory_desc').text('Torrent Label');
            $('#host_desc').text('uTorrent Host');
            $('#username_desc').text('uTorrent Username');
            $('#password_desc').text('uTorrent Password');
            $('#Torrent_username').show();
        } else if (selectedProvider == "transmission"){
            $('#t_blackhole_settings').hide();
            $('#torrent_settings').show();
            $('#torrent_directory').show();
            $('#torrent_directory label').last().show();
            $('#torrent_directory .fileBrowser').show();
            $('#directory_desc').text('Torrent Directory');
            $('#host_desc').html('Transmission Host');
            $('#username_desc').text('Transmission Username');
            $('#password_desc').text('Transmission Password');
            $('#directory_desc').text('Transmission Directory');
            $('#Torrent_username').show();
		} else if (selectedProvider == "downloadstation") {
			$('#t_blackhole_settings').hide();
			$('#torrent_settings').show();
			$('#torrent_directory').show();
            $('#torrent_directory label').last().show();
            $('#torrent_directory .fileBrowser').show();
            $('#directory_desc').text('Torrent Directory');
			$('#host_desc').html('Download Station Host');
			$('#username_desc').text('Synology Username');
			$('#password_desc').text('Synology Password');
			$('#directory_desc').text('Download Station Directory');
            $('#Torrent_username').show();
		} else if (selectedProvider == "deluge") {
			$('#t_blackhole_settings').hide();
			$('#torrent_settings').show();
			$('#torrent_directory').show();
	        $('#torrent_directory label').last().show();
	        $('#torrent_directory .fileBrowser').show();
	        $('#directory_desc').text('Torrent Directory');
			$('#host_desc').html('Deluge Host');
			$('#username_desc').text('Deluge Username');
			$('#password_desc').text('Deluge Password');
			$('#directory_desc').text('Deluge Directory');
            $('#Torrent_username').hide();
	    }
    }
    $('#nzb_method').change($(this).nzb_method_handler);

    $(this).nzb_method_handler();

    $('#testSABnzbd').click(function(){
        $('#testSABnzbd-result').html(loading);
        var sab_host = $("input=[name='sab_host']").val();
        var sab_username = $("input=[name='sab_username']").val();
        var sab_password = $("input=[name='sab_password']").val();
        var sab_apiKey = $("input=[name='sab_apikey']").val();

        $.get(sbRoot + "/home/testSABnzbd", {'host': sab_host, 'username': sab_username, 'password': sab_password, 'apikey': sab_apiKey}, 
        function (data){ $('#testSABnzbd-result').html(data); });
    });
<<<<<<< HEAD
    
	$('#torrent_method').change($(this).torrent_method_handler);
	$(this).torrent_method_handler(); 
	
	$('#testTorrent').click(function(){
        $('#testTorrent-result').html(loading);
        var torrent_method = $('#torrent_method :selected').val();        
        var torrent_host = $("input=[name='torrent_host']").val();
        var torrent_username = $("input=[name='torrent_username']").val();
        var torrent_password = $("input=[name='torrent_password']").val();
        
        $.get(sbRoot+"/home/testTorrent", {'torrent_method': torrent_method, 'host': torrent_host, 'username': torrent_username, 'password': torrent_password}, 
        function (data){ $('#testTorrent-result').html(data); });
    });
    
=======

    $('#use_torrents').click(function(){
        toggle_torrent_title();
    });

    toggle_torrent_title();

>>>>>>> 577fdba1
});
<|MERGE_RESOLUTION|>--- conflicted
+++ resolved
@@ -1,136 +1,122 @@
-$(document).ready(function(){
-    var loading = '<img src="' + sbRoot + '/images/loading16.gif" height="16" width="16" />';
-
-    function toggle_torrent_title(){
-        if ($('#use_torrents').prop('checked')) {
-            $('#no-torrents').show();
-        } else {
-            $('#no-torrents').hide();
-        }
-    }
-
-    $.fn.nzb_method_handler = function() {
-
-        var selectedProvider = $('#nzb_method :selected').val();
-
-        if (selectedProvider == "blackhole") {
-            $('#blackhole_settings').show();
-            $('#sabnzbd_settings').hide();
-            $('#testSABnzbd').hide();
-            $('#testSABnzbd-result').hide();
-            $('#nzbget_settings').hide();
-        } else if (selectedProvider == "nzbget") {
-            $('#blackhole_settings').hide();
-            $('#sabnzbd_settings').hide();
-            $('#testSABnzbd').hide();
-            $('#testSABnzbd-result').hide();
-            $('#nzbget_settings').show();
-        } else {
-            $('#blackhole_settings').hide();
-            $('#sabnzbd_settings').show();
-            $('#testSABnzbd').show();
-            $('#testSABnzbd-result').show();
-            $('#nzbget_settings').hide();
-        }
-
-<<<<<<< HEAD
-    }
-    $.fn.torrent_method_handler = function() {
-        
-        var selectedProvider = $('#torrent_method :selected').val();
-=======
-    };
->>>>>>> 577fdba1
-
-        if (selectedProvider == "blackhole") {
-            $('#t_blackhole_settings').show();
-            $('#torrent_settings').hide();
-        } else if (selectedProvider == "utorrent"){
-            $('#t_blackhole_settings').hide();
-            $('#torrent_settings').show();
-            $('#torrent_directory').show();
-            $('#torrent_directory label').last().hide();
-            $('#torrent_directory .fileBrowser').hide();
-            $('#directory_desc').text('Torrent Label');
-            $('#host_desc').text('uTorrent Host');
-            $('#username_desc').text('uTorrent Username');
-            $('#password_desc').text('uTorrent Password');
-            $('#Torrent_username').show();
-        } else if (selectedProvider == "transmission"){
-            $('#t_blackhole_settings').hide();
-            $('#torrent_settings').show();
-            $('#torrent_directory').show();
-            $('#torrent_directory label').last().show();
-            $('#torrent_directory .fileBrowser').show();
-            $('#directory_desc').text('Torrent Directory');
-            $('#host_desc').html('Transmission Host');
-            $('#username_desc').text('Transmission Username');
-            $('#password_desc').text('Transmission Password');
-            $('#directory_desc').text('Transmission Directory');
-            $('#Torrent_username').show();
-		} else if (selectedProvider == "downloadstation") {
-			$('#t_blackhole_settings').hide();
-			$('#torrent_settings').show();
-			$('#torrent_directory').show();
-            $('#torrent_directory label').last().show();
-            $('#torrent_directory .fileBrowser').show();
-            $('#directory_desc').text('Torrent Directory');
-			$('#host_desc').html('Download Station Host');
-			$('#username_desc').text('Synology Username');
-			$('#password_desc').text('Synology Password');
-			$('#directory_desc').text('Download Station Directory');
-            $('#Torrent_username').show();
-		} else if (selectedProvider == "deluge") {
-			$('#t_blackhole_settings').hide();
-			$('#torrent_settings').show();
-			$('#torrent_directory').show();
-	        $('#torrent_directory label').last().show();
-	        $('#torrent_directory .fileBrowser').show();
-	        $('#directory_desc').text('Torrent Directory');
-			$('#host_desc').html('Deluge Host');
-			$('#username_desc').text('Deluge Username');
-			$('#password_desc').text('Deluge Password');
-			$('#directory_desc').text('Deluge Directory');
-            $('#Torrent_username').hide();
-	    }
-    }
-    $('#nzb_method').change($(this).nzb_method_handler);
-
-    $(this).nzb_method_handler();
-
-    $('#testSABnzbd').click(function(){
-        $('#testSABnzbd-result').html(loading);
-        var sab_host = $("input=[name='sab_host']").val();
-        var sab_username = $("input=[name='sab_username']").val();
-        var sab_password = $("input=[name='sab_password']").val();
-        var sab_apiKey = $("input=[name='sab_apikey']").val();
-
-        $.get(sbRoot + "/home/testSABnzbd", {'host': sab_host, 'username': sab_username, 'password': sab_password, 'apikey': sab_apiKey}, 
-        function (data){ $('#testSABnzbd-result').html(data); });
-    });
-<<<<<<< HEAD
-    
-	$('#torrent_method').change($(this).torrent_method_handler);
-	$(this).torrent_method_handler(); 
-	
-	$('#testTorrent').click(function(){
-        $('#testTorrent-result').html(loading);
-        var torrent_method = $('#torrent_method :selected').val();        
-        var torrent_host = $("input=[name='torrent_host']").val();
-        var torrent_username = $("input=[name='torrent_username']").val();
-        var torrent_password = $("input=[name='torrent_password']").val();
-        
-        $.get(sbRoot+"/home/testTorrent", {'torrent_method': torrent_method, 'host': torrent_host, 'username': torrent_username, 'password': torrent_password}, 
-        function (data){ $('#testTorrent-result').html(data); });
-    });
-    
-=======
-
-    $('#use_torrents').click(function(){
-        toggle_torrent_title();
-    });
-
-    toggle_torrent_title();
-
->>>>>>> 577fdba1
-});
+$(document).ready(function(){
+    var loading = '<img src="'+sbRoot+'/images/loading16.gif" height="16" width="16" />';
+    
+	function toggle_torrent_title(){
+        if ($('#use_torrents').prop('checked')) {
+			$('#no-torrents').show();
+        } else {
+			$('#no-torrents').hide();
+	}
+    }
+	
+    $.fn.nzb_method_handler = function() {
+        
+        var selectedProvider = $('#nzb_method :selected').val();
+
+        if (selectedProvider == "blackhole") {
+            $('#blackhole_settings').show();
+            $('#sabnzbd_settings').hide();
+            $('#testSABnzbd').hide();
+            $('#testSABnzbd-result').hide();
+            $('#nzbget_settings').hide();
+        } else if (selectedProvider == "nzbget") {
+            $('#blackhole_settings').hide();
+            $('#sabnzbd_settings').hide();
+            $('#testSABnzbd').hide();
+            $('#testSABnzbd-result').hide();
+            $('#nzbget_settings').show();
+        } else {
+            $('#blackhole_settings').hide();
+            $('#sabnzbd_settings').show();
+            $('#testSABnzbd').show();
+            $('#testSABnzbd-result').show();
+            $('#nzbget_settings').hide();
+        }
+
+    };
+    $.fn.torrent_method_handler = function() {
+        
+        var selectedProvider = $('#torrent_method :selected').val();
+
+        if (selectedProvider == "blackhole") {
+            $('#t_blackhole_settings').show();
+            $('#torrent_settings').hide();
+        } else if (selectedProvider == "utorrent"){
+            $('#t_blackhole_settings').hide();
+            $('#torrent_settings').show();
+            $('#torrent_directory').show();
+            $('#torrent_directory label').last().hide();
+            $('#torrent_directory .fileBrowser').hide();
+            $('#directory_desc').text('Torrent Label');
+            $('#host_desc').text('uTorrent Host');
+            $('#username_desc').text('uTorrent Username');
+            $('#password_desc').text('uTorrent Password');
+            $('#Torrent_username').show();
+        } else if (selectedProvider == "transmission"){
+            $('#t_blackhole_settings').hide();
+            $('#torrent_settings').show();
+            $('#torrent_directory').show();
+            $('#torrent_directory label').last().show();
+            $('#torrent_directory .fileBrowser').show();
+            $('#directory_desc').text('Torrent Directory');
+            $('#host_desc').html('Transmission Host');
+            $('#username_desc').text('Transmission Username');
+            $('#password_desc').text('Transmission Password');
+            $('#directory_desc').text('Transmission Directory');
+            $('#Torrent_username').show();
+		} else if (selectedProvider == "downloadstation") {
+			$('#t_blackhole_settings').hide();
+			$('#torrent_settings').show();
+			$('#torrent_directory').show();
+            $('#torrent_directory label').last().show();
+            $('#torrent_directory .fileBrowser').show();
+            $('#directory_desc').text('Torrent Directory');
+			$('#host_desc').html('Download Station Host');
+			$('#username_desc').text('Synology Username');
+			$('#password_desc').text('Synology Password');
+			$('#directory_desc').text('Download Station Directory');
+            $('#Torrent_username').show();
+		} else if (selectedProvider == "deluge") {
+			$('#t_blackhole_settings').hide();
+			$('#torrent_settings').show();
+			$('#torrent_directory').show();
+	        $('#torrent_directory label').last().show();
+	        $('#torrent_directory .fileBrowser').show();
+	        $('#directory_desc').text('Torrent Directory');
+			$('#host_desc').html('Deluge Host');
+			$('#username_desc').text('Deluge Username');
+			$('#password_desc').text('Deluge Password');
+			$('#directory_desc').text('Deluge Directory');
+            $('#Torrent_username').hide();
+	    }
+    }
+    $('#nzb_method').change($(this).nzb_method_handler);
+
+    $(this).nzb_method_handler();
+
+    $('#testSABnzbd').click(function(){
+        $('#testSABnzbd-result').html(loading);
+        var sab_host = $("input=[name='sab_host']").val();
+        var sab_username = $("input=[name='sab_username']").val();
+        var sab_password = $("input=[name='sab_password']").val();
+        var sab_apiKey = $("input=[name='sab_apikey']").val();
+        
+        $.get(sbRoot+"/home/testSABnzbd", {'host': sab_host, 'username': sab_username, 'password': sab_password, 'apikey': sab_apiKey}, 
+        function (data){ $('#testSABnzbd-result').html(data); });
+    });
+    
+	$('#torrent_method').change($(this).torrent_method_handler);
+	$(this).torrent_method_handler(); 
+
+	$('#testTorrent').click(function(){
+        $('#testTorrent-result').html(loading);
+        var torrent_method = $('#torrent_method :selected').val();        
+        var torrent_host = $("input=[name='torrent_host']").val();
+        var torrent_username = $("input=[name='torrent_username']").val();
+        var torrent_password = $("input=[name='torrent_password']").val();
+
+        $.get(sbRoot+"/home/testTorrent", {'torrent_method': torrent_method, 'host': torrent_host, 'username': torrent_username, 'password': torrent_password}, 
+        function (data){ $('#testTorrent-result').html(data); });
+    });
+    
+});