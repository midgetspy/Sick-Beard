(function () {

    $.Browser = {
        defaults: {
            title:             'Choose Directory',
            url:               sbRoot + '/browser/',
            autocompleteURL:   sbRoot + '/browser/complete'
        }
    };

    var fileBrowserDialog, currentBrowserPath, currentRequest = null;

    function browse(path, endpoint) {

        if (currentBrowserPath === path) {
            return;
        }

        currentBrowserPath = path;

        if (currentRequest) {
            currentRequest.abort();
        }

        fileBrowserDialog.dialog('option', 'dialogClass', 'browserDialog busy');

        currentRequest = $.getJSON(endpoint, { path: path }, function (data) {
            fileBrowserDialog.empty();
            var first_val = data[0];
            var i = 0;
            var list, link = null;
            data = $.grep(data, function (value) {
                return i++ != 0;
            });
            $('<h1>').text(first_val.current_path).appendTo(fileBrowserDialog);
            list = $('<ul>').appendTo(fileBrowserDialog);
            $.each(data, function (i, entry) {
                link = $("<a href='javascript:void(0)' />").click(function () { browse(entry.path, endpoint); }).text(entry.name);
                $('<span class="ui-icon ui-icon-folder-collapsed"></span>').prependTo(link);
                link.hover(
                    function () {$("span", this).addClass("ui-icon-folder-open");    },
                    function () {$("span", this).removeClass("ui-icon-folder-open"); }
                );
                link.appendTo(list);
            });
            $("a", list).wrap('<li class="ui-state-default ui-corner-all">');
            fileBrowserDialog.dialog('option', 'dialogClass', 'browserDialog');
        });
    }

    $.fn.nFileBrowser = function (callback, options) {

        options = $.extend({}, $.Browser.defaults, options);

        // make a fileBrowserDialog object if one doesn't exist already
        if (!fileBrowserDialog) {

            // set up the jquery dialog
            fileBrowserDialog = $('<div id="fileBrowserDialog" style="display:hidden"></div>').appendTo('body').dialog({
                dialogClass: 'browserDialog',
                title:       options.title,
                position:    ['center', 40],
                minWidth:    Math.min($(document).width() - 80, 650),
                minHeight:   320,
                height:      $(document).height() - 80,
                modal:       true,
                autoOpen:    false
            });
        }

        // add the OK/Close buttons to the dialog
        fileBrowserDialog.dialog('option', 'buttons', {
            "Ok": function () {
                // store the browsed path to the associated text field
                //options.field.val(currentBrowserPath);
                //alert(currentBrowserPath);
                callback(currentBrowserPath, options);
                fileBrowserDialog.dialog("close");
            },
            "Cancel": function () {
                fileBrowserDialog.dialog("close");
            }
        });

        // set up the browser and launch the dialog
        var initialDir = '';
        if (options.initialDir) {
            initialDir = options.initialDir;
        }
        browse(initialDir, options.url);
        fileBrowserDialog.dialog('open');

        return false;
    };

    $.fn.fileBrowser = function (options) {
        options = $.extend({}, $.Browser.defaults, options);
        // text field used for the result
        options.field = $(this);

        if (options.field.autocomplete && options.autocompleteURL) {
            var query = '';
            options.field.autocomplete({
                source: function (request, response) {
                    //keep track of user submitted search term
                    query = $.ui.autocomplete.escapeRegex(request.term);
                    $.ajax({
                        url: options.autocompleteURL,
                        data: request,
                        dataType: "json",
                        success: function (data, item) {
                            //implement a startsWith filter for the results
                            var matcher = new RegExp("^" + query, "i");
                            var a = $.grep(data, function (item, index) {
                                return matcher.test(item);
                            });
                            response(a);
                        }
                    });
                },
                open: function (event, ui) {
                    $(".ui-autocomplete li.ui-menu-item a").removeClass("ui-corner-all");
                    $(".ui-autocomplete li.ui-menu-item:odd a").addClass("ui-menu-item-alternate");
                }
            })
                .data("autocomplete")._renderItem = function (ul, item) {
                    //highlight the matched search term from the item -- note that this is global and will match anywhere
                    var result_item = item.label;
                    var x = new RegExp("(?![^&;]+;)(?!<[^<>]*)(" + query + ")(?![^<>]*>)(?![^&;]+;)", "gi");
                    result_item = result_item.replace(x, function (FullMatch, n) {
                        return '<b>' + FullMatch + '</b>';
                    });
                    return $("<li></li>")
                        .data("item.autocomplete", item)
                        .append("<a class='nowrap'>" + result_item + "</a>")
                        .appendTo(ul);
                };
        }

<<<<<<< HEAD
        var initialDir, path, callback, ls = false;
        // if the text field is empty and we're given a key then populate it with the last browsed value from localStorage
        try { ls = !!(localStorage.getItem); } catch (e) {}
        if (ls && options.key) {
            path = localStorage['fileBrowser-' + options.key];
        }
        if (options.key && options.field.val().length === 0 && (path)) {
=======
        var initialDir, path, callback = null;
        // if the text field is empty and we're given a key then populate it with the last browsed value from a cookie
        if (options.key && options.field.val().length === 0 && (path = $.cookie('fileBrowser-' + options.key))) {
>>>>>>> 614fd699
            options.field.val(path);
        }

        callback = function (path, options) {
            // store the browsed path to the associated text field
            options.field.val(path);
<<<<<<< HEAD

            // use a localStorage to remember for next time -- no ie6/7
            if (ls && options.key) {
                localStorage['fileBrowser-' + options.key] = path;
            }

        };

        initialDir = options.field.val() || (options.key && path) || '';
=======

            // use a cookie to remember for next time
            if (options.key) {
                $.cookie('fileBrowser-' + options.key, path);
            }
        };

        initialDir = options.field.val() || (options.key && $.cookie('fileBrowser-' + options.key)) || '';
>>>>>>> 614fd699

        options = $.extend(options, {initialDir: initialDir});

        // append the browse button and give it a click behavior
        return options.field.addClass('fileBrowserField').after($('<input type="button" value="Browse&hellip;" class="fileBrowser" />').click(function () {
            $(this).nFileBrowser(callback, options);
            return false;
        }));
    };
})();
<|MERGE_RESOLUTION|>--- conflicted
+++ resolved
@@ -1,188 +1,166 @@
-(function () {
-
-    $.Browser = {
-        defaults: {
-            title:             'Choose Directory',
-            url:               sbRoot + '/browser/',
-            autocompleteURL:   sbRoot + '/browser/complete'
-        }
-    };
-
-    var fileBrowserDialog, currentBrowserPath, currentRequest = null;
-
-    function browse(path, endpoint) {
-
-        if (currentBrowserPath === path) {
-            return;
-        }
-
-        currentBrowserPath = path;
-
-        if (currentRequest) {
-            currentRequest.abort();
-        }
-
-        fileBrowserDialog.dialog('option', 'dialogClass', 'browserDialog busy');
-
-        currentRequest = $.getJSON(endpoint, { path: path }, function (data) {
-            fileBrowserDialog.empty();
-            var first_val = data[0];
-            var i = 0;
-            var list, link = null;
-            data = $.grep(data, function (value) {
-                return i++ != 0;
-            });
-            $('<h1>').text(first_val.current_path).appendTo(fileBrowserDialog);
-            list = $('<ul>').appendTo(fileBrowserDialog);
-            $.each(data, function (i, entry) {
-                link = $("<a href='javascript:void(0)' />").click(function () { browse(entry.path, endpoint); }).text(entry.name);
-                $('<span class="ui-icon ui-icon-folder-collapsed"></span>').prependTo(link);
-                link.hover(
-                    function () {$("span", this).addClass("ui-icon-folder-open");    },
-                    function () {$("span", this).removeClass("ui-icon-folder-open"); }
-                );
-                link.appendTo(list);
-            });
-            $("a", list).wrap('<li class="ui-state-default ui-corner-all">');
-            fileBrowserDialog.dialog('option', 'dialogClass', 'browserDialog');
-        });
-    }
-
-    $.fn.nFileBrowser = function (callback, options) {
-
-        options = $.extend({}, $.Browser.defaults, options);
-
-        // make a fileBrowserDialog object if one doesn't exist already
-        if (!fileBrowserDialog) {
-
-            // set up the jquery dialog
-            fileBrowserDialog = $('<div id="fileBrowserDialog" style="display:hidden"></div>').appendTo('body').dialog({
-                dialogClass: 'browserDialog',
-                title:       options.title,
-                position:    ['center', 40],
-                minWidth:    Math.min($(document).width() - 80, 650),
-                minHeight:   320,
-                height:      $(document).height() - 80,
-                modal:       true,
-                autoOpen:    false
-            });
-        }
-
-        // add the OK/Close buttons to the dialog
-        fileBrowserDialog.dialog('option', 'buttons', {
-            "Ok": function () {
-                // store the browsed path to the associated text field
-                //options.field.val(currentBrowserPath);
-                //alert(currentBrowserPath);
-                callback(currentBrowserPath, options);
-                fileBrowserDialog.dialog("close");
-            },
-            "Cancel": function () {
-                fileBrowserDialog.dialog("close");
-            }
-        });
-
-        // set up the browser and launch the dialog
-        var initialDir = '';
-        if (options.initialDir) {
-            initialDir = options.initialDir;
-        }
-        browse(initialDir, options.url);
-        fileBrowserDialog.dialog('open');
-
-        return false;
-    };
-
-    $.fn.fileBrowser = function (options) {
-        options = $.extend({}, $.Browser.defaults, options);
-        // text field used for the result
-        options.field = $(this);
-
-        if (options.field.autocomplete && options.autocompleteURL) {
-            var query = '';
-            options.field.autocomplete({
-                source: function (request, response) {
-                    //keep track of user submitted search term
-                    query = $.ui.autocomplete.escapeRegex(request.term);
-                    $.ajax({
-                        url: options.autocompleteURL,
-                        data: request,
-                        dataType: "json",
-                        success: function (data, item) {
-                            //implement a startsWith filter for the results
-                            var matcher = new RegExp("^" + query, "i");
-                            var a = $.grep(data, function (item, index) {
-                                return matcher.test(item);
-                            });
-                            response(a);
-                        }
-                    });
-                },
-                open: function (event, ui) {
-                    $(".ui-autocomplete li.ui-menu-item a").removeClass("ui-corner-all");
-                    $(".ui-autocomplete li.ui-menu-item:odd a").addClass("ui-menu-item-alternate");
-                }
-            })
-                .data("autocomplete")._renderItem = function (ul, item) {
-                    //highlight the matched search term from the item -- note that this is global and will match anywhere
-                    var result_item = item.label;
-                    var x = new RegExp("(?![^&;]+;)(?!<[^<>]*)(" + query + ")(?![^<>]*>)(?![^&;]+;)", "gi");
-                    result_item = result_item.replace(x, function (FullMatch, n) {
-                        return '<b>' + FullMatch + '</b>';
-                    });
-                    return $("<li></li>")
-                        .data("item.autocomplete", item)
-                        .append("<a class='nowrap'>" + result_item + "</a>")
-                        .appendTo(ul);
-                };
-        }
-
-<<<<<<< HEAD
-        var initialDir, path, callback, ls = false;
-        // if the text field is empty and we're given a key then populate it with the last browsed value from localStorage
-        try { ls = !!(localStorage.getItem); } catch (e) {}
-        if (ls && options.key) {
-            path = localStorage['fileBrowser-' + options.key];
-        }
-        if (options.key && options.field.val().length === 0 && (path)) {
-=======
-        var initialDir, path, callback = null;
-        // if the text field is empty and we're given a key then populate it with the last browsed value from a cookie
-        if (options.key && options.field.val().length === 0 && (path = $.cookie('fileBrowser-' + options.key))) {
->>>>>>> 614fd699
-            options.field.val(path);
-        }
-
-        callback = function (path, options) {
-            // store the browsed path to the associated text field
-            options.field.val(path);
-<<<<<<< HEAD
-
-            // use a localStorage to remember for next time -- no ie6/7
-            if (ls && options.key) {
-                localStorage['fileBrowser-' + options.key] = path;
-            }
-
-        };
-
-        initialDir = options.field.val() || (options.key && path) || '';
-=======
-
-            // use a cookie to remember for next time
-            if (options.key) {
-                $.cookie('fileBrowser-' + options.key, path);
-            }
-        };
-
-        initialDir = options.field.val() || (options.key && $.cookie('fileBrowser-' + options.key)) || '';
->>>>>>> 614fd699
-
-        options = $.extend(options, {initialDir: initialDir});
-
-        // append the browse button and give it a click behavior
-        return options.field.addClass('fileBrowserField').after($('<input type="button" value="Browse&hellip;" class="fileBrowser" />').click(function () {
-            $(this).nFileBrowser(callback, options);
-            return false;
-        }));
-    };
-})();
+(function () {
+
+    $.Browser = {
+        defaults: {
+            title:             'Choose Directory',
+            url:               sbRoot + '/browser/',
+            autocompleteURL:   sbRoot + '/browser/complete'
+        }
+    };
+
+    var fileBrowserDialog, currentBrowserPath, currentRequest = null;
+
+    function browse(path, endpoint) {
+
+        if (currentBrowserPath === path) {
+            return;
+        }
+
+        currentBrowserPath = path;
+
+        if (currentRequest) {
+            currentRequest.abort();
+        }
+
+        fileBrowserDialog.dialog('option', 'dialogClass', 'browserDialog busy');
+
+        currentRequest = $.getJSON(endpoint, { path: path }, function (data) {
+            fileBrowserDialog.empty();
+            var first_val = data[0];
+            var i = 0;
+            var list, link = null;
+            data = $.grep(data, function (value) {
+                return i++ != 0;
+            });
+            $('<h1>').text(first_val.current_path).appendTo(fileBrowserDialog);
+            list = $('<ul>').appendTo(fileBrowserDialog);
+            $.each(data, function (i, entry) {
+                link = $("<a href='javascript:void(0)' />").click(function () { browse(entry.path, endpoint); }).text(entry.name);
+                $('<span class="ui-icon ui-icon-folder-collapsed"></span>').prependTo(link);
+                link.hover(
+                    function () {$("span", this).addClass("ui-icon-folder-open");    },
+                    function () {$("span", this).removeClass("ui-icon-folder-open"); }
+                );
+                link.appendTo(list);
+            });
+            $("a", list).wrap('<li class="ui-state-default ui-corner-all">');
+            fileBrowserDialog.dialog('option', 'dialogClass', 'browserDialog');
+        });
+    }
+
+    $.fn.nFileBrowser = function (callback, options) {
+
+        options = $.extend({}, $.Browser.defaults, options);
+
+        // make a fileBrowserDialog object if one doesn't exist already
+        if (!fileBrowserDialog) {
+
+            // set up the jquery dialog
+            fileBrowserDialog = $('<div id="fileBrowserDialog" style="display:hidden"></div>').appendTo('body').dialog({
+                dialogClass: 'browserDialog',
+                title:       options.title,
+                position:    ['center', 40],
+                minWidth:    Math.min($(document).width() - 80, 650),
+                minHeight:   320,
+                height:      $(document).height() - 80,
+                modal:       true,
+                autoOpen:    false
+            });
+        }
+
+        // add the OK/Close buttons to the dialog
+        fileBrowserDialog.dialog('option', 'buttons', {
+            "Ok": function () {
+                // store the browsed path to the associated text field
+                //options.field.val(currentBrowserPath);
+                //alert(currentBrowserPath);
+                callback(currentBrowserPath, options);
+                fileBrowserDialog.dialog("close");
+            },
+            "Cancel": function () {
+                fileBrowserDialog.dialog("close");
+            }
+        });
+
+        // set up the browser and launch the dialog
+        var initialDir = '';
+        if (options.initialDir) {
+            initialDir = options.initialDir;
+        }
+        browse(initialDir, options.url);
+        fileBrowserDialog.dialog('open');
+
+        return false;
+    };
+
+    $.fn.fileBrowser = function (options) {
+        options = $.extend({}, $.Browser.defaults, options);
+        // text field used for the result
+        options.field = $(this);
+
+        if (options.field.autocomplete && options.autocompleteURL) {
+            var query = '';
+            options.field.autocomplete({
+                source: function (request, response) {
+                    //keep track of user submitted search term
+                    query = $.ui.autocomplete.escapeRegex(request.term);
+                    $.ajax({
+                        url: options.autocompleteURL,
+                        data: request,
+                        dataType: "json",
+                        success: function (data, item) {
+                            //implement a startsWith filter for the results
+                            var matcher = new RegExp("^" + query, "i");
+                            var a = $.grep(data, function (item, index) {
+                                return matcher.test(item);
+                            });
+                            response(a);
+                        }
+                    });
+                },
+                open: function (event, ui) {
+                    $(".ui-autocomplete li.ui-menu-item a").removeClass("ui-corner-all");
+                    $(".ui-autocomplete li.ui-menu-item:odd a").addClass("ui-menu-item-alternate");
+                }
+            })
+                .data("autocomplete")._renderItem = function (ul, item) {
+                    //highlight the matched search term from the item -- note that this is global and will match anywhere
+                    var result_item = item.label;
+                    var x = new RegExp("(?![^&;]+;)(?!<[^<>]*)(" + query + ")(?![^<>]*>)(?![^&;]+;)", "gi");
+                    result_item = result_item.replace(x, function (FullMatch, n) {
+                        return '<b>' + FullMatch + '</b>';
+                    });
+                    return $("<li></li>")
+                        .data("item.autocomplete", item)
+                        .append("<a class='nowrap'>" + result_item + "</a>")
+                        .appendTo(ul);
+                };
+        }
+
+        var initialDir, path, callback = null;
+        // if the text field is empty and we're given a key then populate it with the last browsed value from a cookie
+        if (options.key && options.field.val().length === 0 && (path = $.cookie('fileBrowser-' + options.key))) {
+            options.field.val(path);
+        }
+
+        callback = function (path, options) {
+            // store the browsed path to the associated text field
+            options.field.val(path);
+
+            // use a cookie to remember for next time
+            if (options.key) {
+                $.cookie('fileBrowser-' + options.key, path);
+            }
+        };
+
+        initialDir = options.field.val() || (options.key && $.cookie('fileBrowser-' + options.key)) || '';
+
+        options = $.extend(options, {initialDir: initialDir});
+
+        // append the browse button and give it a click behavior
+        return options.field.addClass('fileBrowserField').after($('<input type="button" value="Browse&hellip;" class="fileBrowser" />').click(function () {
+            $(this).nFileBrowser(callback, options);
+            return false;
+        }));
+    };
+})();