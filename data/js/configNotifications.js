$(document).ready(function () {
    var loading = '<img src="' + sbRoot + '/images/loading16.gif" height="16" width="16" />';

<<<<<<< HEAD
    /*************************** Pushbullet ***************************/
    
    if (!$("#pushbullet_apikey").val()) {
        $("#divbullet_devices").hide();
    }
    else {
        PushBullet_Select();
        $( "#divbullet_devices" ).show();
    }
    
    function PushBullet_Select() {
        var pushbullet_apikey = $("#pushbullet_apikey").val();
        var pushbullet_device = $("#pushbullet_device").val();
        var $select = $('#bullet_devices');
        
        $.getJSON(sbRoot + "/home/Pushbullet_retriveDevices",  {'apiKey': pushbullet_apikey}, function(data){    
            //clear the current content of the select
            $select.html('');
            
            //populate first value with blank value
            if (data.devices.length) {
                $select.append('<option value="">All Devices</option>');
            }
            
            //iterate over the data and append a select option
            $.each(data.devices, function(key, val){
                $select.append('<option value="' + val.iden + '">' + val.nickname + '</option>');
                if ($("#pushbullet_device").val()==val.iden) {
                    $select.val(val.iden);
                }
            })
        });
    }

    $('#savePushbullet').click(function () {
        if (!$("#pushbullet_apikey").val()) {
            $('#divbullet_devices').hide("slow");
        }
        else {
            $("#pushbullet_device").val($("#bullet_devices option:selected").val());
            PushBullet_Select();
            $('#divbullet_devices').show("slow");
        }
    });
        
    $('#testPushbullet').click(function ()
    {
        $('#testPushbullet-result').html(loading);
        var pushbullet_apikey = $("#pushbullet_apikey").val();
        var pushbullet_device = $("#bullet_devices option:selected").val();
        $.get(sbRoot + "/home/testPushbullet", {'apiKey': pushbullet_apikey, 'device': pushbullet_device },
            function (data)
            { $('#testPushbullet-result').html(data); });
    });
    
    /*************************** EOF Pushbullet ***************************/
    
    $('#testGrowl').click(function () {
        $('#testGrowl-result').html(loading);
        var growl_host = $("#growl_host").val();
        var growl_password = $("#growl_password").val();
        $.get(sbRoot + "/home/testGrowl", {'host': growl_host, 'password': growl_password},
            function (data) { $('#testGrowl-result').html(data); });
=======
    $("#testGrowl").click(function () {
        var growl_host = $.trim($("#growl_host").val());
        var growl_password = $.trim($("#growl_password").val());
        if (!growl_host) {
            $("#testGrowl-result").html("Please fill out the necessary fields above.");
            return;
        }
        $(this).prop("disabled", true);
        $("#testGrowl-result").html(loading);
        $.get(sbRoot + "/home/testGrowl", {'host': growl_host, 'password': growl_password})
            .done(function (data) {
                $("#testGrowl-result").html(data);
                $("#testGrowl").prop("disabled", false);
            });
>>>>>>> 31ceaf1b
    });

    $("#testProwl").click(function () {
        var prowl_api = $.trim($("#prowl_api").val());
        var prowl_priority = $("#prowl_priority").val();
        if (!prowl_api) {
            $("#testProwl-result").html("Please fill out the necessary fields above.");
            return;
        }
        $(this).prop("disabled", true);
        $("#testProwl-result").html(loading);
        $.get(sbRoot + "/home/testProwl", {'prowl_api': prowl_api, 'prowl_priority': prowl_priority})
            .done(function (data) {
                $("#testProwl-result").html(data);
                $("#testProwl").prop("disabled", false);
            });
    });

    $("#testXBMC").click(function () {
        var xbmc_host = $.trim($("#xbmc_host").val());
        var xbmc_username = $.trim($("#xbmc_username").val());
        var xbmc_password = $.trim($("#xbmc_password").val());
        if (!xbmc_host) {
            $("#testXBMC-result").html("Please fill out the necessary fields above.");
            return;
        }
        $(this).prop("disabled", true);
        $("#testXBMC-result").html(loading);
        $.get(sbRoot + "/home/testXBMC", {'host': xbmc_host, 'username': xbmc_username, 'password': xbmc_password})
            .done(function (data) {
                $("#testXBMC-result").html(data);
                $("#testXBMC").prop("disabled", false);
            });
    });

    $("#testPLEX").click(function () {
        var plex_host = $.trim($("#plex_host").val());
        var plex_username = $.trim($("#plex_username").val());
        var plex_password = $.trim($("#plex_password").val());
        if (!plex_host) {
            $("#testPLEX-result").html("Please fill out the necessary fields above.");
            return;
        }
        $(this).prop("disabled", true);
        $("#testPLEX-result").html(loading);
        $.get(sbRoot + "/home/testPLEX", {'host': plex_host, 'username': plex_username, 'password': plex_password})
            .done(function (data) {
                $("#testPLEX-result").html(data);
                $("#testPLEX").prop("disabled", false);
            });
    });

    $("#testBoxcar2").click(function () {
        var boxcar2_access_token = $.trim($("#boxcar2_access_token").val());
        var boxcar2_sound = $("#boxcar2_sound").val() || "default";
        if (!boxcar2_access_token) {
            $("#testBoxcar2-result").html("Please fill out the necessary fields above.");
            return;
        }
        $(this).prop("disabled", true);
        $("#testBoxcar2-result").html(loading);
        $.get(sbRoot + "/home/testBoxcar2", {'accessToken': boxcar2_access_token, 'sound': boxcar2_sound})
            .done(function (data) {
                $("#testBoxcar2-result").html(data);
                $("#testBoxcar2").prop("disabled", false);
            });
    });

    $("#testPushover").click(function () {
        var pushover_userkey = $.trim($("#pushover_userkey").val());
        var pushover_priority = $("#pushover_priority").val();
        var pushover_device = $("#pushover_device").val();
        var pushover_sound = $("#pushover_sound").val();
        if (!pushover_userkey) {
            $("#testPushover-result").html("Please fill out the necessary fields above.");
            return;
        }
        $(this).prop("disabled", true);
        $("#testPushover-result").html(loading);
        $.get(sbRoot + "/home/testPushover", {'userKey': pushover_userkey, 'priority': pushover_priority, 'device': pushover_device, 'sound': pushover_sound})
            .done(function (data) {
                $("#testPushover-result").html(data);
                $("#testPushover").prop("disabled", false);
            });
    });

    function get_pushover_devices (msg) {
        var pushover_userkey = $.trim($("#pushover_userkey").val());
        if (!pushover_userkey) {
            $("#testPushover-result").html("Please fill out the necessary fields above.");
            return;
        }
        $(this).prop("disabled", true);
        if (msg) {
            $("#testPushover-result").html(loading);
        }
        var current_pushover_device = $("#pushover_device").val();
        $.get(sbRoot + "/home/getPushoverDevices", {'userKey': pushover_userkey})
            .done(function (data) {
                var devices = jQuery.parseJSON(data || '{}').devices;
                $("#pushover_device_list").html('');
                // add default option to send to all devices
                $("#pushover_device_list").append('<option value="all" selected="selected">-- All Devices --</option>');
                if (devices) {
                    for (var i = 0; i < devices.length; i++) {
                        // if a device in the list matches our current iden, select it
                        if (current_pushover_device == devices[i]) {
                            $("#pushover_device_list").append('<option value="' + devices[i] + '" selected="selected">' + devices[i] + '</option>');
                        } else {
                            $("#pushover_device_list").append('<option value="' + devices[i] + '">' + devices[i] + '</option>');
                        }
                    }
                }
                $("#getPushoverDevices").prop("disabled", false);
                if (msg) {
                    $('#testPushover-result').html(msg);
                }
            });

        $("#pushover_device_list").change(function () {
            $("#pushover_device").val($("#pushover_device_list").val());
            $('#testPushover-result').html("Don't forget to save your new Pushover settings.");
        });
    }

    $("#getPushoverDevices").click(function () {
        get_pushover_devices("Device list updated. Select specific device to use.");
    });

    if ($("#use_pushover").prop('checked')) {
        get_pushover_devices();
    }

    $("#testLibnotify").click(function () {
        $("#testLibnotify-result").html(loading);
        $.get(sbRoot + "/home/testLibnotify",
            function (data) { $("#testLibnotify-result").html(data); });
    });

    $("#twitterStep1").click(function () {
        $("#testTwitter-result").html(loading);
        $.get(sbRoot + "/home/twitterStep1", function (data) {window.open(data); })
            .done(function () { $("#testTwitter-result").html("<b>Step1:</b> Confirm Authorization"); });
    });

    $("#twitterStep2").click(function () {
        var twitter_key = $.trim($("#twitter_key").val());
        if (!twitter_key) {
            $("#testTwitter-result").html("Please fill out the necessary fields above.");
            return;
        }
        $("#testTwitter-result").html(loading);
        $.get(sbRoot + "/home/twitterStep2", {'key': twitter_key},
            function (data) { $("#testTwitter-result").html(data); });
    });

    $("#testTwitter").click(function () {
        $.get(sbRoot + "/home/testTwitter",
            function (data) { $("#testTwitter-result").html(data); });
    });

    $("#settingsNMJ").click(function () {
        var nmj_host = $.trim($("#nmj_host").val());
        if (!nmj_host) {
            alert("Please fill in the Popcorn IP address");
            $("#nmj_host").focus();
            return;
        }
        $("#testNMJ-result").html(loading);
        $.get(sbRoot + "/home/settingsNMJ", {'host': nmj_host},
            function (data) {
                if (data === null) {
                    $("#nmj_database").prop("readonly", false);
                    $("#nmj_mount").prop("readonly", false);
                }
                var JSONData = $.parseJSON(data);
                $("#testNMJ-result").html(JSONData.message);
                $("#nmj_database").val(JSONData.database);
                $("#nmj_mount").val(JSONData.mount);

                if (JSONData.database) {
                    $("#nmj_database").prop("readonly", true);
                } else {
                    $("#nmj_database").prop("readonly", false);
                }
                if (JSONData.mount) {
                    $("#nmj_mount").prop("readonly", true);
                } else {
                    $("#nmj_mount").prop("readonly", false);
                }
            });
    });

    $("#testNMJ").click(function () {
        var nmj_host = $.trim($("#nmj_host").val());
        var nmj_database = $("#nmj_database").val();
        var nmj_mount = $("#nmj_mount").val();
        if (!nmj_host) {
            $("#testNMJ-result").html("Please fill out the necessary fields above.");
            return;
        }
        $(this).prop("disabled", true);
        $("#testNMJ-result").html(loading);
        $.get(sbRoot + "/home/testNMJ", {'host': nmj_host, 'database': nmj_database, 'mount': nmj_mount})
            .done(function (data) {
                $("#testNMJ-result").html(data);
                $("#testNMJ").prop("disabled", false);
            });
    });

    $("#settingsNMJv2").click(function () {
        var nmjv2_host = $.trim($("#nmjv2_host").val());
        if (!nmjv2_host) {
            alert("Please fill in the Popcorn IP address");
            $("#nmjv2_host").focus();
            return;
        }

        var nmjv2_dbloc;
        var radios = document.getElementsByName("nmjv2_dbloc");
        for (var i = 0; i < radios.length; i++) {
            if (radios[i].checked) {
                nmjv2_dbloc=radios[i].value;
                break;
            }
        }

        var nmjv2_dbinstance = $("#NMJv2db_instance").val();
        $("#testNMJv2-result").html(loading);
        $.get(sbRoot + "/home/settingsNMJv2", {'host': nmjv2_host, 'dbloc': nmjv2_dbloc, 'instance': nmjv2_dbinstance},
        function (data) {
            if (data == null) {
                $("#nmjv2_database").prop("readonly", false);
            }
            var JSONData = $.parseJSON(data || "null");
            $("#testNMJv2-result").html(JSONData.message);
            $("#nmjv2_database").val(JSONData.database);

            if (JSONData.database) {
                $("#nmjv2_database").prop("readonly", true);
            } else {
                $("#nmjv2_database").prop("readonly", false);
            }
        });
    });

    $("#testNMJv2").click(function () {
        var nmjv2_host = $.trim($("#nmjv2_host").val());
        if (!nmjv2_host) {
            $("#testNMJv2-result").html("Please fill out the necessary fields above.");
            return;
        }
        $(this).prop("disabled", true);
        $("#testNMJv2-result").html(loading);
        $.get(sbRoot + "/home/testNMJv2", {'host': nmjv2_host})
            .done(function (data) {
                $("#testNMJv2-result").html(data);
                $("#testNMJv2").prop("disabled", false);
            });
    });

    $("#testTrakt").click(function () {
        var trakt_api = $.trim($("#trakt_api").val());
        var trakt_username = $.trim($("#trakt_username").val());
        var trakt_password = $.trim($("#trakt_password").val());
        if (!trakt_api || !trakt_username || !trakt_password) {
            $("#testTrakt-result").html("Please fill out the necessary fields above.");
            return;
        }
        $(this).prop("disabled", true);
        $("#testTrakt-result").html(loading);
        $.get(sbRoot + "/home/testTrakt", {'api': trakt_api, 'username': trakt_username, 'password': trakt_password})
            .done(function (data) {
                $("#testTrakt-result").html(data);
                $("#testTrakt").prop("disabled", false);
            });
    });

    $("#testNMA").click(function () {
        var nma_api = $.trim($("#nma_api").val());
        var nma_priority = $("#nma_priority").val();
        if (!nma_api) {
            $("#testNMA-result").html("Please fill out the necessary fields above.");
            return;
        }
        $(this).prop("disabled", true);
        $("#testNMA-result").html(loading);
        $.get(sbRoot + "/home/testNMA", {'nma_api': nma_api, 'nma_priority': nma_priority})
            .done(function (data) {
                $("#testNMA-result").html(data);
                $("#testNMA").prop("disabled", false);
            });
    });

    $("#testPushalot").click(function () {
        var pushalot_authorizationtoken = $.trim($("#pushalot_authorizationtoken").val());
        var pushalot_silent = ($("#pushalot_silent").prop('checked') == true) ? 'True' : 'False';
        var pushalot_important = ($("#pushalot_important").prop('checked') == true) ? 'True' : 'False';
        if (!pushalot_authorizationtoken) {
            $("#testPushalot-result").html("Please fill out the necessary fields above.");
            return;
        }
        $(this).prop("disabled", true);
        $("#testPushalot-result").html(loading);
        $.get(sbRoot + "/home/testPushalot", {'authtoken': pushalot_authorizationtoken, 'silent': pushalot_silent, 'important': pushalot_important})
            .done(function (data) {
                $("#testPushalot-result").html(data);
                $("#testPushalot").prop("disabled", false);
            });
    });

    $("#testSynoNotify").click(function () {
        $(this).prop("disabled", true);
        $("#testSynoNotify-result").html(loading);
        $.get(sbRoot + "/home/testSynoNotify")
            .done(function (data) {
                $("#testSynoNotify-result").html(data);
                $("#testSynoNotify").prop("disabled", false);
            });
    });

    $("#testPushbullet").click(function () {
        var pushbullet_access_token = $.trim($("#pushbullet_access_token").val());
        var pushbullet_device_iden = $("#pushbullet_device_iden").val();
        if (!pushbullet_access_token) {
            $("#testPushbullet-result").html("Please fill out the necessary fields above.");
            return;
        }
        $(this).prop("disabled", true);
        $("#testPushbullet-result").html(loading);
        $.get(sbRoot + "/home/testPushbullet", {'accessToken': pushbullet_access_token, 'device_iden': pushbullet_device_iden})
            .done(function (data) {
                $("#testPushbullet-result").html(data);
                $("#testPushbullet").prop("disabled", false);
            });
    });

    function get_pushbullet_devices (msg) {
        var pushbullet_access_token = $.trim($("#pushbullet_access_token").val());
        if (!pushbullet_access_token) {
            $("#testPushbullet-result").html("Please fill out the necessary fields above.");
            return;
        }
        $(this).prop("disabled", true);
        if (msg) {
            $("#testPushbullet-result").html(loading);
        }
        var current_pushbullet_device = $("#pushbullet_device_iden").val();
        $.get(sbRoot + "/home/getPushbulletDevices", {'accessToken': pushbullet_access_token})
            .done(function (data) {
                var devices = jQuery.parseJSON(data || '{}').devices;
                $("#pushbullet_device_list").html('');
                // add default option to send to all devices
                $("#pushbullet_device_list").append('<option value="" selected="selected">-- All Devices --</option>');
                if (devices) {
                    for (var i = 0; i < devices.length; i++) {
                        // only list active device targets
                        if (devices[i].active == true) {
                            // if a device in the list matches our current iden, select it
                            if (current_pushbullet_device == devices[i].iden) {
                                $("#pushbullet_device_list").append('<option value="' + devices[i].iden + '" selected="selected">' + devices[i].manufacturer + ' ' + devices[i].nickname + '</option>');
                            } else {
                                $("#pushbullet_device_list").append('<option value="' + devices[i].iden + '">' + devices[i].manufacturer + ' ' + devices[i].nickname + '</option>');
                            }
                        }
                    }
                }
                $("#getPushbulletDevices").prop("disabled", false);
                if (msg) {
                    $('#testPushbullet-result').html(msg);
                }
            });

        $("#pushbullet_device_list").change(function () {
            $("#pushbullet_device_iden").val($("#pushbullet_device_list").val());
            $('#testPushbullet-result').html("Don't forget to save your new Pushbullet settings.");
        });
    }

    $("#getPushbulletDevices").click(function () {
        get_pushbullet_devices("Device list updated. Select specific device to use.");
    });

    if ($("#use_pushbullet").prop('checked')) {
        get_pushbullet_devices();
    }

});
<|MERGE_RESOLUTION|>--- conflicted
+++ resolved
@@ -1,471 +1,405 @@
-$(document).ready(function () {
-    var loading = '<img src="' + sbRoot + '/images/loading16.gif" height="16" width="16" />';
-
-<<<<<<< HEAD
-    /*************************** Pushbullet ***************************/
-    
-    if (!$("#pushbullet_apikey").val()) {
-        $("#divbullet_devices").hide();
-    }
-    else {
-        PushBullet_Select();
-        $( "#divbullet_devices" ).show();
-    }
-    
-    function PushBullet_Select() {
-        var pushbullet_apikey = $("#pushbullet_apikey").val();
-        var pushbullet_device = $("#pushbullet_device").val();
-        var $select = $('#bullet_devices');
-        
-        $.getJSON(sbRoot + "/home/Pushbullet_retriveDevices",  {'apiKey': pushbullet_apikey}, function(data){    
-            //clear the current content of the select
-            $select.html('');
-            
-            //populate first value with blank value
-            if (data.devices.length) {
-                $select.append('<option value="">All Devices</option>');
-            }
-            
-            //iterate over the data and append a select option
-            $.each(data.devices, function(key, val){
-                $select.append('<option value="' + val.iden + '">' + val.nickname + '</option>');
-                if ($("#pushbullet_device").val()==val.iden) {
-                    $select.val(val.iden);
-                }
-            })
-        });
-    }
-
-    $('#savePushbullet').click(function () {
-        if (!$("#pushbullet_apikey").val()) {
-            $('#divbullet_devices').hide("slow");
-        }
-        else {
-            $("#pushbullet_device").val($("#bullet_devices option:selected").val());
-            PushBullet_Select();
-            $('#divbullet_devices').show("slow");
-        }
-    });
-        
-    $('#testPushbullet').click(function ()
-    {
-        $('#testPushbullet-result').html(loading);
-        var pushbullet_apikey = $("#pushbullet_apikey").val();
-        var pushbullet_device = $("#bullet_devices option:selected").val();
-        $.get(sbRoot + "/home/testPushbullet", {'apiKey': pushbullet_apikey, 'device': pushbullet_device },
-            function (data)
-            { $('#testPushbullet-result').html(data); });
-    });
-    
-    /*************************** EOF Pushbullet ***************************/
-    
-    $('#testGrowl').click(function () {
-        $('#testGrowl-result').html(loading);
-        var growl_host = $("#growl_host").val();
-        var growl_password = $("#growl_password").val();
-        $.get(sbRoot + "/home/testGrowl", {'host': growl_host, 'password': growl_password},
-            function (data) { $('#testGrowl-result').html(data); });
-=======
-    $("#testGrowl").click(function () {
-        var growl_host = $.trim($("#growl_host").val());
-        var growl_password = $.trim($("#growl_password").val());
-        if (!growl_host) {
-            $("#testGrowl-result").html("Please fill out the necessary fields above.");
-            return;
-        }
-        $(this).prop("disabled", true);
-        $("#testGrowl-result").html(loading);
-        $.get(sbRoot + "/home/testGrowl", {'host': growl_host, 'password': growl_password})
-            .done(function (data) {
-                $("#testGrowl-result").html(data);
-                $("#testGrowl").prop("disabled", false);
-            });
->>>>>>> 31ceaf1b
-    });
-
-    $("#testProwl").click(function () {
-        var prowl_api = $.trim($("#prowl_api").val());
-        var prowl_priority = $("#prowl_priority").val();
-        if (!prowl_api) {
-            $("#testProwl-result").html("Please fill out the necessary fields above.");
-            return;
-        }
-        $(this).prop("disabled", true);
-        $("#testProwl-result").html(loading);
-        $.get(sbRoot + "/home/testProwl", {'prowl_api': prowl_api, 'prowl_priority': prowl_priority})
-            .done(function (data) {
-                $("#testProwl-result").html(data);
-                $("#testProwl").prop("disabled", false);
-            });
-    });
-
-    $("#testXBMC").click(function () {
-        var xbmc_host = $.trim($("#xbmc_host").val());
-        var xbmc_username = $.trim($("#xbmc_username").val());
-        var xbmc_password = $.trim($("#xbmc_password").val());
-        if (!xbmc_host) {
-            $("#testXBMC-result").html("Please fill out the necessary fields above.");
-            return;
-        }
-        $(this).prop("disabled", true);
-        $("#testXBMC-result").html(loading);
-        $.get(sbRoot + "/home/testXBMC", {'host': xbmc_host, 'username': xbmc_username, 'password': xbmc_password})
-            .done(function (data) {
-                $("#testXBMC-result").html(data);
-                $("#testXBMC").prop("disabled", false);
-            });
-    });
-
-    $("#testPLEX").click(function () {
-        var plex_host = $.trim($("#plex_host").val());
-        var plex_username = $.trim($("#plex_username").val());
-        var plex_password = $.trim($("#plex_password").val());
-        if (!plex_host) {
-            $("#testPLEX-result").html("Please fill out the necessary fields above.");
-            return;
-        }
-        $(this).prop("disabled", true);
-        $("#testPLEX-result").html(loading);
-        $.get(sbRoot + "/home/testPLEX", {'host': plex_host, 'username': plex_username, 'password': plex_password})
-            .done(function (data) {
-                $("#testPLEX-result").html(data);
-                $("#testPLEX").prop("disabled", false);
-            });
-    });
-
-    $("#testBoxcar2").click(function () {
-        var boxcar2_access_token = $.trim($("#boxcar2_access_token").val());
-        var boxcar2_sound = $("#boxcar2_sound").val() || "default";
-        if (!boxcar2_access_token) {
-            $("#testBoxcar2-result").html("Please fill out the necessary fields above.");
-            return;
-        }
-        $(this).prop("disabled", true);
-        $("#testBoxcar2-result").html(loading);
-        $.get(sbRoot + "/home/testBoxcar2", {'accessToken': boxcar2_access_token, 'sound': boxcar2_sound})
-            .done(function (data) {
-                $("#testBoxcar2-result").html(data);
-                $("#testBoxcar2").prop("disabled", false);
-            });
-    });
-
-    $("#testPushover").click(function () {
-        var pushover_userkey = $.trim($("#pushover_userkey").val());
-        var pushover_priority = $("#pushover_priority").val();
-        var pushover_device = $("#pushover_device").val();
-        var pushover_sound = $("#pushover_sound").val();
-        if (!pushover_userkey) {
-            $("#testPushover-result").html("Please fill out the necessary fields above.");
-            return;
-        }
-        $(this).prop("disabled", true);
-        $("#testPushover-result").html(loading);
-        $.get(sbRoot + "/home/testPushover", {'userKey': pushover_userkey, 'priority': pushover_priority, 'device': pushover_device, 'sound': pushover_sound})
-            .done(function (data) {
-                $("#testPushover-result").html(data);
-                $("#testPushover").prop("disabled", false);
-            });
-    });
-
-    function get_pushover_devices (msg) {
-        var pushover_userkey = $.trim($("#pushover_userkey").val());
-        if (!pushover_userkey) {
-            $("#testPushover-result").html("Please fill out the necessary fields above.");
-            return;
-        }
-        $(this).prop("disabled", true);
-        if (msg) {
-            $("#testPushover-result").html(loading);
-        }
-        var current_pushover_device = $("#pushover_device").val();
-        $.get(sbRoot + "/home/getPushoverDevices", {'userKey': pushover_userkey})
-            .done(function (data) {
-                var devices = jQuery.parseJSON(data || '{}').devices;
-                $("#pushover_device_list").html('');
-                // add default option to send to all devices
-                $("#pushover_device_list").append('<option value="all" selected="selected">-- All Devices --</option>');
-                if (devices) {
-                    for (var i = 0; i < devices.length; i++) {
-                        // if a device in the list matches our current iden, select it
-                        if (current_pushover_device == devices[i]) {
-                            $("#pushover_device_list").append('<option value="' + devices[i] + '" selected="selected">' + devices[i] + '</option>');
-                        } else {
-                            $("#pushover_device_list").append('<option value="' + devices[i] + '">' + devices[i] + '</option>');
-                        }
-                    }
-                }
-                $("#getPushoverDevices").prop("disabled", false);
-                if (msg) {
-                    $('#testPushover-result').html(msg);
-                }
-            });
-
-        $("#pushover_device_list").change(function () {
-            $("#pushover_device").val($("#pushover_device_list").val());
-            $('#testPushover-result').html("Don't forget to save your new Pushover settings.");
-        });
-    }
-
-    $("#getPushoverDevices").click(function () {
-        get_pushover_devices("Device list updated. Select specific device to use.");
-    });
-
-    if ($("#use_pushover").prop('checked')) {
-        get_pushover_devices();
-    }
-
-    $("#testLibnotify").click(function () {
-        $("#testLibnotify-result").html(loading);
-        $.get(sbRoot + "/home/testLibnotify",
-            function (data) { $("#testLibnotify-result").html(data); });
-    });
-
-    $("#twitterStep1").click(function () {
-        $("#testTwitter-result").html(loading);
-        $.get(sbRoot + "/home/twitterStep1", function (data) {window.open(data); })
-            .done(function () { $("#testTwitter-result").html("<b>Step1:</b> Confirm Authorization"); });
-    });
-
-    $("#twitterStep2").click(function () {
-        var twitter_key = $.trim($("#twitter_key").val());
-        if (!twitter_key) {
-            $("#testTwitter-result").html("Please fill out the necessary fields above.");
-            return;
-        }
-        $("#testTwitter-result").html(loading);
-        $.get(sbRoot + "/home/twitterStep2", {'key': twitter_key},
-            function (data) { $("#testTwitter-result").html(data); });
-    });
-
-    $("#testTwitter").click(function () {
-        $.get(sbRoot + "/home/testTwitter",
-            function (data) { $("#testTwitter-result").html(data); });
-    });
-
-    $("#settingsNMJ").click(function () {
-        var nmj_host = $.trim($("#nmj_host").val());
-        if (!nmj_host) {
-            alert("Please fill in the Popcorn IP address");
-            $("#nmj_host").focus();
-            return;
-        }
-        $("#testNMJ-result").html(loading);
-        $.get(sbRoot + "/home/settingsNMJ", {'host': nmj_host},
-            function (data) {
-                if (data === null) {
-                    $("#nmj_database").prop("readonly", false);
-                    $("#nmj_mount").prop("readonly", false);
-                }
-                var JSONData = $.parseJSON(data);
-                $("#testNMJ-result").html(JSONData.message);
-                $("#nmj_database").val(JSONData.database);
-                $("#nmj_mount").val(JSONData.mount);
-
-                if (JSONData.database) {
-                    $("#nmj_database").prop("readonly", true);
-                } else {
-                    $("#nmj_database").prop("readonly", false);
-                }
-                if (JSONData.mount) {
-                    $("#nmj_mount").prop("readonly", true);
-                } else {
-                    $("#nmj_mount").prop("readonly", false);
-                }
-            });
-    });
-
-    $("#testNMJ").click(function () {
-        var nmj_host = $.trim($("#nmj_host").val());
-        var nmj_database = $("#nmj_database").val();
-        var nmj_mount = $("#nmj_mount").val();
-        if (!nmj_host) {
-            $("#testNMJ-result").html("Please fill out the necessary fields above.");
-            return;
-        }
-        $(this).prop("disabled", true);
-        $("#testNMJ-result").html(loading);
-        $.get(sbRoot + "/home/testNMJ", {'host': nmj_host, 'database': nmj_database, 'mount': nmj_mount})
-            .done(function (data) {
-                $("#testNMJ-result").html(data);
-                $("#testNMJ").prop("disabled", false);
-            });
-    });
-
-    $("#settingsNMJv2").click(function () {
-        var nmjv2_host = $.trim($("#nmjv2_host").val());
-        if (!nmjv2_host) {
-            alert("Please fill in the Popcorn IP address");
-            $("#nmjv2_host").focus();
-            return;
-        }
-
-        var nmjv2_dbloc;
-        var radios = document.getElementsByName("nmjv2_dbloc");
-        for (var i = 0; i < radios.length; i++) {
-            if (radios[i].checked) {
-                nmjv2_dbloc=radios[i].value;
-                break;
-            }
-        }
-
-        var nmjv2_dbinstance = $("#NMJv2db_instance").val();
-        $("#testNMJv2-result").html(loading);
-        $.get(sbRoot + "/home/settingsNMJv2", {'host': nmjv2_host, 'dbloc': nmjv2_dbloc, 'instance': nmjv2_dbinstance},
-        function (data) {
-            if (data == null) {
-                $("#nmjv2_database").prop("readonly", false);
-            }
-            var JSONData = $.parseJSON(data || "null");
-            $("#testNMJv2-result").html(JSONData.message);
-            $("#nmjv2_database").val(JSONData.database);
-
-            if (JSONData.database) {
-                $("#nmjv2_database").prop("readonly", true);
-            } else {
-                $("#nmjv2_database").prop("readonly", false);
-            }
-        });
-    });
-
-    $("#testNMJv2").click(function () {
-        var nmjv2_host = $.trim($("#nmjv2_host").val());
-        if (!nmjv2_host) {
-            $("#testNMJv2-result").html("Please fill out the necessary fields above.");
-            return;
-        }
-        $(this).prop("disabled", true);
-        $("#testNMJv2-result").html(loading);
-        $.get(sbRoot + "/home/testNMJv2", {'host': nmjv2_host})
-            .done(function (data) {
-                $("#testNMJv2-result").html(data);
-                $("#testNMJv2").prop("disabled", false);
-            });
-    });
-
-    $("#testTrakt").click(function () {
-        var trakt_api = $.trim($("#trakt_api").val());
-        var trakt_username = $.trim($("#trakt_username").val());
-        var trakt_password = $.trim($("#trakt_password").val());
-        if (!trakt_api || !trakt_username || !trakt_password) {
-            $("#testTrakt-result").html("Please fill out the necessary fields above.");
-            return;
-        }
-        $(this).prop("disabled", true);
-        $("#testTrakt-result").html(loading);
-        $.get(sbRoot + "/home/testTrakt", {'api': trakt_api, 'username': trakt_username, 'password': trakt_password})
-            .done(function (data) {
-                $("#testTrakt-result").html(data);
-                $("#testTrakt").prop("disabled", false);
-            });
-    });
-
-    $("#testNMA").click(function () {
-        var nma_api = $.trim($("#nma_api").val());
-        var nma_priority = $("#nma_priority").val();
-        if (!nma_api) {
-            $("#testNMA-result").html("Please fill out the necessary fields above.");
-            return;
-        }
-        $(this).prop("disabled", true);
-        $("#testNMA-result").html(loading);
-        $.get(sbRoot + "/home/testNMA", {'nma_api': nma_api, 'nma_priority': nma_priority})
-            .done(function (data) {
-                $("#testNMA-result").html(data);
-                $("#testNMA").prop("disabled", false);
-            });
-    });
-
-    $("#testPushalot").click(function () {
-        var pushalot_authorizationtoken = $.trim($("#pushalot_authorizationtoken").val());
-        var pushalot_silent = ($("#pushalot_silent").prop('checked') == true) ? 'True' : 'False';
-        var pushalot_important = ($("#pushalot_important").prop('checked') == true) ? 'True' : 'False';
-        if (!pushalot_authorizationtoken) {
-            $("#testPushalot-result").html("Please fill out the necessary fields above.");
-            return;
-        }
-        $(this).prop("disabled", true);
-        $("#testPushalot-result").html(loading);
-        $.get(sbRoot + "/home/testPushalot", {'authtoken': pushalot_authorizationtoken, 'silent': pushalot_silent, 'important': pushalot_important})
-            .done(function (data) {
-                $("#testPushalot-result").html(data);
-                $("#testPushalot").prop("disabled", false);
-            });
-    });
-
-    $("#testSynoNotify").click(function () {
-        $(this).prop("disabled", true);
-        $("#testSynoNotify-result").html(loading);
-        $.get(sbRoot + "/home/testSynoNotify")
-            .done(function (data) {
-                $("#testSynoNotify-result").html(data);
-                $("#testSynoNotify").prop("disabled", false);
-            });
-    });
-
-    $("#testPushbullet").click(function () {
-        var pushbullet_access_token = $.trim($("#pushbullet_access_token").val());
-        var pushbullet_device_iden = $("#pushbullet_device_iden").val();
-        if (!pushbullet_access_token) {
-            $("#testPushbullet-result").html("Please fill out the necessary fields above.");
-            return;
-        }
-        $(this).prop("disabled", true);
-        $("#testPushbullet-result").html(loading);
-        $.get(sbRoot + "/home/testPushbullet", {'accessToken': pushbullet_access_token, 'device_iden': pushbullet_device_iden})
-            .done(function (data) {
-                $("#testPushbullet-result").html(data);
-                $("#testPushbullet").prop("disabled", false);
-            });
-    });
-
-    function get_pushbullet_devices (msg) {
-        var pushbullet_access_token = $.trim($("#pushbullet_access_token").val());
-        if (!pushbullet_access_token) {
-            $("#testPushbullet-result").html("Please fill out the necessary fields above.");
-            return;
-        }
-        $(this).prop("disabled", true);
-        if (msg) {
-            $("#testPushbullet-result").html(loading);
-        }
-        var current_pushbullet_device = $("#pushbullet_device_iden").val();
-        $.get(sbRoot + "/home/getPushbulletDevices", {'accessToken': pushbullet_access_token})
-            .done(function (data) {
-                var devices = jQuery.parseJSON(data || '{}').devices;
-                $("#pushbullet_device_list").html('');
-                // add default option to send to all devices
-                $("#pushbullet_device_list").append('<option value="" selected="selected">-- All Devices --</option>');
-                if (devices) {
-                    for (var i = 0; i < devices.length; i++) {
-                        // only list active device targets
-                        if (devices[i].active == true) {
-                            // if a device in the list matches our current iden, select it
-                            if (current_pushbullet_device == devices[i].iden) {
-                                $("#pushbullet_device_list").append('<option value="' + devices[i].iden + '" selected="selected">' + devices[i].manufacturer + ' ' + devices[i].nickname + '</option>');
-                            } else {
-                                $("#pushbullet_device_list").append('<option value="' + devices[i].iden + '">' + devices[i].manufacturer + ' ' + devices[i].nickname + '</option>');
-                            }
-                        }
-                    }
-                }
-                $("#getPushbulletDevices").prop("disabled", false);
-                if (msg) {
-                    $('#testPushbullet-result').html(msg);
-                }
-            });
-
-        $("#pushbullet_device_list").change(function () {
-            $("#pushbullet_device_iden").val($("#pushbullet_device_list").val());
-            $('#testPushbullet-result').html("Don't forget to save your new Pushbullet settings.");
-        });
-    }
-
-    $("#getPushbulletDevices").click(function () {
-        get_pushbullet_devices("Device list updated. Select specific device to use.");
-    });
-
-    if ($("#use_pushbullet").prop('checked')) {
-        get_pushbullet_devices();
-    }
-
-});
+$(document).ready(function () {
+    var loading = '<img src="' + sbRoot + '/images/loading16.gif" height="16" width="16" />';
+
+    $("#testGrowl").click(function () {
+        var growl_host = $.trim($("#growl_host").val());
+        var growl_password = $.trim($("#growl_password").val());
+        if (!growl_host) {
+            $("#testGrowl-result").html("Please fill out the necessary fields above.");
+            return;
+        }
+        $(this).prop("disabled", true);
+        $("#testGrowl-result").html(loading);
+        $.get(sbRoot + "/home/testGrowl", {'host': growl_host, 'password': growl_password})
+            .done(function (data) {
+                $("#testGrowl-result").html(data);
+                $("#testGrowl").prop("disabled", false);
+            });
+    });
+
+    $("#testProwl").click(function () {
+        var prowl_api = $.trim($("#prowl_api").val());
+        var prowl_priority = $("#prowl_priority").val();
+        if (!prowl_api) {
+            $("#testProwl-result").html("Please fill out the necessary fields above.");
+            return;
+        }
+        $(this).prop("disabled", true);
+        $("#testProwl-result").html(loading);
+        $.get(sbRoot + "/home/testProwl", {'prowl_api': prowl_api, 'prowl_priority': prowl_priority})
+            .done(function (data) {
+                $("#testProwl-result").html(data);
+                $("#testProwl").prop("disabled", false);
+            });
+    });
+
+    $("#testXBMC").click(function () {
+        var xbmc_host = $.trim($("#xbmc_host").val());
+        var xbmc_username = $.trim($("#xbmc_username").val());
+        var xbmc_password = $.trim($("#xbmc_password").val());
+        if (!xbmc_host) {
+            $("#testXBMC-result").html("Please fill out the necessary fields above.");
+            return;
+        }
+        $(this).prop("disabled", true);
+        $("#testXBMC-result").html(loading);
+        $.get(sbRoot + "/home/testXBMC", {'host': xbmc_host, 'username': xbmc_username, 'password': xbmc_password})
+            .done(function (data) {
+                $("#testXBMC-result").html(data);
+                $("#testXBMC").prop("disabled", false);
+            });
+    });
+
+    $("#testPLEX").click(function () {
+        var plex_host = $.trim($("#plex_host").val());
+        var plex_username = $.trim($("#plex_username").val());
+        var plex_password = $.trim($("#plex_password").val());
+        if (!plex_host) {
+            $("#testPLEX-result").html("Please fill out the necessary fields above.");
+            return;
+        }
+        $(this).prop("disabled", true);
+        $("#testPLEX-result").html(loading);
+        $.get(sbRoot + "/home/testPLEX", {'host': plex_host, 'username': plex_username, 'password': plex_password})
+            .done(function (data) {
+                $("#testPLEX-result").html(data);
+                $("#testPLEX").prop("disabled", false);
+            });
+    });
+
+    $("#testBoxcar2").click(function () {
+        var boxcar2_access_token = $.trim($("#boxcar2_access_token").val());
+        var boxcar2_sound = $("#boxcar2_sound").val() || "default";
+        if (!boxcar2_access_token) {
+            $("#testBoxcar2-result").html("Please fill out the necessary fields above.");
+            return;
+        }
+        $(this).prop("disabled", true);
+        $("#testBoxcar2-result").html(loading);
+        $.get(sbRoot + "/home/testBoxcar2", {'accessToken': boxcar2_access_token, 'sound': boxcar2_sound})
+            .done(function (data) {
+                $("#testBoxcar2-result").html(data);
+                $("#testBoxcar2").prop("disabled", false);
+            });
+    });
+
+    $("#testPushover").click(function () {
+        var pushover_userkey = $.trim($("#pushover_userkey").val());
+        var pushover_priority = $("#pushover_priority").val();
+        var pushover_device = $("#pushover_device").val();
+        var pushover_sound = $("#pushover_sound").val();
+        if (!pushover_userkey) {
+            $("#testPushover-result").html("Please fill out the necessary fields above.");
+            return;
+        }
+        $(this).prop("disabled", true);
+        $("#testPushover-result").html(loading);
+        $.get(sbRoot + "/home/testPushover", {'userKey': pushover_userkey, 'priority': pushover_priority, 'device': pushover_device, 'sound': pushover_sound})
+            .done(function (data) {
+                $("#testPushover-result").html(data);
+                $("#testPushover").prop("disabled", false);
+            });
+    });
+
+    function get_pushover_devices (msg) {
+        var pushover_userkey = $.trim($("#pushover_userkey").val());
+        if (!pushover_userkey) {
+            $("#testPushover-result").html("Please fill out the necessary fields above.");
+            return;
+        }
+        $(this).prop("disabled", true);
+        if (msg) {
+            $("#testPushover-result").html(loading);
+        }
+        var current_pushover_device = $("#pushover_device").val();
+        $.get(sbRoot + "/home/getPushoverDevices", {'userKey': pushover_userkey})
+            .done(function (data) {
+                var devices = jQuery.parseJSON(data || '{}').devices;
+                $("#pushover_device_list").html('');
+                // add default option to send to all devices
+                $("#pushover_device_list").append('<option value="all" selected="selected">-- All Devices --</option>');
+                if (devices) {
+                    for (var i = 0; i < devices.length; i++) {
+                        // if a device in the list matches our current iden, select it
+                        if (current_pushover_device == devices[i]) {
+                            $("#pushover_device_list").append('<option value="' + devices[i] + '" selected="selected">' + devices[i] + '</option>');
+                        } else {
+                            $("#pushover_device_list").append('<option value="' + devices[i] + '">' + devices[i] + '</option>');
+                        }
+                    }
+                }
+                $("#getPushoverDevices").prop("disabled", false);
+                if (msg) {
+                    $('#testPushover-result').html(msg);
+                }
+            });
+
+        $("#pushover_device_list").change(function () {
+            $("#pushover_device").val($("#pushover_device_list").val());
+            $('#testPushover-result').html("Don't forget to save your new Pushover settings.");
+        });
+    }
+
+    $("#getPushoverDevices").click(function () {
+        get_pushover_devices("Device list updated. Select specific device to use.");
+    });
+
+    if ($("#use_pushover").prop('checked')) {
+        get_pushover_devices();
+    }
+
+    $("#testLibnotify").click(function () {
+        $("#testLibnotify-result").html(loading);
+        $.get(sbRoot + "/home/testLibnotify",
+            function (data) { $("#testLibnotify-result").html(data); });
+    });
+
+    $("#twitterStep1").click(function () {
+        $("#testTwitter-result").html(loading);
+        $.get(sbRoot + "/home/twitterStep1", function (data) {window.open(data); })
+            .done(function () { $("#testTwitter-result").html("<b>Step1:</b> Confirm Authorization"); });
+    });
+
+    $("#twitterStep2").click(function () {
+        var twitter_key = $.trim($("#twitter_key").val());
+        if (!twitter_key) {
+            $("#testTwitter-result").html("Please fill out the necessary fields above.");
+            return;
+        }
+        $("#testTwitter-result").html(loading);
+        $.get(sbRoot + "/home/twitterStep2", {'key': twitter_key},
+            function (data) { $("#testTwitter-result").html(data); });
+    });
+
+    $("#testTwitter").click(function () {
+        $.get(sbRoot + "/home/testTwitter",
+            function (data) { $("#testTwitter-result").html(data); });
+    });
+
+    $("#settingsNMJ").click(function () {
+        var nmj_host = $.trim($("#nmj_host").val());
+        if (!nmj_host) {
+            alert("Please fill in the Popcorn IP address");
+            $("#nmj_host").focus();
+            return;
+        }
+        $("#testNMJ-result").html(loading);
+        $.get(sbRoot + "/home/settingsNMJ", {'host': nmj_host},
+            function (data) {
+                if (data === null) {
+                    $("#nmj_database").prop("readonly", false);
+                    $("#nmj_mount").prop("readonly", false);
+                }
+                var JSONData = $.parseJSON(data);
+                $("#testNMJ-result").html(JSONData.message);
+                $("#nmj_database").val(JSONData.database);
+                $("#nmj_mount").val(JSONData.mount);
+
+                if (JSONData.database) {
+                    $("#nmj_database").prop("readonly", true);
+                } else {
+                    $("#nmj_database").prop("readonly", false);
+                }
+                if (JSONData.mount) {
+                    $("#nmj_mount").prop("readonly", true);
+                } else {
+                    $("#nmj_mount").prop("readonly", false);
+                }
+            });
+    });
+
+    $("#testNMJ").click(function () {
+        var nmj_host = $.trim($("#nmj_host").val());
+        var nmj_database = $("#nmj_database").val();
+        var nmj_mount = $("#nmj_mount").val();
+        if (!nmj_host) {
+            $("#testNMJ-result").html("Please fill out the necessary fields above.");
+            return;
+        }
+        $(this).prop("disabled", true);
+        $("#testNMJ-result").html(loading);
+        $.get(sbRoot + "/home/testNMJ", {'host': nmj_host, 'database': nmj_database, 'mount': nmj_mount})
+            .done(function (data) {
+                $("#testNMJ-result").html(data);
+                $("#testNMJ").prop("disabled", false);
+            });
+    });
+
+    $("#settingsNMJv2").click(function () {
+        var nmjv2_host = $.trim($("#nmjv2_host").val());
+        if (!nmjv2_host) {
+            alert("Please fill in the Popcorn IP address");
+            $("#nmjv2_host").focus();
+            return;
+        }
+
+        var nmjv2_dbloc;
+        var radios = document.getElementsByName("nmjv2_dbloc");
+        for (var i = 0; i < radios.length; i++) {
+            if (radios[i].checked) {
+                nmjv2_dbloc=radios[i].value;
+                break;
+            }
+        }
+
+        var nmjv2_dbinstance = $("#NMJv2db_instance").val();
+        $("#testNMJv2-result").html(loading);
+        $.get(sbRoot + "/home/settingsNMJv2", {'host': nmjv2_host, 'dbloc': nmjv2_dbloc, 'instance': nmjv2_dbinstance},
+        function (data) {
+            if (data == null) {
+                $("#nmjv2_database").prop("readonly", false);
+            }
+            var JSONData = $.parseJSON(data || "null");
+            $("#testNMJv2-result").html(JSONData.message);
+            $("#nmjv2_database").val(JSONData.database);
+            
+            if (JSONData.database) {
+                $("#nmjv2_database").prop("readonly", true);
+            } else {
+                $("#nmjv2_database").prop("readonly", false);
+            }
+        });
+    });
+
+    $("#testNMJv2").click(function () {
+        var nmjv2_host = $.trim($("#nmjv2_host").val());
+        if (!nmjv2_host) {
+            $("#testNMJv2-result").html("Please fill out the necessary fields above.");
+            return;
+        }
+        $(this).prop("disabled", true);
+        $("#testNMJv2-result").html(loading);
+        $.get(sbRoot + "/home/testNMJv2", {'host': nmjv2_host})
+            .done(function (data) {
+                $("#testNMJv2-result").html(data);
+                $("#testNMJv2").prop("disabled", false);
+            });
+    });
+
+    $("#testTrakt").click(function () {
+        var trakt_api = $.trim($("#trakt_api").val());
+        var trakt_username = $.trim($("#trakt_username").val());
+        var trakt_password = $.trim($("#trakt_password").val());
+        if (!trakt_api || !trakt_username || !trakt_password) {
+            $("#testTrakt-result").html("Please fill out the necessary fields above.");
+            return;
+        }
+        $(this).prop("disabled", true);
+        $("#testTrakt-result").html(loading);
+        $.get(sbRoot + "/home/testTrakt", {'api': trakt_api, 'username': trakt_username, 'password': trakt_password})
+            .done(function (data) {
+                $("#testTrakt-result").html(data);
+                $("#testTrakt").prop("disabled", false);
+            });
+    });
+
+    $("#testNMA").click(function () {
+        var nma_api = $.trim($("#nma_api").val());
+        var nma_priority = $("#nma_priority").val();
+        if (!nma_api) {
+            $("#testNMA-result").html("Please fill out the necessary fields above.");
+            return;
+        }
+        $(this).prop("disabled", true);
+        $("#testNMA-result").html(loading);
+        $.get(sbRoot + "/home/testNMA", {'nma_api': nma_api, 'nma_priority': nma_priority})
+            .done(function (data) {
+                $("#testNMA-result").html(data);
+                $("#testNMA").prop("disabled", false);
+            });
+    });
+
+    $("#testPushalot").click(function () {
+        var pushalot_authorizationtoken = $.trim($("#pushalot_authorizationtoken").val());
+        var pushalot_silent = ($("#pushalot_silent").prop('checked') == true) ? 'True' : 'False';
+        var pushalot_important = ($("#pushalot_important").prop('checked') == true) ? 'True' : 'False';
+        if (!pushalot_authorizationtoken) {
+            $("#testPushalot-result").html("Please fill out the necessary fields above.");
+            return;
+            }
+        $(this).prop("disabled", true);
+        $("#testPushalot-result").html(loading);
+        $.get(sbRoot + "/home/testPushalot", {'authtoken': pushalot_authorizationtoken, 'silent': pushalot_silent, 'important': pushalot_important})
+            .done(function (data) {
+                $("#testPushalot-result").html(data);
+                $("#testPushalot").prop("disabled", false);
+        });
+    });
+
+    $("#testSynoNotify").click(function () {
+        $(this).prop("disabled", true);
+        $("#testSynoNotify-result").html(loading);
+        $.get(sbRoot + "/home/testSynoNotify")
+            .done(function (data) {
+                $("#testSynoNotify-result").html(data);
+                $("#testSynoNotify").prop("disabled", false);
+            });
+    });
+        
+    $("#testPushbullet").click(function () {
+        var pushbullet_access_token = $.trim($("#pushbullet_access_token").val());
+        var pushbullet_device_iden = $("#pushbullet_device_iden").val();
+        if (!pushbullet_access_token) {
+            $("#testPushbullet-result").html("Please fill out the necessary fields above.");
+            return;
+        }
+        $(this).prop("disabled", true);
+        $("#testPushbullet-result").html(loading);
+        $.get(sbRoot + "/home/testPushbullet", {'accessToken': pushbullet_access_token, 'device_iden': pushbullet_device_iden})
+            .done(function (data) {
+                $("#testPushbullet-result").html(data);
+                $("#testPushbullet").prop("disabled", false);
+            });
+    });
+
+    function get_pushbullet_devices (msg) {
+        var pushbullet_access_token = $.trim($("#pushbullet_access_token").val());
+        if (!pushbullet_access_token) {
+            $("#testPushbullet-result").html("Please fill out the necessary fields above.");
+            return;
+        }
+        $(this).prop("disabled", true);
+        if (msg) {
+            $("#testPushbullet-result").html(loading);
+        }
+        var current_pushbullet_device = $("#pushbullet_device_iden").val();
+        $.get(sbRoot + "/home/getPushbulletDevices", {'accessToken': pushbullet_access_token})
+            .done(function (data) {
+                var devices = jQuery.parseJSON(data || '{}').devices;
+                $("#pushbullet_device_list").html('');
+                // add default option to send to all devices
+                $("#pushbullet_device_list").append('<option value="" selected="selected">-- All Devices --</option>');
+                if (devices) {
+                    for (var i = 0; i < devices.length; i++) {
+                        // only list active device targets
+                        if (devices[i].active == true) {
+                            // if a device in the list matches our current iden, select it
+                            if (current_pushbullet_device == devices[i].iden) {
+                                $("#pushbullet_device_list").append('<option value="' + devices[i].iden + '" selected="selected">' + devices[i].manufacturer + ' ' + devices[i].nickname + '</option>');
+                            } else {
+                                $("#pushbullet_device_list").append('<option value="' + devices[i].iden + '">' + devices[i].manufacturer + ' ' + devices[i].nickname + '</option>');
+                            }
+                        }
+                    }
+                }
+                $("#getPushbulletDevices").prop("disabled", false);
+                if (msg) {
+                    $('#testPushbullet-result').html(msg);
+                }
+            });
+
+        $("#pushbullet_device_list").change(function () {
+            $("#pushbullet_device_iden").val($("#pushbullet_device_list").val());
+            $('#testPushbullet-result').html("Don't forget to save your new Pushbullet settings.");
+    });
+    }
+
+    $("#getPushbulletDevices").click(function () {
+        get_pushbullet_devices("Device list updated. Select specific device to use.");
+    });
+
+    if ($("#use_pushbullet").prop('checked')) {
+        get_pushbullet_devices();
+    }
+
+});