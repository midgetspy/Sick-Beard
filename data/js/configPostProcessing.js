--- conflicted
+++ resolved
@@ -6,16 +6,10 @@
         params = {'show_name': $('#naming_show_name').prop('checked')?"1":"0",
                   'ep_type': $('#naming_ep_type :selected').val(),
                   'multi_ep_type': $('#naming_multi_ep_type :selected').val(),
-<<<<<<< HEAD
-                  'ep_name': $('#naming_ep_name').attr('checked')?"1":"0",
+                  'ep_name': $('#naming_ep_name').prop('checked')?"1":"0",
                   'anime': $('input[name="naming_anime"]:checked').val(),
-                  'use_periods': $('#naming_use_periods').attr('checked')?"1":"0",
-                  'quality': $('#naming_quality').attr('checked')?"1":"0",
-=======
-                  'ep_name': $('#naming_ep_name').prop('checked')?"1":"0",
                   'use_periods': $('#naming_use_periods').prop('checked')?"1":"0",
                   'quality': $('#naming_quality').prop('checked')?"1":"0",
->>>>>>> 23d91506
                   'sep_type': $('#naming_sep_type :selected').val(),
                   'whichTest': 'single',
                   'whichTestAnime': 0
