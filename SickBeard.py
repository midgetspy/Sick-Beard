--- conflicted
+++ resolved
@@ -78,11 +78,7 @@
             logger.log(u"There was an error creating the show in " + sqlShow["location"] + ": " + str(e).decode('utf-8'), logger.ERROR)
             logger.log(traceback.format_exc(), logger.DEBUG)
 
-<<<<<<< HEAD
-        #TODO: make it update the existing shows if the showlist has something in it
-=======
         # TODO: update the existing shows if the showlist has something in it
->>>>>>> fb37d332
 
 
 def daemonize():
@@ -329,12 +325,7 @@
     # Build from the DB to start with
     logger.log(u"Loading initial show list")
     loadShowsFromDB()
-<<<<<<< HEAD
-    # fire up all our threads
-=======
-
     # Fire up all our threads
->>>>>>> fb37d332
     sickbeard.start()
 
     # Launch browser if we're supposed to
